--- conflicted
+++ resolved
@@ -14,13 +14,9 @@
 } from "../../src"
 import { BigNumber, BytesLike } from "ethers"
 
-<<<<<<< HEAD
-export class MockL2TBTCToken implements DestinationChainTBTCToken {
-=======
 export class MockDestinationChainTBTCToken
   implements DestinationChainTBTCToken
 {
->>>>>>> 166bdafe
   balanceOf(identifier: ChainIdentifier): Promise<BigNumber> {
     throw new Error("Not supported")
   }
@@ -30,11 +26,7 @@
   }
 }
 
-<<<<<<< HEAD
-export class MockL2BitcoinDepositor implements BitcoinDepositor {
-=======
 export class MockBitcoinDepositor implements BitcoinDepositor {
->>>>>>> 166bdafe
   readonly #chainIdentifier: ChainIdentifier
   readonly #encoder: CrossChainExtraDataEncoder
   #depositOwner: ChainIdentifier | undefined
