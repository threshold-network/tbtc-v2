import { expect } from "chai"
import { BigNumber } from "ethers"
import {
  testnetAddress,
  testnetPrivateKey,
  testnetTransaction,
  testnetTransactionHash,
  testnetUTXO,
} from "../data/deposit"
import {
  BitcoinLocktimeUtils,
  BitcoinNetwork,
  BitcoinRawTx,
  BitcoinTxHash,
  BitcoinUtxo,
  Deposit,
  DepositFunding,
  DepositorProxy,
  DepositReceipt,
  DepositRefund,
  DepositScript,
  DepositsService,
  EthereumAddress,
  extractBitcoinRawTxVectors,
  DestinationChainName,
  CrossChainDepositor,
  Hex,
  CrossChainInterfaces,
  ChainIdentifier,
  BitcoinRawTxVectors,
} from "../../src"
import { MockBitcoinClient } from "../utils/mock-bitcoin-client"
import { MockTBTCContracts } from "../utils/mock-tbtc-contracts"
import { txToJSON } from "../utils/helpers"
import {
  depositRefundOfNonWitnessDepositAndWitnessRefunderAddress,
  depositRefundOfWitnessDepositAndNonWitnessRefunderAddress,
  depositRefundOfWitnessDepositAndWitnessRefunderAddress,
  refunderPrivateKey,
} from "../data/deposit-refund"
import { MockDepositorProxy } from "../utils/mock-depositor-proxy"
import {
  MockCrossChainExtraDataEncoder,
  MockL1BitcoinDepositor,
  MockBitcoinDepositor,
  MockL2BitcoinDepositor,
  MockL2TBTCToken,
  MockL2BitcoinRedeemer,
  MockL1BitcoinRedeemer,
} from "../utils/mock-cross-chain"

describe("Deposits", () => {
  const depositCreatedAt: number = 1640181600
  const depositRefundLocktimeDuration: number = 2592000

  const depositAmount = BigNumber.from(10000) // 0.0001 BTC

  const depositFixture = {
    receipt: {
      depositor: EthereumAddress.from(
        "934b98637ca318a4d6e7ca6ffd1690b8e77df637"
      ),
      // HASH160 of 03989d253b17a6a0f41838b84ff0d20e8898f9d7b1a98f2564da4cc29dcf8581d9.
      walletPublicKeyHash: Hex.from("8db50eb52063ea9d98b3eac91489a90f738986f6"),
      // HASH160 of 0300d6f28a2f6bf9836f57fcda5d284c9a8f849316119779f0d6090830d97763a9.
      refundPublicKeyHash: Hex.from("28e081f285138ccbe389c1eb8985716230129f89"),
      blindingFactor: Hex.from("f9f0c90d00039523"),
      refundLocktime: BitcoinLocktimeUtils.calculateLocktime(
        depositCreatedAt,
        depositRefundLocktimeDuration
      ),
      extraData: undefined,
    },
    expectedScript:
      "14934b98637ca318a4d6e7ca6ffd1690b8e77df6377508f9f0c90d000395237576a91" +
      "48db50eb52063ea9d98b3eac91489a90f738986f68763ac6776a91428e081f285138c" +
      "cbe389c1eb8985716230129f89880460bcea61b175ac68",
    expectedP2WSHData: {
      transactionHash: BitcoinTxHash.from(
        "9eb901fc68f0d9bcaf575f23783b7d30ac5dd8d95f3c83dceaa13dce17de816a"
      ),

      // HEX of the expected P2WSH deposit transaction. It can be decoded with:
      // https://live.blockcypher.com/btc-testnet/decodetx.
      transaction: {
        transactionHex:
          "010000000001018348cdeb551134fe1f19d378a8adec9b146671cb67b945b71bf56" +
          "b20dc2b952f0100000000ffffffff021027000000000000220020df74a2e385542c" +
          "87acfafa564ea4bc4fc4eb87d2b6a37d6c3b64722be83c636f10d73b00000000001" +
          "600147ac2d9378a1c47e589dfb8095ca95ed2140d272602483045022100ac3d4148" +
          "2338262654418825c37a4c7b327ed4e0b1dfb80eba0c98f264a6cc2e02201cd321f" +
          "1b806cc946141d71b229dd0a440917c9f429b5f8840f7be59d70dbfee012102ee06" +
          "7a0273f2e3ba88d23140a24fdb290f27bbcd0f94117a9c65be3911c5c04e0000000" +
          "0",
      },

      scriptHash:
        "df74a2e385542c87acfafa564ea4bc4fc4eb87d2b6a37d6c3b64722be83c636f",

      mainnetAddress:
        "bc1qma629cu92skg0t86lftyaf9uflzwhp7jk63h6mpmv3ezh6puvdhsdxuv4m",

      testnetAddress:
        "tb1qma629cu92skg0t86lftyaf9uflzwhp7jk63h6mpmv3ezh6puvdhs6w2r05",
    },
    expectedP2SHData: {
      transactionHash: BitcoinTxHash.from(
        "f21a9922c0c136c6d288cf1258b732d0f84a7d50d14a01d7d81cb6cd810f3517"
      ),

      // HEX of the expected P2SH deposit transaction. It can be decoded with:
      // https://live.blockcypher.com/btc-testnet/decodetx.
      transaction: {
        transactionHex:
          "010000000001018348cdeb551134fe1f19d378a8adec9b146671cb67b945b71bf56" +
          "b20dc2b952f0100000000ffffffff02102700000000000017a9142c1444d23936c5" +
          "7bdd8b3e67e5938a5440cda455877ed73b00000000001600147ac2d9378a1c47e58" +
          "9dfb8095ca95ed2140d27260247304402204582016a3cd3fa61fae1e1911b575625" +
          "fe2ca75319de72349089724e80fb4a2f02207e76f992f64d0615779af763b157699" +
          "a0d37270e136122408196084c1753a19e012102ee067a0273f2e3ba88d23140a24f" +
          "db290f27bbcd0f94117a9c65be3911c5c04e00000000",
      },

      scriptHash: "2c1444d23936c57bdd8b3e67e5938a5440cda455",

      mainnetAddress: "35i5wHdLir1hdjCr6hiQNk3yTH9ufe61eH",

      testnetAddress: "2MwGJ12ZNLJX3qWqPmqLGzh3EfdN5XAEGQ8",
    },
  }

  const depositWithExtraDataFixture = {
    receipt: {
      ...depositFixture.receipt,
      extraData: Hex.from(
        "a9b38ea6435c8941d6eda6a46b68e3e2117196995bd154ab55196396b03d9bda"
      ),
    },
    expectedScript:
      "14934b98637ca318a4d6e7ca6ffd1690b8e77df6377520a9b38ea6435c8941d6eda6a46" +
      "b68e3e2117196995bd154ab55196396b03d9bda7508f9f0c90d000395237576a9148db5" +
      "0eb52063ea9d98b3eac91489a90f738986f68763ac6776a91428e081f285138ccbe389c" +
      "1eb8985716230129f89880460bcea61b175ac68",
    expectedP2WSHData: {
      transactionHash: BitcoinTxHash.from(
        "32577973ff05a55f72b19378baaafb04e009c4ac512def4453d5d8d0032131c9"
      ),

      // HEX of the expected P2WSH deposit transaction. It can be decoded with:
      // https://live.blockcypher.com/btc-testnet/decodetx.
      transaction: {
        transactionHex:
          "010000000001018348cdeb551134fe1f19d378a8adec9b146671cb67b945b71bf56" +
          "b20dc2b952f0100000000ffffffff021027000000000000220020bfaeddba12b0de" +
          "6feeb649af76376876bc1feb6c2248fbfef9293ba3ac51bb4a10d73b00000000001" +
          "600147ac2d9378a1c47e589dfb8095ca95ed2140d272602483045022100bccb772b" +
          "4149b9ce46f426849177f81e359b3f01491dce7ed38474f356a021e202205ed8aee" +
          "19ba5e56f324ab19926a21b05e977210b52cd77282f0de3a879f21f0f012102ee06" +
          "7a0273f2e3ba88d23140a24fdb290f27bbcd0f94117a9c65be3911c5c04e0000000" +
          "0",
      },

      scriptHash:
        "bfaeddba12b0de6feeb649af76376876bc1feb6c2248fbfef9293ba3ac51bb4a",

      mainnetAddress:
        "bc1qh7hdmwsjkr0xlm4kfxhhvdmgw67pl6mvyfy0hlhe9ya68tz3hd9q7vkpyw",

      testnetAddress:
        "tb1qh7hdmwsjkr0xlm4kfxhhvdmgw67pl6mvyfy0hlhe9ya68tz3hd9qfyqw7p",
    },
    expectedP2SHData: {
      transactionHash: BitcoinTxHash.from(
        "bcdf1661f9623c46b6fc578d6a3c8c8e747161d3ba12cd34600b262918cd8363"
      ),

      // HEX of the expected P2SH deposit transaction. It can be decoded with:
      // https://live.blockcypher.com/btc-testnet/decodetx.
      transaction: {
        transactionHex:
          "010000000001018348cdeb551134fe1f19d378a8adec9b146671cb67b945b71bf56" +
          "b20dc2b952f0100000000ffffffff02102700000000000017a9149fe6615a307aa1" +
          "d7eee668c1227802b2fbcaa919877ed73b00000000001600147ac2d9378a1c47e58" +
          "9dfb8095ca95ed2140d27260247304402200c3e81879621451c4392ed525b2f8514" +
          "a011b35c505299f8b8520b176b8b772d022013dd63eeafa18a19ccfc102f6e85363" +
          "a89e6e9515a2494dc32bca32248e44789012102ee067a0273f2e3ba88d23140a24f" +
          "db290f27bbcd0f94117a9c65be3911c5c04e00000000",
      },

      scriptHash: "9fe6615a307aa1d7eee668c1227802b2fbcaa919",

      mainnetAddress: "3GGVM9WERE3wsN2QfUJxPzhWFtLicRGhHi",

      testnetAddress: "2N7phQtSG2gZJ59exLbvq1wgmUEYtRc51Ly",
    },
  }

  /**
   * Checks if script given in argument is correct
   * @param script - script as an un-prefixed hex string.
   * @param fixture - fixture the script should be validated against.
   * @returns void
   */
  function assertValidDepositScript(
    script: string,
    fixture: typeof depositFixture | typeof depositWithExtraDataFixture
  ): void {
    // Returned script should be the same as expectedDepositScript but
    // here we make a breakdown and assert specific parts are as expected.
    expect(script.length).to.be.equal(fixture.expectedScript.length)

    // Assert the depositor identifier is encoded correctly.
    // According the Bitcoin script format, the first byte before arbitrary
    // data must determine the length of those data. In this case the first
    // byte is 0x14 which is 20 in decimal, and this is correct because we
    // have a 20 bytes depositor identifier as subsequent data.
    expect(script.substring(0, 2)).to.be.equal("14")
    expect(script.substring(2, 42)).to.be.equal(
      fixture.receipt.depositor.identifierHex
    )

    // According to https://en.bitcoin.it/wiki/Script#Constants, the
    // OP_DROP opcode is 0x75.
    expect(script.substring(42, 44)).to.be.equal("75")

    let offset = 0
    if (typeof fixture.receipt.extraData !== "undefined") {
      // Assert optional extra data is encoded correctly. The first byte
      // is 0x20 which is 32 in decimal, and this is correct because we
      // have a 32-byte extra data as subsequent vector.
      expect(script.substring(44, 46)).to.be.equal("20")
      expect(script.substring(46, 110)).to.be.equal(
        (fixture.receipt.extraData as Hex).toString()
      )

      // OP_DROP opcode is 0x75.
      expect(script.substring(110, 112)).to.be.equal("75")

      // If extra data is present, we need to offset the following checks by
      // 1 + 32 + 1 = 34 bytes. That gives 68 characters.
      offset = 68
    }

    // Assert the blinding factor is encoded correctly.
    // The first byte (0x08) before the blinding factor is this byte length.
    // In this case it's 8 bytes.
    expect(script.substring(44 + offset, 46 + offset)).to.be.equal("08")
    expect(script.substring(46 + offset, 62 + offset)).to.be.equal(
      fixture.receipt.blindingFactor.toString()
    )

    // OP_DROP opcode is 0x75.
    expect(script.substring(62 + offset, 64 + offset)).to.be.equal("75")

    // OP_DUP opcode is 0x76.
    expect(script.substring(64 + offset, 66 + offset)).to.be.equal("76")

    // OP_HASH160 opcode is 0xa9.
    expect(script.substring(66 + offset, 68 + offset)).to.be.equal("a9")

    // Assert the wallet public key hash is encoded correctly.
    // The first byte (0x14) before the public key is this byte length.
    // In this case it's 20 bytes which is a correct length for a HASH160.
    expect(script.substring(68 + offset, 70 + offset)).to.be.equal("14")
    expect(script.substring(70 + offset, 110 + offset)).to.be.equal(
      fixture.receipt.walletPublicKeyHash.toString()
    )

    // OP_EQUAL opcode is 0x87.
    expect(script.substring(110 + offset, 112 + offset)).to.be.equal("87")

    // OP_IF opcode is 0x63.
    expect(script.substring(112 + offset, 114 + offset)).to.be.equal("63")

    // OP_CHECKSIG opcode is 0xac.
    expect(script.substring(114 + offset, 116 + offset)).to.be.equal("ac")

    // OP_ELSE opcode is 0x67.
    expect(script.substring(116 + offset, 118 + offset)).to.be.equal("67")

    // OP_DUP opcode is 0x76.
    expect(script.substring(118 + offset, 120 + offset)).to.be.equal("76")

    // OP_HASH160 opcode is 0xa9.
    expect(script.substring(120 + offset, 122 + offset)).to.be.equal("a9")

    // Assert the refund public key hash is encoded correctly.
    // The first byte (0x14) before the public key is this byte length.
    // In this case it's 20 bytes which is a correct length for a HASH160.
    expect(script.substring(122 + offset, 124 + offset)).to.be.equal("14")
    expect(script.substring(124 + offset, 164 + offset)).to.be.equal(
      fixture.receipt.refundPublicKeyHash.toString()
    )

    // OP_EQUALVERIFY opcode is 0x88.
    expect(script.substring(164 + offset, 166 + offset)).to.be.equal("88")

    // Assert the locktime is encoded correctly.
    // The first byte (0x04) before the locktime is this byte length.
    // In this case it's 4 bytes.
    expect(script.substring(166 + offset, 168 + offset)).to.be.equal("04")
    expect(script.substring(168 + offset, 176 + offset)).to.be.equal(
      Buffer.from(
        BigNumber.from(1640181600 + 2592000)
          .toHexString()
          .substring(2),
        "hex"
      )
        .reverse()
        .toString("hex")
    )

    // OP_CHECKLOCKTIMEVERIFY opcode is 0xb1.
    expect(script.substring(176 + offset, 178 + offset)).to.be.equal("b1")

    // OP_DROP opcode is 0x75.
    expect(script.substring(178 + offset, 180 + offset)).to.be.equal("75")

    // OP_CHECKSIG opcode is 0xac.
    expect(script.substring(180 + offset, 182 + offset)).to.be.equal("ac")

    // OP_ENDIF opcode is 0x68.
    expect(script.substring(182 + offset, 184 + offset)).to.be.equal("68")
  }

  describe("DepositFunding", () => {
    describe("submitTransaction", () => {
      let bitcoinClient: MockBitcoinClient

      beforeEach(async () => {
        bitcoinClient = new MockBitcoinClient()

        // Tie testnetTransaction to testnetUTXO. This is needed since
        // DepositFunding.submitTransaction attach transaction data to each UTXO.
        const rawTransactions = new Map<string, BitcoinRawTx>()
        rawTransactions.set(
          testnetTransactionHash.toString(),
          testnetTransaction
        )
        bitcoinClient.rawTransactions = rawTransactions
      })

      context("when deposit does not have optional extra data", () => {
        context("when witness option is true", () => {
          let transactionHash: BitcoinTxHash
          let depositUtxo: BitcoinUtxo

          beforeEach(async () => {
            const fee = BigNumber.from(1520)

            const depositFunding = DepositFunding.fromScript(
              DepositScript.fromReceipt(depositFixture.receipt, true)
            )

            ;({ transactionHash, depositUtxo } =
              await depositFunding.submitTransaction(
                depositAmount,
                [testnetUTXO],
                fee,
                testnetPrivateKey,
                bitcoinClient
              ))
          })

          it("should broadcast P2WSH transaction with proper structure", async () => {
            expect(bitcoinClient.broadcastLog.length).to.be.equal(1)
            expect(bitcoinClient.broadcastLog[0]).to.be.eql(
              depositFixture.expectedP2WSHData.transaction
            )
          })

          it("should return the proper transaction hash", async () => {
            expect(transactionHash).to.be.deep.equal(
              depositFixture.expectedP2WSHData.transactionHash
            )
          })

          it("should return the proper deposit UTXO", () => {
            const expectedDepositUtxo = {
              transactionHash: depositFixture.expectedP2WSHData.transactionHash,
              outputIndex: 0,
              value: depositAmount,
            }

            expect(depositUtxo).to.be.eql(expectedDepositUtxo)
          })
        })

        context("when witness option is false", () => {
          let transactionHash: BitcoinTxHash
          let depositUtxo: BitcoinUtxo

          beforeEach(async () => {
            const fee = BigNumber.from(1410)

            const depositFunding = DepositFunding.fromScript(
              DepositScript.fromReceipt(depositFixture.receipt, false)
            )

            ;({ transactionHash, depositUtxo } =
              await depositFunding.submitTransaction(
                depositAmount,
                [testnetUTXO],
                fee,
                testnetPrivateKey,
                bitcoinClient
              ))
          })

          it("should broadcast P2SH transaction with proper structure", async () => {
            expect(bitcoinClient.broadcastLog.length).to.be.equal(1)
            expect(bitcoinClient.broadcastLog[0]).to.be.eql(
              depositFixture.expectedP2SHData.transaction
            )
          })

          it("should return the proper transaction hash", async () => {
            expect(transactionHash).to.be.deep.equal(
              depositFixture.expectedP2SHData.transactionHash
            )
          })

          it("should return the proper deposit UTXO", () => {
            const expectedDepositUtxo = {
              transactionHash: depositFixture.expectedP2SHData.transactionHash,
              outputIndex: 0,
              value: depositAmount,
            }

            expect(depositUtxo).to.be.eql(expectedDepositUtxo)
          })
        })
      })

      context("when deposit has optional extra data", () => {
        context("when witness option is true", () => {
          let transactionHash: BitcoinTxHash
          let depositUtxo: BitcoinUtxo

          beforeEach(async () => {
            const fee = BigNumber.from(1520)

            const depositFunding = DepositFunding.fromScript(
              DepositScript.fromReceipt(
                depositWithExtraDataFixture.receipt,
                true
              )
            )

            ;({ transactionHash, depositUtxo } =
              await depositFunding.submitTransaction(
                depositAmount,
                [testnetUTXO],
                fee,
                testnetPrivateKey,
                bitcoinClient
              ))
          })

          it("should broadcast P2WSH transaction with proper structure", async () => {
            expect(bitcoinClient.broadcastLog.length).to.be.equal(1)
            expect(bitcoinClient.broadcastLog[0]).to.be.eql(
              depositWithExtraDataFixture.expectedP2WSHData.transaction
            )
          })

          it("should return the proper transaction hash", async () => {
            expect(transactionHash).to.be.deep.equal(
              depositWithExtraDataFixture.expectedP2WSHData.transactionHash
            )
          })

          it("should return the proper deposit UTXO", () => {
            const expectedDepositUtxo = {
              transactionHash:
                depositWithExtraDataFixture.expectedP2WSHData.transactionHash,
              outputIndex: 0,
              value: depositAmount,
            }

            expect(depositUtxo).to.be.eql(expectedDepositUtxo)
          })
        })

        context("when witness option is false", () => {
          let transactionHash: BitcoinTxHash
          let depositUtxo: BitcoinUtxo

          beforeEach(async () => {
            const fee = BigNumber.from(1410)

            const depositFunding = DepositFunding.fromScript(
              DepositScript.fromReceipt(
                depositWithExtraDataFixture.receipt,
                false
              )
            )

            ;({ transactionHash, depositUtxo } =
              await depositFunding.submitTransaction(
                depositAmount,
                [testnetUTXO],
                fee,
                testnetPrivateKey,
                bitcoinClient
              ))
          })

          it("should broadcast P2SH transaction with proper structure", async () => {
            expect(bitcoinClient.broadcastLog.length).to.be.equal(1)
            expect(bitcoinClient.broadcastLog[0]).to.be.eql(
              depositWithExtraDataFixture.expectedP2SHData.transaction
            )
          })

          it("should return the proper transaction hash", async () => {
            expect(transactionHash).to.be.deep.equal(
              depositWithExtraDataFixture.expectedP2SHData.transactionHash
            )
          })

          it("should return the proper deposit UTXO", () => {
            const expectedDepositUtxo = {
              transactionHash:
                depositWithExtraDataFixture.expectedP2SHData.transactionHash,
              outputIndex: 0,
              value: depositAmount,
            }

            expect(depositUtxo).to.be.eql(expectedDepositUtxo)
          })
        })
      })
    })

    describe("assembleTransaction", () => {
      context("when deposit does not have optional extra data", () => {
        context("when witness option is true", () => {
          let transactionHash: BitcoinTxHash
          let depositUtxo: BitcoinUtxo
          let transaction: BitcoinRawTx

          beforeEach(async () => {
            const fee = BigNumber.from(1520)

            const depositFunding = DepositFunding.fromScript(
              DepositScript.fromReceipt(depositFixture.receipt, true)
            )

            ;({
              transactionHash,
              depositUtxo,
              rawTransaction: transaction,
            } = await depositFunding.assembleTransaction(
              BitcoinNetwork.Testnet,
              depositAmount,
              [testnetUTXO],
              fee,
              testnetPrivateKey
            ))
          })

          it("should return P2WSH transaction with proper structure", async () => {
            // Compare HEXes.
            expect(transaction).to.be.eql(
              depositFixture.expectedP2WSHData.transaction
            )

            // Convert raw transaction to JSON to make detailed comparison.
            const txJSON = txToJSON(
              transaction.transactionHex,
              BitcoinNetwork.Testnet
            )

            expect(txJSON.hash).to.be.equal(
              depositFixture.expectedP2WSHData.transactionHash.toString()
            )
            expect(txJSON.version).to.be.equal(1)

            // Validate inputs.
            expect(txJSON.inputs.length).to.be.equal(1)

            const input = txJSON.inputs[0]

            expect(input.hash).to.be.equal(
              testnetUTXO.transactionHash.toString()
            )
            expect(input.index).to.be.equal(testnetUTXO.outputIndex)
            // Transaction should be signed but this is SegWit input so the `script`
            // field should be empty and the `witness` field should be filled instead.
            expect(input.script.length).to.be.equal(0)
            expect(input.witness.length).to.be.greaterThan(0)

            // Validate outputs.
            expect(txJSON.outputs.length).to.be.equal(2)

            const depositOutput = txJSON.outputs[0]
            const changeOutput = txJSON.outputs[1]

            // Value should correspond to the deposit amount.
            expect(depositOutput.value).to.be.equal(depositAmount.toNumber())
            // Should be OP_0 <script-hash>. The script hash should be prefixed
            // with its byte length: 0x20. The OP_0 opcode is 0x00.
            expect(depositOutput.script).to.be.equal(
              `0020${depositFixture.expectedP2WSHData.scriptHash}`
            )
            expect(depositOutput.address).to.be.equal(
              depositFixture.expectedP2WSHData.testnetAddress
            )

            // Change value should be equal to: inputValue - depositAmount - fee.
            expect(changeOutput.value).to.be.equal(3921680)
            // Should be OP_0 <public-key-hash>. Public key corresponds to
            // depositor BTC address.
            expect(changeOutput.script).to.be.equal(
              "00147ac2d9378a1c47e589dfb8095ca95ed2140d2726"
            )
            // Should return the change to depositor BTC address.
            expect(changeOutput.address).to.be.equal(testnetAddress)
          })

          it("should return the proper transaction hash", async () => {
            expect(transactionHash).to.be.deep.equal(
              depositFixture.expectedP2WSHData.transactionHash
            )
          })

          it("should return the proper deposit UTXO", () => {
            const expectedDepositUtxo = {
              transactionHash: depositFixture.expectedP2WSHData.transactionHash,
              outputIndex: 0,
              value: depositAmount,
            }

            expect(depositUtxo).to.be.eql(expectedDepositUtxo)
          })
        })

        context("when witness option is false", () => {
          let transactionHash: BitcoinTxHash
          let depositUtxo: BitcoinUtxo
          let transaction: BitcoinRawTx

          beforeEach(async () => {
            const fee = BigNumber.from(1410)

            const depositFunding = DepositFunding.fromScript(
              DepositScript.fromReceipt(depositFixture.receipt, false)
            )

            ;({
              transactionHash,
              depositUtxo,
              rawTransaction: transaction,
            } = await depositFunding.assembleTransaction(
              BitcoinNetwork.Testnet,
              depositAmount,
              [testnetUTXO],
              fee,
              testnetPrivateKey
            ))
          })

          it("should return P2SH transaction with proper structure", async () => {
            // Compare HEXes.
            expect(transaction).to.be.eql(
              depositFixture.expectedP2SHData.transaction
            )

            // Convert raw transaction to JSON to make detailed comparison.
            const txJSON = txToJSON(
              transaction.transactionHex,
              BitcoinNetwork.Testnet
            )

            expect(txJSON.hash).to.be.equal(
              depositFixture.expectedP2SHData.transactionHash.toString()
            )
            expect(txJSON.version).to.be.equal(1)

            // Validate inputs.
            expect(txJSON.inputs.length).to.be.equal(1)

            const input = txJSON.inputs[0]

            expect(input.hash).to.be.equal(
              testnetUTXO.transactionHash.toString()
            )
            expect(input.index).to.be.equal(testnetUTXO.outputIndex)
            // Transaction should be signed but this is SegWit input so the `script`
            // field should be empty and the `witness` field should be filled instead.
            expect(input.script.length).to.be.equal(0)
            expect(input.witness.length).to.be.greaterThan(0)

            // Validate outputs.
            expect(txJSON.outputs.length).to.be.equal(2)

            const depositOutput = txJSON.outputs[0]
            const changeOutput = txJSON.outputs[1]

            // Value should correspond to the deposit amount.
            expect(depositOutput.value).to.be.equal(depositAmount.toNumber())
            // Should be OP_HASH160 <script-hash> OP_EQUAL. The script hash
            // should be prefixed with its byte length: 0x14. The OP_HASH160
            // opcode is 0xa9 and OP_EQUAL is 0x87.
            expect(depositOutput.script).to.be.equal(
              `a914${depositFixture.expectedP2SHData.scriptHash}87`
            )
            expect(depositOutput.address).to.be.equal(
              depositFixture.expectedP2SHData.testnetAddress
            )

            // Change value should be equal to: inputValue - depositAmount - fee.
            expect(changeOutput.value).to.be.equal(3921790)
            // Should be OP_0 <public-key-hash>. Public key corresponds to
            // depositor BTC address.
            expect(changeOutput.script).to.be.equal(
              "00147ac2d9378a1c47e589dfb8095ca95ed2140d2726"
            )
            // Should return the change to depositor BTC address.
            expect(changeOutput.address).to.be.equal(testnetAddress)
          })

          it("should return the proper transaction hash", async () => {
            expect(transactionHash).to.be.deep.equal(
              depositFixture.expectedP2SHData.transactionHash
            )
          })

          it("should return the proper deposit UTXO", () => {
            const expectedDepositUtxo = {
              transactionHash: depositFixture.expectedP2SHData.transactionHash,
              outputIndex: 0,
              value: depositAmount,
            }

            expect(depositUtxo).to.be.deep.equal(expectedDepositUtxo)
          })
        })
      })

      context("when deposit has optional extra data", () => {
        context("when witness option is true", () => {
          let transactionHash: BitcoinTxHash
          let depositUtxo: BitcoinUtxo
          let transaction: BitcoinRawTx

          beforeEach(async () => {
            const fee = BigNumber.from(1520)

            const depositFunding = DepositFunding.fromScript(
              DepositScript.fromReceipt(
                depositWithExtraDataFixture.receipt,
                true
              )
            )

            ;({
              transactionHash,
              depositUtxo,
              rawTransaction: transaction,
            } = await depositFunding.assembleTransaction(
              BitcoinNetwork.Testnet,
              depositAmount,
              [testnetUTXO],
              fee,
              testnetPrivateKey
            ))
          })

          it("should return P2WSH transaction with proper structure", async () => {
            // Compare HEXes.
            expect(transaction).to.be.eql(
              depositWithExtraDataFixture.expectedP2WSHData.transaction
            )

            // Convert raw transaction to JSON to make detailed comparison.
            const txJSON = txToJSON(
              transaction.transactionHex,
              BitcoinNetwork.Testnet
            )

            expect(txJSON.hash).to.be.equal(
              depositWithExtraDataFixture.expectedP2WSHData.transactionHash.toString()
            )
            expect(txJSON.version).to.be.equal(1)

            // Validate inputs.
            expect(txJSON.inputs.length).to.be.equal(1)

            const input = txJSON.inputs[0]

            expect(input.hash).to.be.equal(
              testnetUTXO.transactionHash.toString()
            )
            expect(input.index).to.be.equal(testnetUTXO.outputIndex)
            // Transaction should be signed but this is SegWit input so the `script`
            // field should be empty and the `witness` field should be filled instead.
            expect(input.script.length).to.be.equal(0)
            expect(input.witness.length).to.be.greaterThan(0)

            // Validate outputs.
            expect(txJSON.outputs.length).to.be.equal(2)

            const depositOutput = txJSON.outputs[0]
            const changeOutput = txJSON.outputs[1]

            // Value should correspond to the deposit amount.
            expect(depositOutput.value).to.be.equal(depositAmount.toNumber())
            // Should be OP_0 <script-hash>. The script hash should be prefixed
            // with its byte length: 0x20. The OP_0 opcode is 0x00.
            expect(depositOutput.script).to.be.equal(
              `0020${depositWithExtraDataFixture.expectedP2WSHData.scriptHash}`
            )
            expect(depositOutput.address).to.be.equal(
              depositWithExtraDataFixture.expectedP2WSHData.testnetAddress
            )

            // Change value should be equal to: inputValue - depositAmount - fee.
            expect(changeOutput.value).to.be.equal(3921680)
            // Should be OP_0 <public-key-hash>. Public key corresponds to
            // depositor BTC address.
            expect(changeOutput.script).to.be.equal(
              "00147ac2d9378a1c47e589dfb8095ca95ed2140d2726"
            )
            // Should return the change to depositor BTC address.
            expect(changeOutput.address).to.be.equal(testnetAddress)
          })

          it("should return the proper transaction hash", async () => {
            expect(transactionHash).to.be.deep.equal(
              depositWithExtraDataFixture.expectedP2WSHData.transactionHash
            )
          })

          it("should return the proper deposit UTXO", () => {
            const expectedDepositUtxo = {
              transactionHash:
                depositWithExtraDataFixture.expectedP2WSHData.transactionHash,
              outputIndex: 0,
              value: depositAmount,
            }

            expect(depositUtxo).to.be.eql(expectedDepositUtxo)
          })
        })

        context("when witness option is false", () => {
          let transactionHash: BitcoinTxHash
          let depositUtxo: BitcoinUtxo
          let transaction: BitcoinRawTx

          beforeEach(async () => {
            const fee = BigNumber.from(1410)

            const depositFunding = DepositFunding.fromScript(
              DepositScript.fromReceipt(
                depositWithExtraDataFixture.receipt,
                false
              )
            )

            ;({
              transactionHash,
              depositUtxo,
              rawTransaction: transaction,
            } = await depositFunding.assembleTransaction(
              BitcoinNetwork.Testnet,
              depositAmount,
              [testnetUTXO],
              fee,
              testnetPrivateKey
            ))
          })

          it("should return P2SH transaction with proper structure", async () => {
            // Compare HEXes.
            expect(transaction).to.be.eql(
              depositWithExtraDataFixture.expectedP2SHData.transaction
            )

            // Convert raw transaction to JSON to make detailed comparison.
            const txJSON = txToJSON(
              transaction.transactionHex,
              BitcoinNetwork.Testnet
            )

            expect(txJSON.hash).to.be.equal(
              depositWithExtraDataFixture.expectedP2SHData.transactionHash.toString()
            )
            expect(txJSON.version).to.be.equal(1)

            // Validate inputs.
            expect(txJSON.inputs.length).to.be.equal(1)

            const input = txJSON.inputs[0]

            expect(input.hash).to.be.equal(
              testnetUTXO.transactionHash.toString()
            )
            expect(input.index).to.be.equal(testnetUTXO.outputIndex)
            // Transaction should be signed but this is SegWit input so the `script`
            // field should be empty and the `witness` field should be filled instead.
            expect(input.script.length).to.be.equal(0)
            expect(input.witness.length).to.be.greaterThan(0)

            // Validate outputs.
            expect(txJSON.outputs.length).to.be.equal(2)

            const depositOutput = txJSON.outputs[0]
            const changeOutput = txJSON.outputs[1]

            // Value should correspond to the deposit amount.
            expect(depositOutput.value).to.be.equal(depositAmount.toNumber())
            // Should be OP_HASH160 <script-hash> OP_EQUAL. The script hash
            // should be prefixed with its byte length: 0x14. The OP_HASH160
            // opcode is 0xa9 and OP_EQUAL is 0x87.
            expect(depositOutput.script).to.be.equal(
              `a914${depositWithExtraDataFixture.expectedP2SHData.scriptHash}87`
            )
            expect(depositOutput.address).to.be.equal(
              depositWithExtraDataFixture.expectedP2SHData.testnetAddress
            )

            // Change value should be equal to: inputValue - depositAmount - fee.
            expect(changeOutput.value).to.be.equal(3921790)
            // Should be OP_0 <public-key-hash>. Public key corresponds to
            // depositor BTC address.
            expect(changeOutput.script).to.be.equal(
              "00147ac2d9378a1c47e589dfb8095ca95ed2140d2726"
            )
            // Should return the change to depositor BTC address.
            expect(changeOutput.address).to.be.equal(testnetAddress)
          })

          it("should return the proper transaction hash", async () => {
            expect(transactionHash).to.be.deep.equal(
              depositWithExtraDataFixture.expectedP2SHData.transactionHash
            )
          })

          it("should return the proper deposit UTXO", () => {
            const expectedDepositUtxo = {
              transactionHash:
                depositWithExtraDataFixture.expectedP2SHData.transactionHash,
              outputIndex: 0,
              value: depositAmount,
            }

            expect(depositUtxo).to.be.deep.equal(expectedDepositUtxo)
          })
        })
      })
    })
  })

  describe("DepositScript", () => {
    describe("getPlainText", () => {
      let script: Hex

      context("when deposit does not have optional extra data", () => {
        beforeEach(async () => {
          script = await DepositScript.fromReceipt(
            depositFixture.receipt
          ).getPlainText()
        })

        it("should return script with proper structure", async () => {
          assertValidDepositScript(script.toString(), depositFixture)
        })
      })

      context("when deposit has optional extra data", () => {
        beforeEach(async () => {
          script = await DepositScript.fromReceipt(
            depositWithExtraDataFixture.receipt
          ).getPlainText()
        })

        it("should return script with proper structure", async () => {
          assertValidDepositScript(
            script.toString(),
            depositWithExtraDataFixture
          )
        })
      })
    })

    describe("getHash", () => {
      context("when deposit does not have optional extra data", () => {
        context("when witness option is true", () => {
          let scriptHash: Buffer

          beforeEach(async () => {
            scriptHash = await DepositScript.fromReceipt(
              depositFixture.receipt,
              true
            ).getHash()
          })

          it("should return proper witness script hash", async () => {
            // The plain-text script is in the expectedScript property of the fixture.
            // The hash of this script should correspond to the OP_SHA256 opcode
            // which applies SHA-256 on the input. The hash can be verified with
            // the following command:
            // echo -n $SCRIPT | xxd -r -p | openssl dgst -sha256
            expect(scriptHash.toString("hex")).to.be.equal(
              depositFixture.expectedP2WSHData.scriptHash
            )
          })
        })

        context("when witness option is false", () => {
          let scriptHash: Buffer

          beforeEach(async () => {
            scriptHash = await DepositScript.fromReceipt(
              depositFixture.receipt,
              false
            ).getHash()
          })

          it("should return proper non-witness script hash", async () => {
            // The plain-text script is in the expectedScript property of the fixture.
            // The hash of this script should correspond to the OP_HASH160 opcode
            // which applies SHA-256 and then RIPEMD-160 on the input. The hash
            // can be verified with the following command:
            // echo -n $SCRIPT | xxd -r -p | openssl dgst -sha256 -binary | openssl dgst -rmd160
            expect(scriptHash.toString("hex")).to.be.equal(
              depositFixture.expectedP2SHData.scriptHash
            )
          })
        })
      })

      context("when deposit has optional extra data", () => {
        context("when witness option is true", () => {
          let scriptHash: Buffer

          beforeEach(async () => {
            scriptHash = await DepositScript.fromReceipt(
              depositWithExtraDataFixture.receipt,
              true
            ).getHash()
          })

          it("should return proper witness script hash", async () => {
            // The plain-text script is in the expectedScript property of the fixture.
            // The hash of this script should correspond to the OP_SHA256 opcode
            // which applies SHA-256 on the input. The hash can be verified with
            // the following command:
            // echo -n $SCRIPT | xxd -r -p | openssl dgst -sha256
            expect(scriptHash.toString("hex")).to.be.equal(
              depositWithExtraDataFixture.expectedP2WSHData.scriptHash
            )
          })
        })

        context("when witness option is false", () => {
          let scriptHash: Buffer

          beforeEach(async () => {
            scriptHash = await DepositScript.fromReceipt(
              depositWithExtraDataFixture.receipt,
              false
            ).getHash()
          })

          it("should return proper non-witness script hash", async () => {
            // The plain-text script is in the expectedScript property of the fixture.
            // The hash of this script should correspond to the OP_HASH160 opcode
            // which applies SHA-256 and then RIPEMD-160 on the input. The hash
            // can be verified with the following command:
            // echo -n $SCRIPT | xxd -r -p | openssl dgst -sha256 -binary | openssl dgst -rmd160
            expect(scriptHash.toString("hex")).to.be.equal(
              depositWithExtraDataFixture.expectedP2SHData.scriptHash
            )
          })
        })
      })
    })

    describe("deriveAddress", () => {
      let address: string

      context("when deposit does not have optional extra data", () => {
        context("when network is mainnet", () => {
          context("when witness option is true", () => {
            beforeEach(async () => {
              address = await DepositScript.fromReceipt(
                depositFixture.receipt,
                true
              ).deriveAddress(BitcoinNetwork.Mainnet)
            })

            it("should return proper address with prefix bc1", async () => {
              // Address is created using the script hash held by the
              // expectedP2WSHData.scriptHash property of the fixture.
              // According to https://en.bitcoin.it/wiki/List_of_address_prefixes,
              // the P2WSH (Bech32) address prefix for mainnet is bc1.
              expect(address).to.be.equal(
                depositFixture.expectedP2WSHData.mainnetAddress
              )
            })
          })

          context("when witness option is false", () => {
            beforeEach(async () => {
              address = await DepositScript.fromReceipt(
                depositFixture.receipt,
                false
              ).deriveAddress(BitcoinNetwork.Mainnet)
            })

            it("should return proper address with prefix 3", async () => {
              // Address is created using the script hash held by the
              // expectedP2SHData.scriptHash property of the fixture.
              // According to https://en.bitcoin.it/wiki/List_of_address_prefixes,
              // the P2SH address prefix for mainnet is 3.
              expect(address).to.be.equal(
                depositFixture.expectedP2SHData.mainnetAddress
              )
            })
          })
        })

        context("when network is testnet", () => {
          context("when witness option is true", () => {
            beforeEach(async () => {
              address = await DepositScript.fromReceipt(
                depositFixture.receipt,
                true
              ).deriveAddress(BitcoinNetwork.Testnet)
            })

            it("should return proper address with prefix tb1", async () => {
              // Address is created using the script hash held by the
              // expectedP2WSHData.scriptHash property of the fixture.
              // According to https://en.bitcoin.it/wiki/List_of_address_prefixes,
              // the P2WSH (Bech32) address prefix for testnet is tb1.
              expect(address).to.be.equal(
                depositFixture.expectedP2WSHData.testnetAddress
              )
            })
          })

          context("when witness option is false", () => {
            beforeEach(async () => {
              address = await DepositScript.fromReceipt(
                depositFixture.receipt,
                false
              ).deriveAddress(BitcoinNetwork.Testnet)
            })

            it("should return proper address with prefix 2", async () => {
              // Address is created using the script hash held by the
              // expectedP2SHData.scriptHash property of the fixture.
              // According to https://en.bitcoin.it/wiki/List_of_address_prefixes,
              // the P2SH address prefix for testnet is 2.
              expect(address).to.be.equal(
                depositFixture.expectedP2SHData.testnetAddress
              )
            })
          })
        })
      })

      context("when deposit has optional extra data", () => {
        context("when network is mainnet", () => {
          context("when witness option is true", () => {
            beforeEach(async () => {
              address = await DepositScript.fromReceipt(
                depositWithExtraDataFixture.receipt,
                true
              ).deriveAddress(BitcoinNetwork.Mainnet)
            })

            it("should return proper address with prefix bc1", async () => {
              // Address is created using the script hash held by the
              // expectedP2WSHData.scriptHash property of the fixture.
              // According to https://en.bitcoin.it/wiki/List_of_address_prefixes,
              // the P2WSH (Bech32) address prefix for mainnet is bc1.
              expect(address).to.be.equal(
                depositWithExtraDataFixture.expectedP2WSHData.mainnetAddress
              )
            })
          })

          context("when witness option is false", () => {
            beforeEach(async () => {
              address = await DepositScript.fromReceipt(
                depositWithExtraDataFixture.receipt,
                false
              ).deriveAddress(BitcoinNetwork.Mainnet)
            })

            it("should return proper address with prefix 3", async () => {
              // Address is created using the script hash held by the
              // expectedP2SHData.scriptHash property of the fixture.
              // According to https://en.bitcoin.it/wiki/List_of_address_prefixes,
              // the P2SH address prefix for mainnet is 3.
              expect(address).to.be.equal(
                depositWithExtraDataFixture.expectedP2SHData.mainnetAddress
              )
            })
          })
        })

        context("when network is testnet", () => {
          context("when witness option is true", () => {
            beforeEach(async () => {
              address = await DepositScript.fromReceipt(
                depositWithExtraDataFixture.receipt,
                true
              ).deriveAddress(BitcoinNetwork.Testnet)
            })

            it("should return proper address with prefix tb1", async () => {
              // Address is created using the script hash held by the
              // expectedP2WSHData.scriptHash property of the fixture.
              // According to https://en.bitcoin.it/wiki/List_of_address_prefixes,
              // the P2WSH (Bech32) address prefix for testnet is tb1.
              expect(address).to.be.equal(
                depositWithExtraDataFixture.expectedP2WSHData.testnetAddress
              )
            })
          })

          context("when witness option is false", () => {
            beforeEach(async () => {
              address = await DepositScript.fromReceipt(
                depositWithExtraDataFixture.receipt,
                false
              ).deriveAddress(BitcoinNetwork.Testnet)
            })

            it("should return proper address with prefix 2", async () => {
              // Address is created using the script hash held by the
              // expectedP2SHData.scriptHash property of the fixture.
              // According to https://en.bitcoin.it/wiki/List_of_address_prefixes,
              // the P2SH address prefix for testnet is 2.
              expect(address).to.be.equal(
                depositWithExtraDataFixture.expectedP2SHData.testnetAddress
              )
            })
          })
        })
      })
    })
  })

  describe("Deposit", () => {
    describe("getBitcoinAddress", () => {
      const testData = [
        {
          fixture: depositFixture,
          network: BitcoinNetwork.Mainnet,
        },
        {
          fixture: depositFixture,
          network: BitcoinNetwork.Testnet,
        },
        {
          fixture: depositWithExtraDataFixture,
          network: BitcoinNetwork.Mainnet,
        },
        {
          fixture: depositWithExtraDataFixture,
          network: BitcoinNetwork.Testnet,
        },
      ]

      let bitcoinAddress: string

      testData.forEach(({ fixture, network }) => {
        context(`when network is ${network}`, () => {
          beforeEach(async () => {
            const bitcoinClient = new MockBitcoinClient()
            bitcoinClient.network = network
            const tbtcContracts = new MockTBTCContracts()

            const deposit = await Deposit.fromReceipt(
              fixture.receipt,
              tbtcContracts,
              bitcoinClient
            )

            bitcoinAddress = await deposit.getBitcoinAddress()
          })

          it("should return correct address", () => {
            const { mainnetAddress, testnetAddress } = fixture.expectedP2WSHData

            let expectedAddress
            switch (network) {
              case BitcoinNetwork.Mainnet:
                expectedAddress = mainnetAddress
                break
              case BitcoinNetwork.Testnet:
                expectedAddress = testnetAddress
                break
            }

            expect(bitcoinAddress).to.be.equal(expectedAddress)
          })
        })
      })
    })

    describe("detectFunding", () => {
      let bitcoinClient: MockBitcoinClient
      let tbtcContracts: MockTBTCContracts
      let deposit: Deposit
      let utxos: BitcoinUtxo[]

      beforeEach(async () => {
        bitcoinClient = new MockBitcoinClient()
        tbtcContracts = new MockTBTCContracts()

        deposit = await Deposit.fromReceipt(
          depositFixture.receipt,
          tbtcContracts,
          bitcoinClient
        )
      })

      context("when there are no UTXOs from funding transactions", () => {
        context("when Bitcoin client returns undefined", () => {
          beforeEach(async () => {
            // Do not set any value for the address stored in the deposit
            // service so that undefined is returned.
            utxos = await deposit.detectFunding()
          })

          it("should return an empty UTXO array", async () => {
            expect(utxos).to.be.empty
          })
        })

        context("when Bitcoin client returns an empty array", () => {
          beforeEach(async () => {
            const unspentTransactionOutputs = new Map<string, BitcoinUtxo[]>()
            // Set an empty array for the address stored in the deposit service.
            unspentTransactionOutputs.set(await deposit.getBitcoinAddress(), [])
            bitcoinClient.unspentTransactionOutputs = unspentTransactionOutputs
            utxos = await deposit.detectFunding()
          })

          it("should return an empty UTXO array", async () => {
            expect(utxos).to.be.empty
          })
        })
      })

      context("when there are UTXOs from funding transactions", () => {
        const fundingUtxos: BitcoinUtxo[] = [
          {
            transactionHash: BitcoinTxHash.from(
              "aaaaaaaaaaaaaaaaaaaaaaaaaaaaaaaaaaaaaaaaaaaaaaaaaaaaaaaaaaaaaaaa"
            ),
            outputIndex: 0,
            value: BigNumber.from(1111),
          },
          {
            transactionHash: BitcoinTxHash.from(
              "bbbbbbbbbbbbbbbbbbbbbbbbbbbbbbbbbbbbbbbbbbbbbbbbbbbbbbbbbbbbbbbb"
            ),
            outputIndex: 1,
            value: BigNumber.from(2222),
          },
        ]

        beforeEach(async () => {
          const unspentTransactionOutputs = new Map<string, BitcoinUtxo[]>()
          unspentTransactionOutputs.set(
            await deposit.getBitcoinAddress(),
            fundingUtxos
          )
          bitcoinClient.unspentTransactionOutputs = unspentTransactionOutputs
          utxos = await deposit.detectFunding()
        })

        it("should return funding UTXOs stored in the blockchain", async () => {
          expect(utxos).to.be.equal(fundingUtxos)
        })
      })
    })

    describe("initiateMinting", () => {
      context("auto funding outpoint detection mode", () => {
        context("when no funding UTXOs found", () => {
          let deposit: Deposit

          beforeEach(async () => {
            const tbtcContracts = new MockTBTCContracts()
            const bitcoinClient = new MockBitcoinClient()

            deposit = await Deposit.fromReceipt(
              depositFixture.receipt,
              tbtcContracts,
              bitcoinClient
            )
          })

          it("should throw", async () => {
            await expect(deposit.initiateMinting()).to.be.rejectedWith(
              "Deposit not funded"
            )
          })
        })

        context("when funding UTXOs found", () => {
          const initiateMinting = async (depositorProxy?: DepositorProxy) => {
            const fee = BigNumber.from(1520)
            const depositFunding = DepositFunding.fromScript(
              DepositScript.fromReceipt(depositFixture.receipt)
            )
            // Create a deposit transaction.
            const result = await depositFunding.assembleTransaction(
              BitcoinNetwork.Testnet,
              depositAmount,
              [testnetUTXO],
              fee,
              testnetPrivateKey
            )
            const transaction: BitcoinRawTx = result.rawTransaction
            const depositUtxo: BitcoinUtxo = result.depositUtxo

            // Initialize the mock Bridge and TBTC contracts.
            const bitcoinClient: MockBitcoinClient = new MockBitcoinClient()
            const tbtcContracts: MockTBTCContracts = new MockTBTCContracts()

            // Create the deposit.
            const deposit = await Deposit.fromReceipt(
              depositFixture.receipt,
              tbtcContracts,
              bitcoinClient,
              depositorProxy
            )

            // Initialize the mock Bitcoin client to return the given deposit
            // UTXO for the depositor address.
            const unspentTransactionOutputs = new Map<string, BitcoinUtxo[]>()
            unspentTransactionOutputs.set(await deposit.getBitcoinAddress(), [
              depositUtxo,
            ])
            bitcoinClient.unspentTransactionOutputs = unspentTransactionOutputs

            // Initialize the mock Bitcoin client to return the raw transaction
            // data for the given deposit UTXO.
            const rawTransactions = new Map<string, BitcoinRawTx>()
            rawTransactions.set(
              depositUtxo.transactionHash.toString(),
              transaction
            )
            bitcoinClient.rawTransactions = rawTransactions

            await deposit.initiateMinting()

            return {
              transaction,
              tbtcContracts,
            }
          }

          context("when deposit does not use a depositor proxy", () => {
            let transaction: BitcoinRawTx
            let tbtcContracts: MockTBTCContracts

            beforeEach(async () => {
              ;({ transaction, tbtcContracts } = await initiateMinting())
            })

            it("should reveal the deposit to the Bridge", () => {
              expect(tbtcContracts.bridge.revealDepositLog.length).to.be.equal(
                1
              )
              const revealDepositLogEntry =
                tbtcContracts.bridge.revealDepositLog[0]
              expect(revealDepositLogEntry.depositTx).to.be.eql(
                extractBitcoinRawTxVectors(transaction)
              )
              expect(revealDepositLogEntry.depositOutputIndex).to.be.equal(0)
              expect(revealDepositLogEntry.deposit).to.be.eql(
                depositFixture.receipt
              )
            })
          })

          context("when deposit uses a depositor proxy", () => {
            let transaction: BitcoinRawTx
            let tbtcContracts: MockTBTCContracts
            let depositorProxy: MockDepositorProxy

            beforeEach(async () => {
              depositorProxy = new MockDepositorProxy()
              ;({ transaction, tbtcContracts } = await initiateMinting(
                depositorProxy
              ))
            })

            it("should not reveal the deposit to the Bridge", () => {
              expect(tbtcContracts.bridge.revealDepositLog.length).to.be.equal(
                0
              )
            })

            it("should reveal the deposit to the DepositorProxy", () => {
              expect(depositorProxy.revealDepositLog.length).to.be.equal(1)
              const revealDepositLogEntry = depositorProxy.revealDepositLog[0]
              expect(revealDepositLogEntry.depositTx).to.be.eql(
                extractBitcoinRawTxVectors(transaction)
              )
              expect(revealDepositLogEntry.depositOutputIndex).to.be.equal(0)
              expect(revealDepositLogEntry.deposit).to.be.eql(
                depositFixture.receipt
              )
            })
          })
        })
      })

      context("manual funding outpoint provision mode", () => {
        const initiateMinting = async (depositorProxy?: DepositorProxy) => {
          const fee = BigNumber.from(1520)

          const depositFunding = DepositFunding.fromScript(
            DepositScript.fromReceipt(depositFixture.receipt)
          )

          // Create a deposit transaction.
          const result = await depositFunding.assembleTransaction(
            BitcoinNetwork.Testnet,
            depositAmount,
            [testnetUTXO],
            fee,
            testnetPrivateKey
          )

          const transaction: BitcoinRawTx = result.rawTransaction
          const depositUtxo: BitcoinUtxo = result.depositUtxo

          // Initialize the mock Bitcoin client to return the raw transaction
          // data for the given deposit UTXO.
          const bitcoinClient: MockBitcoinClient = new MockBitcoinClient()
          const rawTransactions = new Map<string, BitcoinRawTx>()
          rawTransactions.set(
            depositUtxo.transactionHash.toString(),
            transaction
          )
          bitcoinClient.rawTransactions = rawTransactions

          // Initialize the mock Bridge.
          const tbtcContracts: MockTBTCContracts = new MockTBTCContracts()

          await (
            await Deposit.fromReceipt(
              depositFixture.receipt,
              tbtcContracts,
              bitcoinClient,
              depositorProxy
            )
          ).initiateMinting(depositUtxo)

          return {
            transaction,
            tbtcContracts,
          }
        }

        context("when deposit does not use a depositor proxy", () => {
          let transaction: BitcoinRawTx
          let tbtcContracts: MockTBTCContracts

          beforeEach(async () => {
            ;({ transaction, tbtcContracts } = await initiateMinting())
          })

          it("should reveal the deposit to the Bridge", () => {
            expect(tbtcContracts.bridge.revealDepositLog.length).to.be.equal(1)

            const revealDepositLogEntry =
              tbtcContracts.bridge.revealDepositLog[0]
            expect(revealDepositLogEntry.depositTx).to.be.eql(
              extractBitcoinRawTxVectors(transaction)
            )
            expect(revealDepositLogEntry.depositOutputIndex).to.be.equal(0)
            expect(revealDepositLogEntry.deposit).to.be.eql(
              depositFixture.receipt
            )
          })
        })

        context("when deposit uses a depositor proxy", () => {
          let transaction: BitcoinRawTx
          let tbtcContracts: MockTBTCContracts
          let depositorProxy: MockDepositorProxy

          beforeEach(async () => {
            depositorProxy = new MockDepositorProxy()
            ;({ transaction, tbtcContracts } = await initiateMinting(
              depositorProxy
            ))
          })

          it("should not reveal the deposit to the Bridge", () => {
            expect(tbtcContracts.bridge.revealDepositLog.length).to.be.equal(0)
          })

          it("should reveal the deposit to the DepositorProxy", () => {
            expect(depositorProxy.revealDepositLog.length).to.be.equal(1)

            const revealDepositLogEntry = depositorProxy.revealDepositLog[0]
            expect(revealDepositLogEntry.depositTx).to.be.eql(
              extractBitcoinRawTxVectors(transaction)
            )
            expect(revealDepositLogEntry.depositOutputIndex).to.be.equal(0)
            expect(revealDepositLogEntry.deposit).to.be.eql(
              depositFixture.receipt
            )
          })
        })
      })
    })
  })

  describe("DepositsService", () => {
    describe("initiateDeposit", () => {
      const depositor = EthereumAddress.from(
        "934b98637ca318a4d6e7ca6ffd1690b8e77df637"
      )
      const bitcoinClient = new MockBitcoinClient()
      const tbtcContracts = new MockTBTCContracts()
      let depositService: DepositsService

      beforeEach(async () => {
        depositService = new DepositsService(
          tbtcContracts,
          bitcoinClient,
          // Mock cross-chain contracts resolver.
          (_: DestinationChainName) => undefined
        )
      })

      context("when default depositor is not set", () => {
        it("should throw", async () => {
          await expect(
            depositService.initiateDeposit("mjc2zGWypwpNyDi4ZxGbBNnUA84bfgiwYc")
          ).to.be.rejectedWith(
            "Default depositor is not set; use setDefaultDepositor first"
          )
        })
      })

      context("when default depositor is set", () => {
        beforeEach(async () => {
          depositService.setDefaultDepositor(depositor)
        })

        context("when active wallet is not set", () => {
          it("should throw", async () => {
            await expect(
              depositService.initiateDeposit(
                "mjc2zGWypwpNyDi4ZxGbBNnUA84bfgiwYc"
              )
            ).to.be.rejectedWith("Could not get active wallet public key")
          })
        })

        context("when active wallet is set", () => {
          beforeEach(async () => {
            tbtcContracts.bridge.setActiveWalletPublicKey(
              Hex.from(
                "03989d253b17a6a0f41838b84ff0d20e8898f9d7b1a98f2564da4cc29dcf8581d9"
              )
            )
          })

          context("when recovery address is incorrect", () => {
            it("should throw", async () => {
              await expect(
                depositService.initiateDeposit(
                  "2N5WZpig3vgpSdjSherS2Lv7GnPuxCvkQjT" // p2sh address
                )
              ).to.be.rejectedWith(
                "Bitcoin recovery address must be P2PKH or P2WPKH"
              )
            })
          })

          context("when recovery address is correct", () => {
            const assertCommonDepositProperties = (receipt: DepositReceipt) => {
              expect(receipt.depositor).to.be.equal(depositor)

              expect(receipt.walletPublicKeyHash).to.be.deep.equal(
                Hex.from("8db50eb52063ea9d98b3eac91489a90f738986f6")
              )

              // Expect the refund locktime to be in the future.
              const receiptTimestamp = BigNumber.from(
                receipt.refundLocktime.reverse().toPrefixedString()
              ).toNumber()
              const currentTimestamp = Math.floor(new Date().getTime() / 1000)
              expect(receiptTimestamp).to.be.greaterThan(currentTimestamp)

              // Expect blinding factor to be set and 8-byte long.
              expect(receipt.blindingFactor).not.to.be.undefined
              expect(receipt.blindingFactor.toBuffer().length).to.be.equal(8)
            }

            context("when optional extra data is not provided", () => {
              context("when recovery address is P2PKH", () => {
                let deposit: Deposit

                beforeEach(async () => {
                  deposit = await depositService.initiateDeposit(
                    "mjc2zGWypwpNyDi4ZxGbBNnUA84bfgiwYc"
                  )
                })

                it("should initiate deposit correctly", async () => {
                  // Inspect the deposit object by looking at its receipt.
                  const receipt = deposit.getReceipt()

                  assertCommonDepositProperties(receipt)

                  expect(receipt.refundPublicKeyHash).to.be.deep.equal(
                    Hex.from("2cd680318747b720d67bf4246eb7403b476adb34")
                  )
                  expect(receipt.extraData).to.be.undefined
                })
              })

              context("when recovery address is P2WPKH", () => {
                let deposit: Deposit

                beforeEach(async () => {
                  deposit = await depositService.initiateDeposit(
                    "tb1qumuaw3exkxdhtut0u85latkqfz4ylgwstkdzsx"
                  )
                })

                it("should initiate deposit correctly", async () => {
                  // Inspect the deposit object by looking at its receipt.
                  const receipt = deposit.getReceipt()

                  assertCommonDepositProperties(receipt)

                  expect(receipt.refundPublicKeyHash).to.be.deep.equal(
                    Hex.from("e6f9d74726b19b75f16fe1e9feaec048aa4fa1d0")
                  )
                  expect(receipt.extraData).to.be.undefined
                })
              })
            })

            context("when optional extra data is provided", () => {
              context("when extra data is not 32-byte", () => {
                it("should throw", async () => {
                  await expect(
                    depositService.initiateDeposit(
                      "tb1qumuaw3exkxdhtut0u85latkqfz4ylgwstkdzsx",
                      Hex.from("11")
                    )
                  ).to.be.rejectedWith("Extra data is not 32-byte")
                })
              })

              context("when extra data is 32-byte but all-zero", () => {
                it("should throw", async () => {
                  await expect(
                    depositService.initiateDeposit(
                      "tb1qumuaw3exkxdhtut0u85latkqfz4ylgwstkdzsx",
                      Hex.from(
                        "0000000000000000000000000000000000000000000000000000000000000000"
                      )
                    )
                  ).to.be.rejectedWith("Extra data contains only zero bytes")
                })
              })

              context("when extra data is 32-byte and non-zero", () => {
                let deposit: Deposit

                beforeEach(async () => {
                  deposit = await depositService.initiateDeposit(
                    "tb1qumuaw3exkxdhtut0u85latkqfz4ylgwstkdzsx",
                    Hex.from(
                      "1111111111111111222222222222222211111111111111112222222222222222"
                    )
                  )
                })

                it("should initiate deposit correctly", async () => {
                  // Inspect the deposit object by looking at its receipt.
                  const receipt = deposit.getReceipt()

                  assertCommonDepositProperties(receipt)

                  expect(receipt.refundPublicKeyHash).to.be.deep.equal(
                    Hex.from("e6f9d74726b19b75f16fe1e9feaec048aa4fa1d0")
                  )
                  expect(receipt.extraData).to.be.eql(
                    Hex.from(
                      "1111111111111111222222222222222211111111111111112222222222222222"
                    )
                  )
                })
              })
            })
          })
        })
      })
    })

    describe("initiateDepositWithProxy", () => {
      const bitcoinClient = new MockBitcoinClient()
      const tbtcContracts = new MockTBTCContracts()
      const depositorProxy = new MockDepositorProxy()
      let depositService: DepositsService

      beforeEach(async () => {
        depositService = new DepositsService(
          tbtcContracts,
          bitcoinClient,
          // Mock cross-chain contracts resolver.
          (_: DestinationChainName) => undefined
        )
      })

      context("when active wallet is not set", () => {
        it("should throw", async () => {
          await expect(
            depositService.initiateDepositWithProxy(
              "mjc2zGWypwpNyDi4ZxGbBNnUA84bfgiwYc",
              depositorProxy
            )
          ).to.be.rejectedWith("Could not get active wallet public key")
        })
      })

      context("when active wallet is set", () => {
        beforeEach(async () => {
          tbtcContracts.bridge.setActiveWalletPublicKey(
            Hex.from(
              "03989d253b17a6a0f41838b84ff0d20e8898f9d7b1a98f2564da4cc29dcf8581d9"
            )
          )
        })

        context("when recovery address is incorrect", () => {
          it("should throw", async () => {
            await expect(
              depositService.initiateDepositWithProxy(
                "2N5WZpig3vgpSdjSherS2Lv7GnPuxCvkQjT", // p2sh address
                depositorProxy
              )
            ).to.be.rejectedWith(
              "Bitcoin recovery address must be P2PKH or P2WPKH"
            )
          })
        })

        context("when recovery address is correct", () => {
          const assertCommonDepositProperties = (receipt: DepositReceipt) => {
            expect(receipt.depositor).to.be.deep.equal(
              depositorProxy.getChainIdentifier()
            )

            expect(receipt.walletPublicKeyHash).to.be.deep.equal(
              Hex.from("8db50eb52063ea9d98b3eac91489a90f738986f6")
            )

            // Expect the refund locktime to be in the future.
            const receiptTimestamp = BigNumber.from(
              receipt.refundLocktime.reverse().toPrefixedString()
            ).toNumber()
            const currentTimestamp = Math.floor(new Date().getTime() / 1000)
            expect(receiptTimestamp).to.be.greaterThan(currentTimestamp)

            // Expect blinding factor to be set and 8-byte long.
            expect(receipt.blindingFactor).not.to.be.undefined
            expect(receipt.blindingFactor.toBuffer().length).to.be.equal(8)
          }

          context("when optional extra data is not provided", () => {
            context("when recovery address is P2PKH", () => {
              let deposit: Deposit

              beforeEach(async () => {
                deposit = await depositService.initiateDepositWithProxy(
                  "mjc2zGWypwpNyDi4ZxGbBNnUA84bfgiwYc",
                  depositorProxy
                )
              })

              it("should initiate deposit correctly", async () => {
                // Inspect the deposit object by looking at its receipt.
                const receipt = deposit.getReceipt()

                assertCommonDepositProperties(receipt)

                expect(receipt.refundPublicKeyHash).to.be.deep.equal(
                  Hex.from("2cd680318747b720d67bf4246eb7403b476adb34")
                )
                expect(receipt.extraData).to.be.undefined
              })
            })

            context("when recovery address is P2WPKH", () => {
              let deposit: Deposit

              beforeEach(async () => {
                deposit = await depositService.initiateDepositWithProxy(
                  "tb1qumuaw3exkxdhtut0u85latkqfz4ylgwstkdzsx",
                  depositorProxy
                )
              })

              it("should initiate deposit correctly", async () => {
                // Inspect the deposit object by looking at its receipt.
                const receipt = deposit.getReceipt()

                assertCommonDepositProperties(receipt)

                expect(receipt.refundPublicKeyHash).to.be.deep.equal(
                  Hex.from("e6f9d74726b19b75f16fe1e9feaec048aa4fa1d0")
                )
                expect(receipt.extraData).to.be.undefined
              })
            })
          })

          context("when optional extra data is provided", () => {
            context("when extra data is not 32-byte", () => {
              it("should throw", async () => {
                await expect(
                  depositService.initiateDepositWithProxy(
                    "tb1qumuaw3exkxdhtut0u85latkqfz4ylgwstkdzsx",
                    depositorProxy,
                    Hex.from("11")
                  )
                ).to.be.rejectedWith("Extra data is not 32-byte")
              })
            })

            context("when extra data is 32-byte but all-zero", () => {
              it("should throw", async () => {
                await expect(
                  depositService.initiateDepositWithProxy(
                    "tb1qumuaw3exkxdhtut0u85latkqfz4ylgwstkdzsx",
                    depositorProxy,
                    Hex.from(
                      "0000000000000000000000000000000000000000000000000000000000000000"
                    )
                  )
                ).to.be.rejectedWith("Extra data contains only zero bytes")
              })
            })

            context("when extra data is 32-byte and non-zero", () => {
              let deposit: Deposit

              beforeEach(async () => {
                deposit = await depositService.initiateDepositWithProxy(
                  "tb1qumuaw3exkxdhtut0u85latkqfz4ylgwstkdzsx",
                  depositorProxy,
                  Hex.from(
                    "1111111111111111222222222222222211111111111111112222222222222222"
                  )
                )
              })

              it("should initiate deposit correctly", async () => {
                // Inspect the deposit object by looking at its receipt.
                const receipt = deposit.getReceipt()

                assertCommonDepositProperties(receipt)

                expect(receipt.refundPublicKeyHash).to.be.deep.equal(
                  Hex.from("e6f9d74726b19b75f16fe1e9feaec048aa4fa1d0")
                )
                expect(receipt.extraData).to.be.eql(
                  Hex.from(
                    "1111111111111111222222222222222211111111111111112222222222222222"
                  )
                )
              })
            })
          })
        })
      })
    })

    describe("initiateCrossChainDeposit - BASE", () => {
      const l2DepositOwner = EthereumAddress.from(
        "934b98637ca318a4d6e7ca6ffd1690b8e77df637"
      )
      const bitcoinClient = new MockBitcoinClient()
      const tbtcContracts = new MockTBTCContracts()
      let depositService: DepositsService

      context("when cross-chain contracts are not initialized", () => {
        beforeEach(async () => {
          depositService = new DepositsService(
            tbtcContracts,
            bitcoinClient,
            // Mock cross-chain contracts resolver that always returns undefined.
            (_: DestinationChainName) => undefined
          )
        })

        it("should throw", async () => {
          await expect(
            depositService.initiateCrossChainDeposit(
              "mjc2zGWypwpNyDi4ZxGbBNnUA84bfgiwYc",
              "Base"
            )
          ).to.be.rejectedWith("Cross-chain contracts for Base not initialized")
        })
      })

      context("when cross-chain contracts are initialized", () => {
        let l2BitcoinDepositor: MockBitcoinDepositor
        let l1BitcoinDepositor: MockL1BitcoinDepositor
<<<<<<< HEAD
        let crossChainContracts: CrossChainInterfaces
=======
        let l2BitcoinRedeemer: MockL2BitcoinRedeemer
        let l1BitcoinRedeemer: MockL1BitcoinRedeemer
        let crossChainContracts: CrossChainContracts
>>>>>>> 166bdafe

        beforeEach(async () => {
          const l2BitcoinDepositorEncoder = new MockCrossChainExtraDataEncoder()
          // Set valid 32-byte extra data as initiateCrossChainDeposit
          // performs length and content checks on the extra data.
          l2BitcoinDepositorEncoder.setEncoding(
            l2DepositOwner,
            Hex.from(`000000000000000000000000${l2DepositOwner.identifierHex}`)
          )
          l2BitcoinDepositor = new MockL2BitcoinDepositor(
            EthereumAddress.from("49D1e49013Df517Ea30306DE2F462F2D0170212f"),
            l2BitcoinDepositorEncoder
          )

          l1BitcoinDepositor = new MockL1BitcoinDepositor(
            EthereumAddress.from("F4c1B212B37775769c73353264ac48dD7fA5B71E"),
            new MockCrossChainExtraDataEncoder()
          )

          l1BitcoinRedeemer = new MockL1BitcoinRedeemer(
            EthereumAddress.from("0x1111111111111111111111111111111111111111")
          )

          l2BitcoinRedeemer = new MockL2BitcoinRedeemer(
            EthereumAddress.from("0x2222222222222222222222222222222222222222")
          )

          crossChainContracts = {
            destinationChainTbtcToken: new MockL2TBTCToken(),
            destinationChainBitcoinDepositor: l2BitcoinDepositor,
            l1BitcoinDepositor: l1BitcoinDepositor,
            l1BitcoinRedeemer: l1BitcoinRedeemer,
            l2BitcoinRedeemer: l2BitcoinRedeemer,
          }

          const crossChainContractsResolver = (
            l2ChainName: DestinationChainName
<<<<<<< HEAD
          ): CrossChainInterfaces | undefined => {
=======
          ): CrossChainContracts | undefined => {
>>>>>>> 166bdafe
            if (l2ChainName === "Base") {
              return crossChainContracts
            }
          }

          depositService = new DepositsService(
            tbtcContracts,
            bitcoinClient,
            crossChainContractsResolver
          )
        })

        context("when L2 deposit owner cannot be resolved", () => {
          it("should throw", async () => {
            await expect(
              depositService.initiateCrossChainDeposit(
                "mjc2zGWypwpNyDi4ZxGbBNnUA84bfgiwYc",
                "Base"
              )
            ).to.be.rejectedWith(
              "Cannot resolve destination chain deposit owner"
            )
          })
        })

        context("when L2 deposit owner can be resolved", () => {
          beforeEach(async () => {
            crossChainContracts.destinationChainBitcoinDepositor.setDepositOwner(
              l2DepositOwner
            )
          })

          context("when active wallet is not set", () => {
            it("should throw", async () => {
              await expect(
                depositService.initiateCrossChainDeposit(
                  "mjc2zGWypwpNyDi4ZxGbBNnUA84bfgiwYc",
                  "Base"
                )
              ).to.be.rejectedWith("Could not get active wallet public key")
            })
          })

          context("when active wallet is set", () => {
            beforeEach(async () => {
              tbtcContracts.bridge.setActiveWalletPublicKey(
                Hex.from(
                  "03989d253b17a6a0f41838b84ff0d20e8898f9d7b1a98f2564da4cc29dcf8581d9"
                )
              )
            })

            context("when recovery address is incorrect", () => {
              it("should throw", async () => {
                await expect(
                  depositService.initiateCrossChainDeposit(
                    "2N5WZpig3vgpSdjSherS2Lv7GnPuxCvkQjT", // p2sh address
                    "Base"
                  )
                ).to.be.rejectedWith(
                  "Bitcoin recovery address must be P2PKH or P2WPKH"
                )
              })
            })

            context("when recovery address is correct", () => {
              const assertCommonDepositProperties = (
                receipt: DepositReceipt
              ) => {
                expect(receipt.depositor).to.be.equal(
                  l1BitcoinDepositor.getChainIdentifier()
                )

                expect(receipt.walletPublicKeyHash).to.be.deep.equal(
                  Hex.from("8db50eb52063ea9d98b3eac91489a90f738986f6")
                )

                // Expect the refund locktime to be in the future.
                const receiptTimestamp = BigNumber.from(
                  receipt.refundLocktime.reverse().toPrefixedString()
                ).toNumber()
                const currentTimestamp = Math.floor(new Date().getTime() / 1000)
                expect(receiptTimestamp).to.be.greaterThan(currentTimestamp)

                // Expect blinding factor to be set and 8-byte long.
                expect(receipt.blindingFactor).not.to.be.undefined
                expect(receipt.blindingFactor.toBuffer().length).to.be.equal(8)

                expect(receipt.extraData).to.be.eql(
                  Hex.from(
                    `000000000000000000000000${l2DepositOwner.identifierHex}`
                  )
                )
              }

              context("when recovery address is P2PKH", () => {
                let deposit: Deposit

                beforeEach(async () => {
                  deposit = await depositService.initiateCrossChainDeposit(
                    "mjc2zGWypwpNyDi4ZxGbBNnUA84bfgiwYc",
                    "Base"
                  )
                })

                it("should initiate deposit correctly", async () => {
                  // Inspect the deposit object by looking at its receipt.
                  const receipt = deposit.getReceipt()

                  assertCommonDepositProperties(receipt)

                  expect(receipt.refundPublicKeyHash).to.be.deep.equal(
                    Hex.from("2cd680318747b720d67bf4246eb7403b476adb34")
                  )
                })
              })

              context("when recovery address is P2WPKH", () => {
                let deposit: Deposit

                beforeEach(async () => {
                  deposit = await depositService.initiateCrossChainDeposit(
                    "tb1qumuaw3exkxdhtut0u85latkqfz4ylgwstkdzsx",
                    "Base"
                  )
                })

                it("should initiate deposit correctly", async () => {
                  // Inspect the deposit object by looking at its receipt.
                  const receipt = deposit.getReceipt()

                  assertCommonDepositProperties(receipt)

                  expect(receipt.refundPublicKeyHash).to.be.deep.equal(
                    Hex.from("e6f9d74726b19b75f16fe1e9feaec048aa4fa1d0")
                  )
                })
              })
            })
          })
        })
      })
    })
  })

  describe("initiateCrossChainDeposit - ARBITRUM", () => {
    const l2DepositOwner = EthereumAddress.from(
      "934b98637ca318a4d6e7ca6ffd1690b8e77df637"
    )
    const bitcoinClient = new MockBitcoinClient()
    const tbtcContracts = new MockTBTCContracts()
    let depositService: DepositsService

    context("when cross-chain contracts are not initialized", () => {
      beforeEach(async () => {
        depositService = new DepositsService(
          tbtcContracts,
          bitcoinClient,
          // Mock cross-chain contracts resolver that always returns undefined.
          (_: DestinationChainName) => undefined
        )
      })

      it("should throw", async () => {
        await expect(
          depositService.initiateCrossChainDeposit(
            "mjc2zGWypwpNyDi4ZxGbBNnUA84bfgiwYc",
            "Arbitrum"
          )
        ).to.be.rejectedWith(
          "Cross-chain contracts for Arbitrum not initialized"
        )
      })
    })

    context("when cross-chain contracts are initialized", () => {
      let l2BitcoinDepositor: MockBitcoinDepositor
      let l1BitcoinDepositor: MockL1BitcoinDepositor
<<<<<<< HEAD
      let crossChainContracts: CrossChainInterfaces
=======
      let l1BitcoinRedeemer: MockL1BitcoinRedeemer
      let l2BitcoinRedeemer: MockL2BitcoinRedeemer
      let crossChainContracts: CrossChainContracts
>>>>>>> 166bdafe

      beforeEach(async () => {
        const l2BitcoinDepositorEncoder = new MockCrossChainExtraDataEncoder()
        // Set valid 32-byte extra data as initiateCrossChainDeposit
        // performs length and content checks on the extra data.
        l2BitcoinDepositorEncoder.setEncoding(
          l2DepositOwner,
          Hex.from(`000000000000000000000000${l2DepositOwner.identifierHex}`)
        )
        l2BitcoinDepositor = new MockL2BitcoinDepositor(
          EthereumAddress.from("49D1e49013Df517Ea30306DE2F462F2D0170212f"),
          l2BitcoinDepositorEncoder
        )

        l1BitcoinDepositor = new MockL1BitcoinDepositor(
          EthereumAddress.from("F4c1B212B37775769c73353264ac48dD7fA5B71E"),
          new MockCrossChainExtraDataEncoder()
        )

        l1BitcoinRedeemer = new MockL1BitcoinRedeemer(
          EthereumAddress.from("0x1111111111111111111111111111111111111111")
        )

        l2BitcoinRedeemer = new MockL2BitcoinRedeemer(
          EthereumAddress.from("0x2222222222222222222222222222222222222222")
        )

        crossChainContracts = {
          destinationChainTbtcToken: new MockL2TBTCToken(),
          destinationChainBitcoinDepositor: l2BitcoinDepositor,
          l1BitcoinDepositor: l1BitcoinDepositor,
          l1BitcoinRedeemer: l1BitcoinRedeemer,
          l2BitcoinRedeemer: l2BitcoinRedeemer,
        }

        const crossChainContractsResolver = (
          l2ChainName: DestinationChainName
<<<<<<< HEAD
        ): CrossChainInterfaces | undefined => {
=======
        ): CrossChainContracts | undefined => {
>>>>>>> 166bdafe
          if (l2ChainName === "Arbitrum") {
            return crossChainContracts
          }
        }

        depositService = new DepositsService(
          tbtcContracts,
          bitcoinClient,
          crossChainContractsResolver
        )
      })

      context("when L2 deposit owner cannot be resolved", () => {
        it("should throw", async () => {
          await expect(
            depositService.initiateCrossChainDeposit(
              "mjc2zGWypwpNyDi4ZxGbBNnUA84bfgiwYc",
              "Arbitrum"
            )
          ).to.be.rejectedWith("Cannot resolve destination chain deposit owner")
        })
      })

      context("when L2 deposit owner can be resolved", () => {
        beforeEach(async () => {
          crossChainContracts.destinationChainBitcoinDepositor.setDepositOwner(
            l2DepositOwner
          )
        })

        context("when active wallet is not set", () => {
          it("should throw", async () => {
            await expect(
              depositService.initiateCrossChainDeposit(
                "mjc2zGWypwpNyDi4ZxGbBNnUA84bfgiwYc",
                "Arbitrum"
              )
            ).to.be.rejectedWith("Could not get active wallet public key")
          })
        })

        context("when active wallet is set", () => {
          beforeEach(async () => {
            tbtcContracts.bridge.setActiveWalletPublicKey(
              Hex.from(
                "03989d253b17a6a0f41838b84ff0d20e8898f9d7b1a98f2564da4cc29dcf8581d9"
              )
            )
          })

          context("when recovery address is incorrect", () => {
            it("should throw", async () => {
              await expect(
                depositService.initiateCrossChainDeposit(
                  "2N5WZpig3vgpSdjSherS2Lv7GnPuxCvkQjT", // p2sh address
                  "Arbitrum"
                )
              ).to.be.rejectedWith(
                "Bitcoin recovery address must be P2PKH or P2WPKH"
              )
            })
          })

          context("when recovery address is correct", () => {
            const assertCommonDepositProperties = (receipt: DepositReceipt) => {
              expect(receipt.depositor).to.be.equal(
                l1BitcoinDepositor.getChainIdentifier()
              )

              expect(receipt.walletPublicKeyHash).to.be.deep.equal(
                Hex.from("8db50eb52063ea9d98b3eac91489a90f738986f6")
              )

              // Expect the refund locktime to be in the future.
              const receiptTimestamp = BigNumber.from(
                receipt.refundLocktime.reverse().toPrefixedString()
              ).toNumber()
              const currentTimestamp = Math.floor(new Date().getTime() / 1000)
              expect(receiptTimestamp).to.be.greaterThan(currentTimestamp)

              // Expect blinding factor to be set and 8-byte long.
              expect(receipt.blindingFactor).not.to.be.undefined
              expect(receipt.blindingFactor.toBuffer().length).to.be.equal(8)

              expect(receipt.extraData).to.be.eql(
                Hex.from(
                  `000000000000000000000000${l2DepositOwner.identifierHex}`
                )
              )
            }

            context("when recovery address is P2PKH", () => {
              let deposit: Deposit

              beforeEach(async () => {
                deposit = await depositService.initiateCrossChainDeposit(
                  "mjc2zGWypwpNyDi4ZxGbBNnUA84bfgiwYc",
                  "Arbitrum"
                )
              })

              it("should initiate deposit correctly", async () => {
                // Inspect the deposit object by looking at its receipt.
                const receipt = deposit.getReceipt()

                assertCommonDepositProperties(receipt)

                expect(receipt.refundPublicKeyHash).to.be.deep.equal(
                  Hex.from("2cd680318747b720d67bf4246eb7403b476adb34")
                )
              })
            })

            context("when recovery address is P2WPKH", () => {
              let deposit: Deposit

              beforeEach(async () => {
                deposit = await depositService.initiateCrossChainDeposit(
                  "tb1qumuaw3exkxdhtut0u85latkqfz4ylgwstkdzsx",
                  "Arbitrum"
                )
              })

              it("should initiate deposit correctly", async () => {
                // Inspect the deposit object by looking at its receipt.
                const receipt = deposit.getReceipt()

                assertCommonDepositProperties(receipt)

                expect(receipt.refundPublicKeyHash).to.be.deep.equal(
                  Hex.from("e6f9d74726b19b75f16fe1e9feaec048aa4fa1d0")
                )
              })
            })
          })
        })
      })
    })
  })

  describe("initiateCrossChainDeposit - SOLANA", () => {
    const l2DepositOwner = EthereumAddress.from(
      "934b98637ca318a4d6e7ca6ffd1690b8e77df637"
    )
    const bitcoinClient = new MockBitcoinClient()
    const tbtcContracts = new MockTBTCContracts()
    let depositService: DepositsService

    context("when cross-chain contracts are not initialized", () => {
      beforeEach(async () => {
        depositService = new DepositsService(
          tbtcContracts,
          bitcoinClient,
          // Mock cross-chain contracts resolver that always returns undefined.
          (_: DestinationChainName) => undefined
        )
      })

      it("should throw", async () => {
        await expect(
          depositService.initiateCrossChainDeposit(
            "mjc2zGWypwpNyDi4ZxGbBNnUA84bfgiwYc",
            "Solana"
          )
        ).to.be.rejectedWith("Cross-chain contracts for Solana not initialized")
      })
    })

    context("when cross-chain contracts are initialized", () => {
      let l2BitcoinDepositor: MockL2BitcoinDepositor
      let l1BitcoinDepositor: MockL1BitcoinDepositor
      let crossChainContracts: CrossChainInterfaces

      beforeEach(async () => {
        const l2BitcoinDepositorEncoder = new MockCrossChainExtraDataEncoder()
        // Set valid 32-byte extra data as initiateCrossChainDeposit
        // performs length and content checks on the extra data.
        l2BitcoinDepositorEncoder.setEncoding(
          l2DepositOwner,
          Hex.from(`000000000000000000000000${l2DepositOwner.identifierHex}`)
        )
        l2BitcoinDepositor = new MockL2BitcoinDepositor(
          EthereumAddress.from("49D1e49013Df517Ea30306DE2F462F2D0170212f"),
          l2BitcoinDepositorEncoder
        )

        l1BitcoinDepositor = new MockL1BitcoinDepositor(
          EthereumAddress.from("F4c1B212B37775769c73353264ac48dD7fA5B71E"),
          new MockCrossChainExtraDataEncoder()
        )

        crossChainContracts = {
          destinationChainTbtcToken: new MockL2TBTCToken(),
          destinationChainBitcoinDepositor: l2BitcoinDepositor,
          l1BitcoinDepositor: l1BitcoinDepositor,
        }

        const crossChainContractsResolver = (
          destinationChainName: DestinationChainName
        ): CrossChainInterfaces | undefined => {
          if (destinationChainName === "Solana") {
            return crossChainContracts
          }
        }

        depositService = new DepositsService(
          tbtcContracts,
          bitcoinClient,
          crossChainContractsResolver
        )
      })

      context("when Solana deposit owner cannot be resolved", () => {
        it("should throw", async () => {
          await expect(
            depositService.initiateCrossChainDeposit(
              "mjc2zGWypwpNyDi4ZxGbBNnUA84bfgiwYc",
              "Solana"
            )
          ).to.be.rejectedWith("Cannot resolve destination chain deposit owner")
        })
      })

      context("when L2 deposit owner can be resolved", () => {
        beforeEach(async () => {
          crossChainContracts.destinationChainBitcoinDepositor.setDepositOwner(
            l2DepositOwner
          )
        })

        context("when active wallet is not set", () => {
          it("should throw", async () => {
            await expect(
              depositService.initiateCrossChainDeposit(
                "mjc2zGWypwpNyDi4ZxGbBNnUA84bfgiwYc",
                "Solana"
              )
            ).to.be.rejectedWith("Could not get active wallet public key")
          })
        })

        context("when active wallet is set", () => {
          beforeEach(async () => {
            tbtcContracts.bridge.setActiveWalletPublicKey(
              Hex.from(
                "03989d253b17a6a0f41838b84ff0d20e8898f9d7b1a98f2564da4cc29dcf8581d9"
              )
            )
          })

          context("when recovery address is incorrect", () => {
            it("should throw", async () => {
              await expect(
                depositService.initiateCrossChainDeposit(
                  "2N5WZpig3vgpSdjSherS2Lv7GnPuxCvkQjT", // p2sh address
                  "Solana"
                )
              ).to.be.rejectedWith(
                "Bitcoin recovery address must be P2PKH or P2WPKH"
              )
            })
          })

          context("when recovery address is correct", () => {
            const assertCommonDepositProperties = (receipt: DepositReceipt) => {
              expect(receipt.depositor).to.be.equal(
                l1BitcoinDepositor.getChainIdentifier()
              )

              expect(receipt.walletPublicKeyHash).to.be.deep.equal(
                Hex.from("8db50eb52063ea9d98b3eac91489a90f738986f6")
              )

              // Expect the refund locktime to be in the future.
              const receiptTimestamp = BigNumber.from(
                receipt.refundLocktime.reverse().toPrefixedString()
              ).toNumber()
              const currentTimestamp = Math.floor(new Date().getTime() / 1000)
              expect(receiptTimestamp).to.be.greaterThan(currentTimestamp)

              // Expect blinding factor to be set and 8-byte long.
              expect(receipt.blindingFactor).not.to.be.undefined
              expect(receipt.blindingFactor.toBuffer().length).to.be.equal(8)

              expect(receipt.extraData).to.be.eql(
                Hex.from(
                  `000000000000000000000000${l2DepositOwner.identifierHex}`
                )
              )
            }

            context("when recovery address is P2PKH", () => {
              let deposit: Deposit

              beforeEach(async () => {
                deposit = await depositService.initiateCrossChainDeposit(
                  "mjc2zGWypwpNyDi4ZxGbBNnUA84bfgiwYc",
                  "Solana"
                )
              })

              it("should initiate deposit correctly", async () => {
                // Inspect the deposit object by looking at its receipt.
                const receipt = deposit.getReceipt()

                assertCommonDepositProperties(receipt)

                expect(receipt.refundPublicKeyHash).to.be.deep.equal(
                  Hex.from("2cd680318747b720d67bf4246eb7403b476adb34")
                )
              })
            })

            context("when recovery address is P2WPKH", () => {
              let deposit: Deposit

              beforeEach(async () => {
                deposit = await depositService.initiateCrossChainDeposit(
                  "tb1qumuaw3exkxdhtut0u85latkqfz4ylgwstkdzsx",
                  "Solana"
                )
              })

              it("should initiate deposit correctly", async () => {
                // Inspect the deposit object by looking at its receipt.
                const receipt = deposit.getReceipt()

                assertCommonDepositProperties(receipt)

                expect(receipt.refundPublicKeyHash).to.be.deep.equal(
                  Hex.from("e6f9d74726b19b75f16fe1e9feaec048aa4fa1d0")
                )
              })
            })
          })
        })
      })
    })
  })

  describe("DepositRefund", () => {
    const fee = BigNumber.from(1520)

    describe("DepositRefund", () => {
      describe("submitTransaction", () => {
        let bitcoinClient: MockBitcoinClient

        beforeEach(async () => {
          bitcoinClient = new MockBitcoinClient()
        })

        context(
          "when the refund transaction is requested to be witness",
          () => {
            context("when the refunded deposit was witness", () => {
              let transactionHash: BitcoinTxHash

              beforeEach(async () => {
                const utxo =
                  depositRefundOfWitnessDepositAndWitnessRefunderAddress.deposit
                    .utxo
                const deposit =
                  depositRefundOfWitnessDepositAndWitnessRefunderAddress.deposit
                    .data
                const refunderAddress =
                  depositRefundOfWitnessDepositAndWitnessRefunderAddress.refunderAddress
                const refunderPrivateKey =
                  "cTWhf1nXc7aW8BN2qLtWcPtcgcWYKfzRXkCJNsuQ86HR8uJBYfMc"

                const rawTransactions = new Map<string, BitcoinRawTx>()
                rawTransactions.set(utxo.transactionHash.toString(), {
                  transactionHex: utxo.transactionHex,
                })
                bitcoinClient.rawTransactions = rawTransactions

                const depositRefund = DepositRefund.fromScript(
                  DepositScript.fromReceipt(deposit)
                )

                ;({ transactionHash } = await depositRefund.submitTransaction(
                  bitcoinClient,
                  fee,
                  utxo,
                  refunderAddress,
                  refunderPrivateKey
                ))
              })

              it("should broadcast refund transaction with proper structure", async () => {
                expect(bitcoinClient.broadcastLog.length).to.be.equal(1)
                expect(bitcoinClient.broadcastLog[0]).to.be.eql(
                  depositRefundOfWitnessDepositAndWitnessRefunderAddress
                    .expectedRefund.transaction
                )
              })

              it("should return the proper transaction hash", async () => {
                expect(transactionHash).to.be.deep.equal(
                  depositRefundOfWitnessDepositAndWitnessRefunderAddress
                    .expectedRefund.transactionHash
                )
              })
            })

            context("when the refunded deposit was non-witness", () => {
              let transactionHash: BitcoinTxHash

              beforeEach(async () => {
                const utxo =
                  depositRefundOfNonWitnessDepositAndWitnessRefunderAddress
                    .deposit.utxo
                const deposit =
                  depositRefundOfNonWitnessDepositAndWitnessRefunderAddress
                    .deposit.data
                const refunderAddress =
                  depositRefundOfNonWitnessDepositAndWitnessRefunderAddress.refunderAddress

                const rawTransactions = new Map<string, BitcoinRawTx>()
                rawTransactions.set(utxo.transactionHash.toString(), {
                  transactionHex: utxo.transactionHex,
                })
                bitcoinClient.rawTransactions = rawTransactions

                const depositRefund = DepositRefund.fromScript(
                  DepositScript.fromReceipt(deposit)
                )

                ;({ transactionHash } = await depositRefund.submitTransaction(
                  bitcoinClient,
                  fee,
                  utxo,
                  refunderAddress,
                  refunderPrivateKey
                ))
              })

              it("should broadcast refund transaction with proper structure", async () => {
                expect(bitcoinClient.broadcastLog.length).to.be.equal(1)
                expect(bitcoinClient.broadcastLog[0]).to.be.eql(
                  depositRefundOfNonWitnessDepositAndWitnessRefunderAddress
                    .expectedRefund.transaction
                )
              })

              it("should return the proper transaction hash", async () => {
                expect(transactionHash).to.be.deep.equal(
                  depositRefundOfNonWitnessDepositAndWitnessRefunderAddress
                    .expectedRefund.transactionHash
                )
              })
            })
          }
        )

        context(
          "when the refund transaction is requested to be non-witness",
          () => {
            let transactionHash: BitcoinTxHash

            beforeEach(async () => {
              const utxo =
                depositRefundOfWitnessDepositAndNonWitnessRefunderAddress
                  .deposit.utxo
              const deposit =
                depositRefundOfWitnessDepositAndNonWitnessRefunderAddress
                  .deposit.data
              const refunderAddress =
                depositRefundOfWitnessDepositAndNonWitnessRefunderAddress.refunderAddress

              const rawTransactions = new Map<string, BitcoinRawTx>()
              rawTransactions.set(utxo.transactionHash.toString(), {
                transactionHex: utxo.transactionHex,
              })

              const depositRefund = DepositRefund.fromScript(
                DepositScript.fromReceipt(deposit)
              )

              bitcoinClient.rawTransactions = rawTransactions
              ;({ transactionHash } = await depositRefund.submitTransaction(
                bitcoinClient,
                fee,
                utxo,
                refunderAddress,
                refunderPrivateKey
              ))
            })

            it("should broadcast refund transaction with proper structure", async () => {
              expect(bitcoinClient.broadcastLog.length).to.be.equal(1)
              expect(bitcoinClient.broadcastLog[0]).to.be.eql(
                depositRefundOfWitnessDepositAndNonWitnessRefunderAddress
                  .expectedRefund.transaction
              )
            })

            it("should return the proper transaction hash", async () => {
              expect(transactionHash).to.be.deep.equal(
                depositRefundOfWitnessDepositAndNonWitnessRefunderAddress
                  .expectedRefund.transactionHash
              )
            })
          }
        )
      })
    })
  })

  describe("CrossChainDepositor", () => {
    const l2DepositOwner = EthereumAddress.from(
      "a7C94958CDC477feE1F7D78705275238134699F5"
    )

    let l2BitcoinDepositor: MockBitcoinDepositor
    let l1BitcoinDepositor: MockL1BitcoinDepositor
<<<<<<< HEAD
    let crossChainContracts: CrossChainInterfaces
=======
    let l1BitcoinRedeemer: MockL1BitcoinRedeemer
    let l2BitcoinRedeemer: MockL2BitcoinRedeemer
    let crossChainContracts: CrossChainContracts
>>>>>>> 166bdafe
    let depositor: CrossChainDepositor

    beforeEach(async () => {
      const l2BitcoinDepositorAddress = EthereumAddress.from(
        "49D1e49013Df517Ea30306DE2F462F2D0170212f"
      )
      const l2BitcoinDepositorEncoder = new MockCrossChainExtraDataEncoder()
      l2BitcoinDepositorEncoder.setEncoding(l2DepositOwner, Hex.from("00E2"))
      l2BitcoinDepositor = new MockL2BitcoinDepositor(
        l2BitcoinDepositorAddress,
        l2BitcoinDepositorEncoder
      )

      const l1BitcoinDepositorAddress = EthereumAddress.from(
        "F4c1B212B37775769c73353264ac48dD7fA5B71E"
      )
      const l1BitcoinDepositorEncoder = new MockCrossChainExtraDataEncoder()
      l1BitcoinDepositorEncoder.setEncoding(l2DepositOwner, Hex.from("00E1"))
      l1BitcoinDepositor = new MockL1BitcoinDepositor(
        l1BitcoinDepositorAddress,
        l1BitcoinDepositorEncoder
      )

      l1BitcoinRedeemer = new MockL1BitcoinRedeemer(
        EthereumAddress.from("0x1111111111111111111111111111111111111111")
      )
      l2BitcoinRedeemer = new MockL2BitcoinRedeemer(
        EthereumAddress.from("0x2222222222222222222222222222222222222222")
      )

      crossChainContracts = {
        destinationChainTbtcToken: new MockL2TBTCToken(),
        destinationChainBitcoinDepositor: l2BitcoinDepositor,
        l1BitcoinDepositor: l1BitcoinDepositor,
        l1BitcoinRedeemer: l1BitcoinRedeemer,
        l2BitcoinRedeemer: l2BitcoinRedeemer,
      }

      depositor = new CrossChainDepositor(crossChainContracts)
    })

    describe("getChainIdentifier", () => {
      it("should return the chain identifier of L1BitcoinDepositor contract", () => {
        const actual = depositor.getChainIdentifier()
        const expected =
          crossChainContracts.l1BitcoinDepositor.getChainIdentifier()

        expect(expected.equals(actual)).to.be.true
      })
    })

    describe("extraData", () => {
      context(
        "when the deposit owner is not set in the L2BitcoinDepositor contract",
        () => {
          it("should throw", () => {
            expect(() => depositor.extraData()).to.throw(
              "Cannot resolve destination chain deposit owner"
            )
          })
        }
      )

      context(
        "when the deposit owner is set in the L2BitcoinDepositor contract",
        () => {
          beforeEach(async () => {
            crossChainContracts.destinationChainBitcoinDepositor.setDepositOwner(
              l2DepositOwner
            )
          })

          context("when reveal mode is L2Transaction", () => {
            beforeEach(async () => {
              depositor = new CrossChainDepositor(
                crossChainContracts,
                "L2Transaction"
              )
            })

            it("should return the extra data encoded using the L2BitcoinDepositor contract", async () => {
              const actual = depositor.extraData()
              const expected = Hex.from("00E2")

              expect(expected.equals(actual)).to.be.true
            })
          })

          context("when reveal mode is L1Transaction", () => {
            beforeEach(async () => {
              depositor = new CrossChainDepositor(
                crossChainContracts,
                "L1Transaction"
              )
            })

            it("should return the extra data encoded using the L1BitcoinDepositor contract", async () => {
              const actual = depositor.extraData()
              const expected = Hex.from("00E1")

              expect(expected.equals(actual)).to.be.true
            })
          })
        }
      )
    })

    describe("revealDeposit", () => {
      // Just short byte strings for clarity.
      const depositTx: BitcoinRawTxVectors = {
        version: Hex.from("00000000"),
        inputs: Hex.from("11111111"),
        outputs: Hex.from("22222222"),
        locktime: Hex.from("33333333"),
      }
      const depositOutputIndex: number = 2
      const deposit: DepositReceipt = {
        depositor: EthereumAddress.from(
          "934b98637ca318a4d6e7ca6ffd1690b8e77df637"
        ),
        walletPublicKeyHash: Hex.from(
          "8db50eb52063ea9d98b3eac91489a90f738986f6"
        ),
        refundPublicKeyHash: Hex.from(
          "28e081f285138ccbe389c1eb8985716230129f89"
        ),
        blindingFactor: Hex.from("f9f0c90d00039523"),
        refundLocktime: Hex.from("60bcea61"),
        extraData: Hex.from(
          `000000000000000000000000${l2DepositOwner.identifierHex}`
        ),
      }
      const vault: ChainIdentifier = EthereumAddress.from(
        "82883a4c7a8dd73ef165deb402d432613615ced4"
      )

      context("when reveal mode is L2Transaction", () => {
        beforeEach(async () => {
          depositor = new CrossChainDepositor(
            crossChainContracts,
            "L2Transaction"
          )

          await depositor.revealDeposit(
            depositTx,
            depositOutputIndex,
            deposit,
            vault
          )
        })

        it("should reveal the deposit using the L2BitcoinDepositor contract", async () => {
          expect(l1BitcoinDepositor.initializeDepositCalls.length).to.be.equal(
            0
          )

          expect(l2BitcoinDepositor.initializeDepositCalls.length).to.be.equal(
            1
          )
          expect(l2BitcoinDepositor.initializeDepositCalls[0]).to.be.eql({
            depositTx,
            depositOutputIndex,
            deposit,
            vault,
          })
        })
      })

      context("when reveal mode is L1Transaction", () => {
        beforeEach(async () => {
          depositor = new CrossChainDepositor(
            crossChainContracts,
            "L1Transaction"
          )

          await depositor.revealDeposit(
            depositTx,
            depositOutputIndex,
            deposit,
            vault
          )
        })

        it("should reveal the deposit using the L1BitcoinDepositor contract", async () => {
          expect(l2BitcoinDepositor.initializeDepositCalls.length).to.be.equal(
            0
          )

          expect(l1BitcoinDepositor.initializeDepositCalls.length).to.be.equal(
            1
          )
          expect(l1BitcoinDepositor.initializeDepositCalls[0]).to.be.eql({
            depositTx,
            depositOutputIndex,
            deposit,
            vault,
          })
        })
      })
    })
  })
})<|MERGE_RESOLUTION|>--- conflicted
+++ resolved
@@ -28,6 +28,7 @@
   CrossChainInterfaces,
   ChainIdentifier,
   BitcoinRawTxVectors,
+  CrossChainContracts,
 } from "../../src"
 import { MockBitcoinClient } from "../utils/mock-bitcoin-client"
 import { MockTBTCContracts } from "../utils/mock-tbtc-contracts"
@@ -2023,13 +2024,9 @@
       context("when cross-chain contracts are initialized", () => {
         let l2BitcoinDepositor: MockBitcoinDepositor
         let l1BitcoinDepositor: MockL1BitcoinDepositor
-<<<<<<< HEAD
-        let crossChainContracts: CrossChainInterfaces
-=======
         let l2BitcoinRedeemer: MockL2BitcoinRedeemer
         let l1BitcoinRedeemer: MockL1BitcoinRedeemer
         let crossChainContracts: CrossChainContracts
->>>>>>> 166bdafe
 
         beforeEach(async () => {
           const l2BitcoinDepositorEncoder = new MockCrossChainExtraDataEncoder()
@@ -2067,11 +2064,7 @@
 
           const crossChainContractsResolver = (
             l2ChainName: DestinationChainName
-<<<<<<< HEAD
-          ): CrossChainInterfaces | undefined => {
-=======
           ): CrossChainContracts | undefined => {
->>>>>>> 166bdafe
             if (l2ChainName === "Base") {
               return crossChainContracts
             }
@@ -2250,13 +2243,9 @@
     context("when cross-chain contracts are initialized", () => {
       let l2BitcoinDepositor: MockBitcoinDepositor
       let l1BitcoinDepositor: MockL1BitcoinDepositor
-<<<<<<< HEAD
-      let crossChainContracts: CrossChainInterfaces
-=======
       let l1BitcoinRedeemer: MockL1BitcoinRedeemer
       let l2BitcoinRedeemer: MockL2BitcoinRedeemer
       let crossChainContracts: CrossChainContracts
->>>>>>> 166bdafe
 
       beforeEach(async () => {
         const l2BitcoinDepositorEncoder = new MockCrossChainExtraDataEncoder()
@@ -2294,11 +2283,7 @@
 
         const crossChainContractsResolver = (
           l2ChainName: DestinationChainName
-<<<<<<< HEAD
-        ): CrossChainInterfaces | undefined => {
-=======
         ): CrossChainContracts | undefined => {
->>>>>>> 166bdafe
           if (l2ChainName === "Arbitrum") {
             return crossChainContracts
           }
@@ -2814,13 +2799,9 @@
 
     let l2BitcoinDepositor: MockBitcoinDepositor
     let l1BitcoinDepositor: MockL1BitcoinDepositor
-<<<<<<< HEAD
-    let crossChainContracts: CrossChainInterfaces
-=======
     let l1BitcoinRedeemer: MockL1BitcoinRedeemer
     let l2BitcoinRedeemer: MockL2BitcoinRedeemer
     let crossChainContracts: CrossChainContracts
->>>>>>> 166bdafe
     let depositor: CrossChainDepositor
 
     beforeEach(async () => {
