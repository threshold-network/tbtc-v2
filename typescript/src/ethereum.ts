--- conflicted
+++ resolved
@@ -1,9 +1,4 @@
-<<<<<<< HEAD
-import {
-  Bridge as ChainBridge,
-  Identifier as ChainIdentifier,
-  Identifier,
-} from "./chain"
+import { Bridge as ChainBridge, Identifier as ChainIdentifier } from "./chain"
 import {
   BigNumber,
   constants,
@@ -12,12 +7,6 @@
   Signer,
   utils,
 } from "ethers"
-import { abi as BridgeABI } from "@keep-network/tbtc-v2/artifacts/Bridge.json"
-import { abi as WalletRegistryABI } from "@keep-network/tbtc-v2/artifacts/WalletRegistry.json"
-import { DepositScriptParameters, RevealedDeposit } from "./deposit"
-=======
-import { Bridge as ChainBridge, Identifier as ChainIdentifier } from "./chain"
-import { BigNumber, constants, Contract, Signer, utils } from "ethers"
 import {
   abi as BridgeABI,
   address as BridgeAddress,
@@ -28,8 +17,7 @@
   address as WalletRegistryAddress,
   receipt as WalletRegistryReceipt,
 } from "@keep-network/ecdsa/artifacts/WalletRegistry.json"
-import { Deposit, RevealedDeposit } from "./deposit"
->>>>>>> 04114547
+import { DepositScriptParameters, RevealedDeposit } from "./deposit"
 import { RedemptionRequest } from "./redemption"
 import {
   compressPublicKey,
@@ -73,17 +61,13 @@
    * Signer - will return a Contract which will act on behalf of that signer. The signer will sign all contract transactions.
    * Provider - will return a downgraded Contract which only has read-only access (i.e. constant calls)
    */
-<<<<<<< HEAD
   signerOrProvider: Signer | providers.Provider
-=======
-  signer: Signer
   /**
    * Number of a block in which the contract was deployed.
    * Optional parameter, if not provided the value will be resolved from the
    * contract artifact.
    */
   deployedAtBlockNumber?: number
->>>>>>> 04114547
 }
 
 /**
@@ -203,7 +187,7 @@
     depositTx: DecomposedRawTransaction,
     depositOutputIndex: number,
     deposit: DepositScriptParameters,
-    vault?: Identifier
+    vault?: ChainIdentifier
   ): Promise<string> {
     const depositTxParam = {
       version: `0x${depositTx.version}`,
