--- conflicted
+++ resolved
@@ -1,13 +1,8 @@
 import { ChainIdentifier } from "./chain-identifier"
 import { BigNumber } from "ethers"
-<<<<<<< HEAD
-import { ChainMapping, L2Chain } from "./chain"
-import { BitcoinRawTxVectors, BitcoinUtxo } from "../bitcoin"
-=======
 import { TransactionReceipt } from "@ethersproject/providers"
 import { ChainMapping, DestinationChainName } from "./chain"
-import { BitcoinRawTxVectors } from "../bitcoin"
->>>>>>> a6d85c07
+import { BitcoinRawTxVectors, BitcoinUtxo } from "../bitcoin"
 import { DepositReceipt } from "./bridge"
 import { Hex } from "../utils"
 
@@ -21,16 +16,10 @@
 /**
  * Aggregates destination chain-specific TBTC cross-chain contracts.
  */
-<<<<<<< HEAD
-export type L2CrossChainContracts = {
-  l2TbtcToken: L2TBTCToken
-  l2BitcoinDepositor: L2BitcoinDepositor
-  l2BitcoinRedeemer: L2BitcoinRedeemer
-=======
 export type DestinationChainInterfaces = {
   destinationChainTbtcToken: DestinationChainTBTCToken
   destinationChainBitcoinDepositor: BitcoinDepositor
->>>>>>> a6d85c07
+  l2BitcoinRedeemer: L2BitcoinRedeemer
 }
 
 /**
