import {
  EthersContractConfig,
  EthersContractDeployment,
  EthersContractHandle,
} from "./adapter"
import { L1BitcoinDepositor as L1BitcoinDepositorTypechain } from "../../../typechain/L1BitcoinDepositor"
import {
  ChainIdentifier,
  Chains,
  ExtraDataEncoder,
  DepositReceipt,
  DepositState,
  L1BitcoinDepositor,
  DestinationChainName,
} from "../contracts"
import { EthereumAddress, packRevealDepositParameters } from "./index"
import { BitcoinRawTxVectors } from "../bitcoin"
import { Hex } from "../utils"

import MainnetBaseL1BitcoinDepositorDeployment from "./artifacts/mainnet/BaseL1BitcoinDepositor.json"
import MainnetArbitrumL1BitcoinDepositorDeployment from "./artifacts/mainnet/ArbitrumOneL1BitcoinDepositor.json"
<<<<<<< HEAD
import MainnetSolanaL1BitcoinDepositorDeployment from "./artifacts/mainnet/SolanaL1BitcoinDepositor.json"
=======
import MainnetStarkNetL1BitcoinDepositorDeployment from "./artifacts/mainnet/StarkNetBitcoinDepositor.json"
import MainnetSuiBTCDepositorWormholeDeployment from "./artifacts/mainnet/SuiBTCDepositorWormhole.json"
>>>>>>> 166bdafe

import SepoliaBaseL1BitcoinDepositorDeployment from "./artifacts/sepolia/BaseL1BitcoinDepositor.json"
import SepoliaArbitrumL1BitcoinDepositorDeployment from "./artifacts/sepolia/ArbitrumL1BitcoinDepositor.json"
import SepoliaStarkNetL1BitcoinDepositorDeployment from "./artifacts/sepolia/StarkNetBitcoinDepositor.json"
import SepoliaSuiBTCDepositorWormholeDeployment from "./artifacts/sepolia/SuiBTCDepositorWormhole.json"

import SepoliaSolanaL1BitcoinDepositorDeployment from "./artifacts/sepolia/SolanaL1BitcoinDepositor.json"
import { SolanaAddress } from "../solana/address"

const artifactLoader = {
  getMainnet: (destinationChainName: DestinationChainName) => {
    switch (destinationChainName) {
      case "Base":
        return MainnetBaseL1BitcoinDepositorDeployment
      case "Arbitrum":
        return MainnetArbitrumL1BitcoinDepositorDeployment
<<<<<<< HEAD
      case "Solana":
        return MainnetSolanaL1BitcoinDepositorDeployment
=======
      case "StarkNet":
        return MainnetStarkNetL1BitcoinDepositorDeployment
      case "Sui":
        return MainnetSuiBTCDepositorWormholeDeployment
>>>>>>> 166bdafe
      default:
        throw new Error("Unsupported destination chain")
    }
  },

  getSepolia: (destinationChainName: DestinationChainName) => {
    switch (destinationChainName) {
      case "Base":
        return SepoliaBaseL1BitcoinDepositorDeployment
      case "Arbitrum":
        return SepoliaArbitrumL1BitcoinDepositorDeployment
<<<<<<< HEAD
      case "Solana":
        return SepoliaSolanaL1BitcoinDepositorDeployment
=======
      case "StarkNet":
        return SepoliaStarkNetL1BitcoinDepositorDeployment
      case "Sui":
        return SepoliaSuiBTCDepositorWormholeDeployment
>>>>>>> 166bdafe
      default:
        throw new Error("Unsupported destination chain")
    }
  },
}

/**
 * Implementation of the Ethereum L1BitcoinDepositor handle. It can be
 * constructed for each supported L2 chain.
 * @see {L1BitcoinDepositor} for reference.
 */
export class EthereumL1BitcoinDepositor
  extends EthersContractHandle<L1BitcoinDepositorTypechain>
  implements L1BitcoinDepositor
{
<<<<<<< HEAD
  readonly #extraDataEncoder: CrossChainExtraDataEncoder
  #depositOwner: ChainIdentifier | undefined
=======
  readonly #extraDataEncoder: ExtraDataEncoder
>>>>>>> 166bdafe

  constructor(
    config: EthersContractConfig,
    chainId: Chains.Ethereum,
    destinationChainName: DestinationChainName
  ) {
    let deployment: EthersContractDeployment

    switch (chainId) {
      case Chains.Ethereum.Sepolia:
        deployment = artifactLoader.getSepolia(destinationChainName)
        break
      case Chains.Ethereum.Mainnet:
        deployment = artifactLoader.getMainnet(destinationChainName)
        break
      default:
        throw new Error("Unsupported deployment type")
    }

    super(config, deployment)

<<<<<<< HEAD
    this.#extraDataEncoder = new CrossChainExtraDataEncoder()
  }

  // eslint-disable-next-line valid-jsdoc
  /**
   * @see {BitcoinDepositor#getDepositOwner}
   */
  getDepositOwner(): ChainIdentifier | undefined {
    return this.#depositOwner
  }

  // eslint-disable-next-line valid-jsdoc
  /**
   * @see {BitcoinDepositor#setDepositOwner}
   */
  setDepositOwner(depositOwner: ChainIdentifier | undefined): void {
    this.#depositOwner = depositOwner
=======
    // Use appropriate encoder for each destination chain
    if (destinationChainName === "StarkNet") {
      const { StarkNetExtraDataEncoder } = require("../starknet")
      this.#extraDataEncoder = new StarkNetExtraDataEncoder()
    } else if (destinationChainName === "Sui") {
      const { SuiExtraDataEncoder } = require("../sui")
      this.#extraDataEncoder = new SuiExtraDataEncoder()
    } else {
      this.#extraDataEncoder = new EthereumExtraDataEncoder()
    }
>>>>>>> 166bdafe
  }

  // eslint-disable-next-line valid-jsdoc
  /**
   * @see {L1BitcoinDepositor#getDepositState}
   */
  getDepositState(depositId: string): Promise<DepositState> {
    return this._instance.deposits(depositId)
  }

  // eslint-disable-next-line valid-jsdoc
  /**
   * @see {L1BitcoinDepositor#getChainIdentifier}
   */
  getChainIdentifier(): ChainIdentifier {
    return EthereumAddress.from(this._instance.address)
  }

  // eslint-disable-next-line valid-jsdoc
  /**
   * @see {L1BitcoinDepositor#extraDataEncoder}
   */
  extraDataEncoder(): ExtraDataEncoder {
    return this.#extraDataEncoder
  }

  // eslint-disable-next-line valid-jsdoc
  /**
   * @see {L1BitcoinDepositor#initializeDeposit}
   */
  async initializeDeposit(
    depositTx: BitcoinRawTxVectors,
    depositOutputIndex: number,
    deposit: DepositReceipt,
    vault?: ChainIdentifier
  ): Promise<Hex> {
    const { fundingTx, reveal } = packRevealDepositParameters(
      depositTx,
      depositOutputIndex,
      deposit,
      vault
    )

    if (!deposit.extraData) {
      throw new Error("Extra data is required")
    }

    const l2DepositOwner = this.extraDataEncoder().decodeDepositOwner(
      deposit.extraData
    )

    const tx = await this._instance.initializeDeposit(
      fundingTx,
      reveal,
      `0x${l2DepositOwner.identifierHex}`
    )

    return Hex.from(tx.hash)
  }
}

/**
<<<<<<< HEAD
 * Implementation of the CrossChainExtraDataEncoder
 * that handles both Ethereum (20-byte) and Solana (32-byte) addresses.
 */
export class CrossChainExtraDataEncoder implements ExtraDataEncoder {
=======
 * Implementation of the Ethereum ExtraDataEncoder.
 * @see {ExtraDataEncoder} for reference.
 */
export class EthereumExtraDataEncoder implements ExtraDataEncoder {
>>>>>>> 166bdafe
  // eslint-disable-next-line valid-jsdoc
  /**
   * @see {ExtraDataEncoder#encodeDepositOwner}
   */
  encodeDepositOwner(depositOwner: ChainIdentifier): Hex {
    const buffer = Hex.from(depositOwner.identifierHex).toBuffer()

    if (buffer.length === 20) {
      return Hex.from(`000000000000000000000000${Hex.from(buffer).toString()}`)
    } else if (buffer.length === 32) {
      return Hex.from(buffer)
    } else {
      throw new Error(`Unsupported address length: ${buffer.length}`)
    }
  }

  // eslint-disable-next-line valid-jsdoc
  /**
   * @see {ExtraDataEncoder#decodeDepositOwner}
   */
  decodeDepositOwner(extraData: Hex): ChainIdentifier {
    const buffer = extraData.toBuffer()

    // This should always be 32 bytes if our system is consistent
    if (buffer.length !== 32) {
      throw new Error(`Extra data must be 32 bytes. Got ${buffer.length}.`)
    }

    // If the first 12 bytes are zero, this is (most likely) an Ethereum address
    const isEthereum = buffer.subarray(0, 12).every((b) => b === 0)

    if (isEthereum) {
      const ethAddr = buffer.subarray(12)
      return EthereumAddress.from(Hex.from(ethAddr).toString())
    } else {
      return SolanaAddress.from(Hex.from(buffer).toString())
    }
  }
}

/**
 * @deprecated Use EthereumExtraDataEncoder instead
 */
export const EthereumCrossChainExtraDataEncoder = EthereumExtraDataEncoder<|MERGE_RESOLUTION|>--- conflicted
+++ resolved
@@ -17,14 +17,13 @@
 import { BitcoinRawTxVectors } from "../bitcoin"
 import { Hex } from "../utils"
 
+
 import MainnetBaseL1BitcoinDepositorDeployment from "./artifacts/mainnet/BaseL1BitcoinDepositor.json"
 import MainnetArbitrumL1BitcoinDepositorDeployment from "./artifacts/mainnet/ArbitrumOneL1BitcoinDepositor.json"
-<<<<<<< HEAD
+
 import MainnetSolanaL1BitcoinDepositorDeployment from "./artifacts/mainnet/SolanaL1BitcoinDepositor.json"
-=======
 import MainnetStarkNetL1BitcoinDepositorDeployment from "./artifacts/mainnet/StarkNetBitcoinDepositor.json"
 import MainnetSuiBTCDepositorWormholeDeployment from "./artifacts/mainnet/SuiBTCDepositorWormhole.json"
->>>>>>> 166bdafe
 
 import SepoliaBaseL1BitcoinDepositorDeployment from "./artifacts/sepolia/BaseL1BitcoinDepositor.json"
 import SepoliaArbitrumL1BitcoinDepositorDeployment from "./artifacts/sepolia/ArbitrumL1BitcoinDepositor.json"
@@ -32,7 +31,9 @@
 import SepoliaSuiBTCDepositorWormholeDeployment from "./artifacts/sepolia/SuiBTCDepositorWormhole.json"
 
 import SepoliaSolanaL1BitcoinDepositorDeployment from "./artifacts/sepolia/SolanaL1BitcoinDepositor.json"
-import { SolanaAddress } from "../solana/address"
+import { SuiExtraDataEncoder } from "../sui"
+import { StarkNetExtraDataEncoder } from "../starknet"
+import { SolanaExtraDataEncoder } from "../solana"
 
 const artifactLoader = {
   getMainnet: (destinationChainName: DestinationChainName) => {
@@ -41,15 +42,12 @@
         return MainnetBaseL1BitcoinDepositorDeployment
       case "Arbitrum":
         return MainnetArbitrumL1BitcoinDepositorDeployment
-<<<<<<< HEAD
       case "Solana":
         return MainnetSolanaL1BitcoinDepositorDeployment
-=======
       case "StarkNet":
         return MainnetStarkNetL1BitcoinDepositorDeployment
       case "Sui":
         return MainnetSuiBTCDepositorWormholeDeployment
->>>>>>> 166bdafe
       default:
         throw new Error("Unsupported destination chain")
     }
@@ -61,15 +59,12 @@
         return SepoliaBaseL1BitcoinDepositorDeployment
       case "Arbitrum":
         return SepoliaArbitrumL1BitcoinDepositorDeployment
-<<<<<<< HEAD
       case "Solana":
         return SepoliaSolanaL1BitcoinDepositorDeployment
-=======
       case "StarkNet":
         return SepoliaStarkNetL1BitcoinDepositorDeployment
       case "Sui":
         return SepoliaSuiBTCDepositorWormholeDeployment
->>>>>>> 166bdafe
       default:
         throw new Error("Unsupported destination chain")
     }
@@ -85,12 +80,8 @@
   extends EthersContractHandle<L1BitcoinDepositorTypechain>
   implements L1BitcoinDepositor
 {
-<<<<<<< HEAD
-  readonly #extraDataEncoder: CrossChainExtraDataEncoder
+  readonly #extraDataEncoder: ExtraDataEncoder
   #depositOwner: ChainIdentifier | undefined
-=======
-  readonly #extraDataEncoder: ExtraDataEncoder
->>>>>>> 166bdafe
 
   constructor(
     config: EthersContractConfig,
@@ -112,8 +103,20 @@
 
     super(config, deployment)
 
-<<<<<<< HEAD
-    this.#extraDataEncoder = new CrossChainExtraDataEncoder()
+    switch (destinationChainName) {
+      case "StarkNet":
+        this.#extraDataEncoder = new StarkNetExtraDataEncoder()
+        break
+      case "Sui":
+        this.#extraDataEncoder = new SuiExtraDataEncoder()
+        break
+      case "Solana":
+        this.#extraDataEncoder = new SolanaExtraDataEncoder()
+        break
+      default:
+        this.#extraDataEncoder = new EthereumExtraDataEncoder()
+        break
+    }
   }
 
   // eslint-disable-next-line valid-jsdoc
@@ -130,18 +133,6 @@
    */
   setDepositOwner(depositOwner: ChainIdentifier | undefined): void {
     this.#depositOwner = depositOwner
-=======
-    // Use appropriate encoder for each destination chain
-    if (destinationChainName === "StarkNet") {
-      const { StarkNetExtraDataEncoder } = require("../starknet")
-      this.#extraDataEncoder = new StarkNetExtraDataEncoder()
-    } else if (destinationChainName === "Sui") {
-      const { SuiExtraDataEncoder } = require("../sui")
-      this.#extraDataEncoder = new SuiExtraDataEncoder()
-    } else {
-      this.#extraDataEncoder = new EthereumExtraDataEncoder()
-    }
->>>>>>> 166bdafe
   }
 
   // eslint-disable-next-line valid-jsdoc
@@ -151,7 +142,6 @@
   getDepositState(depositId: string): Promise<DepositState> {
     return this._instance.deposits(depositId)
   }
-
   // eslint-disable-next-line valid-jsdoc
   /**
    * @see {L1BitcoinDepositor#getChainIdentifier}
@@ -204,31 +194,26 @@
 }
 
 /**
-<<<<<<< HEAD
- * Implementation of the CrossChainExtraDataEncoder
- * that handles both Ethereum (20-byte) and Solana (32-byte) addresses.
- */
-export class CrossChainExtraDataEncoder implements ExtraDataEncoder {
-=======
  * Implementation of the Ethereum ExtraDataEncoder.
  * @see {ExtraDataEncoder} for reference.
  */
+/**
+ * Implementation of the Ethereum ExtraDataEncoder.
+ * @see {ExtraDataEncoder} for reference.
+ */
 export class EthereumExtraDataEncoder implements ExtraDataEncoder {
->>>>>>> 166bdafe
   // eslint-disable-next-line valid-jsdoc
   /**
    * @see {ExtraDataEncoder#encodeDepositOwner}
    */
   encodeDepositOwner(depositOwner: ChainIdentifier): Hex {
-    const buffer = Hex.from(depositOwner.identifierHex).toBuffer()
-
-    if (buffer.length === 20) {
-      return Hex.from(`000000000000000000000000${Hex.from(buffer).toString()}`)
-    } else if (buffer.length === 32) {
-      return Hex.from(buffer)
-    } else {
-      throw new Error(`Unsupported address length: ${buffer.length}`)
-    }
+    // Make sure we are dealing with an Ethereum address. If not, this
+    // call will throw.
+    const address = EthereumAddress.from(depositOwner.identifierHex)
+
+    // Extra data must be 32-byte so prefix the 20-byte address with
+    // 12 zero bytes.
+    return Hex.from(`000000000000000000000000${address.identifierHex}`)
   }
 
   // eslint-disable-next-line valid-jsdoc
@@ -236,22 +221,11 @@
    * @see {ExtraDataEncoder#decodeDepositOwner}
    */
   decodeDepositOwner(extraData: Hex): ChainIdentifier {
-    const buffer = extraData.toBuffer()
-
-    // This should always be 32 bytes if our system is consistent
-    if (buffer.length !== 32) {
-      throw new Error(`Extra data must be 32 bytes. Got ${buffer.length}.`)
-    }
-
-    // If the first 12 bytes are zero, this is (most likely) an Ethereum address
-    const isEthereum = buffer.subarray(0, 12).every((b) => b === 0)
-
-    if (isEthereum) {
-      const ethAddr = buffer.subarray(12)
-      return EthereumAddress.from(Hex.from(ethAddr).toString())
-    } else {
-      return SolanaAddress.from(Hex.from(buffer).toString())
-    }
+    // Cut the first 12 zero bytes of the extra data and convert the rest to
+    // an Ethereum address.
+    return EthereumAddress.from(
+      Hex.from(extraData.toBuffer().subarray(12)).toString()
+    )
   }
 }
 
