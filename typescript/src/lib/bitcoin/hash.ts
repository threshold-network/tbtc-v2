--- conflicted
+++ resolved
@@ -2,15 +2,9 @@
 import { Hex } from "../utils"
 
 /**
-<<<<<<< HEAD
- * Computes the HASH160 for the given text.
- * @param text - Text the HASH160 is computed for.
- * @returns 20-byte-long hash.
-=======
  * Computes the HASH160 (i.e. RIPEMD160(SHA256(text))) for the given text.
  * @param text Text the HASH160 is computed for.
- * @returns Hash as a 20-byte un-prefixed hex string.
->>>>>>> 05679d17
+ * @returns 20-byte-long hash.
  */
 function computeHash160(text: Hex): Hex {
   const sha256Hash = utils.sha256(text.toPrefixedString())
@@ -21,13 +15,8 @@
 
 /**
  * Computes the double SHA256 for the given text.
-<<<<<<< HEAD
  * @param text - Text the double SHA256 is computed for.
  * @returns 32-byte-long hash.
-=======
- * @param text Text the double SHA256 is computed for.
- * @returns Hash as a 32-byte un-prefixed hex string.
->>>>>>> 05679d17
  * @dev Do not confuse it with computeSha256 which computes single SHA256.
  */
 function computeHash256(text: Hex): Hex {
@@ -48,13 +37,8 @@
 
 /**
  * Computes the single SHA256 for the given text.
-<<<<<<< HEAD
  * @param text - Text the single SHA256 is computed for.
  * @returns 32-byte-long hash.
-=======
- * @param text Text the single SHA256 is computed for.
- * @returns Hash as a 32-byte un-prefixed hex string.
->>>>>>> 05679d17
  * @dev Do not confuse it with computeHash256 which computes double SHA256.
  */
 function computeSha256(text: Hex): Hex {
