--- conflicted
+++ resolved
@@ -3,16 +3,11 @@
   ethereumAddressFromSigner,
   EthereumSigner,
 } from "../ethereum"
-<<<<<<< HEAD
-import { BaseL2BitcoinDepositor } from "./l2-bitcoin-depositor"
-import { BaseL2TBTCToken } from "./l2-tbtc-token"
-import { Chains, L2CrossChainContracts } from "../contracts"
-import { BaseL2BitcoinRedeemer } from "./l2-bitcoin-redeemer"
-=======
 import { BaseBitcoinDepositor } from "./l2-bitcoin-depositor"
 import { BaseTBTCToken } from "./l2-tbtc-token"
 import { Chains, DestinationChainInterfaces } from "../contracts"
->>>>>>> a6d85c07
+import { BaseL2BitcoinRedeemer } from "./l2-bitcoin-redeemer"
+
 
 export * from "./l2-bitcoin-depositor"
 export * from "./l2-tbtc-token"
@@ -45,19 +40,11 @@
     await ethereumAddressFromSigner(signer)
   )
 
-<<<<<<< HEAD
   const l2BitcoinRedeemer = new BaseL2BitcoinRedeemer(
     { signerOrProvider: signer },
     chainId
   )
 
-  const l2TbtcToken = new BaseL2TBTCToken({ signerOrProvider: signer }, chainId)
-
-  return {
-    l2BitcoinDepositor,
-    l2BitcoinRedeemer,
-    l2TbtcToken,
-=======
   const destinationChainTbtcToken = new BaseTBTCToken(
     { signerOrProvider: signer },
     chainId
@@ -66,7 +53,7 @@
   return {
     destinationChainBitcoinDepositor,
     destinationChainTbtcToken,
->>>>>>> a6d85c07
+    l2BitcoinRedeemer,
   }
 }
 
