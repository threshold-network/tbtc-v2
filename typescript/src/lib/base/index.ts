--- conflicted
+++ resolved
@@ -3,16 +3,10 @@
   ethereumAddressFromSigner,
   EthereumSigner,
 } from "../ethereum"
-<<<<<<< HEAD
-import { BaseL2BitcoinDepositor } from "./l2-bitcoin-depositor"
-import { BaseL2TBTCToken } from "./l2-tbtc-token"
-import { Chains, DestinationChainInterfaces } from "../contracts"
-=======
 import { BaseBitcoinDepositor } from "./l2-bitcoin-depositor"
 import { BaseTBTCToken } from "./l2-tbtc-token"
 import { Chains, DestinationChainInterfaces } from "../contracts"
 import { BaseL2BitcoinRedeemer } from "./l2-bitcoin-redeemer"
->>>>>>> 166bdafe
 
 export * from "./l2-bitcoin-depositor"
 export * from "./l2-tbtc-token"
@@ -56,14 +50,9 @@
   )
 
   return {
-<<<<<<< HEAD
-    destinationChainBitcoinDepositor: l2BitcoinDepositor,
-    destinationChainTbtcToken: l2TbtcToken,
-=======
     destinationChainBitcoinDepositor,
     destinationChainTbtcToken,
     l2BitcoinRedeemer,
->>>>>>> 166bdafe
   }
 }
 
