import { DepositsService } from "./deposits"
import { MaintenanceService } from "./maintenance"
import { RedemptionsService } from "./redemptions"
import {
  Chains,
  CrossChainInterfaces,
  CrossChainContractsLoader,
  L1CrossChainContracts,
  DestinationChainName,
<<<<<<< HEAD
=======
  DestinationChainInterfaces,
>>>>>>> 166bdafe
  TBTCContracts,
  DestinationChainInterfaces,
} from "../lib/contracts"
import { BitcoinClient, BitcoinNetwork } from "../lib/bitcoin"
import {
  ethereumAddressFromSigner,
  EthereumSigner,
  ethereumCrossChainContractsLoader,
  loadEthereumCoreContracts,
} from "../lib/ethereum"
import { ElectrumClient } from "../lib/electrum"
<<<<<<< HEAD
import { loadBaseCrossChainContracts } from "../lib/base"
import { loadArbitrumCrossChainContracts } from "../lib/arbitrum"
import { providers } from "ethers"
import { loadSolanaCrossChainPrograms } from "../lib/solana"
import { AnchorProvider } from "@coral-xyz/anchor"
=======
import { loadBaseCrossChainInterfaces } from "../lib/base"
import { loadArbitrumCrossChainInterfaces } from "../lib/arbitrum"
import {
  loadStarkNetCrossChainInterfaces,
  StarkNetProvider,
} from "../lib/starknet"
import { loadSuiCrossChainInterfaces, SuiSignerWithAddress } from "../lib/sui"
>>>>>>> 166bdafe

/**
 * Entrypoint component of the tBTC v2 SDK.
 */
export class TBTC {
  /**
   * Service supporting the tBTC v2 deposit flow.
   */
  public readonly deposits: DepositsService
  /**
   * Service supporting authorized operations of tBTC v2 system maintainers
   * and operators.
   */
  public readonly maintenance: MaintenanceService
  /**
   * Service supporting the tBTC v2 redemption flow.
   */
  public readonly redemptions: RedemptionsService
  /**
   * Handle to tBTC contracts for low-level access.
   */
  public readonly tbtcContracts: TBTCContracts
  /**
   * Bitcoin client handle for low-level access.
   */
  public readonly bitcoinClient: BitcoinClient
  /**
   * Reference to the cross-chain contracts loader.
   */
  readonly #crossChainContractsLoader?: CrossChainContractsLoader
  /**
   * Mapping of cross-chain contracts for different supported L2 chains.
   * Each set of cross-chain contracts must be first initialized using
   * the `initializeCrossChain` method.
   */
  readonly #crossChainContracts: Map<DestinationChainName, CrossChainInterfaces>

  private constructor(
    tbtcContracts: TBTCContracts,
    bitcoinClient: BitcoinClient,
    crossChainContractsLoader?: CrossChainContractsLoader
  ) {
    this.deposits = new DepositsService(
      tbtcContracts,
      bitcoinClient,
      (destinationChainName) => this.crossChainContracts(destinationChainName)
    )
    this.maintenance = new MaintenanceService(tbtcContracts, bitcoinClient)
    this.redemptions = new RedemptionsService(
      tbtcContracts,
      bitcoinClient,
      (l2ChainName) => this.crossChainContracts(l2ChainName)
    )
    this.tbtcContracts = tbtcContracts
    this.bitcoinClient = bitcoinClient
    this.#crossChainContractsLoader = crossChainContractsLoader
    this.#crossChainContracts = new Map<
      DestinationChainName,
      CrossChainInterfaces
    >()
  }

  /**
   * Initializes the tBTC v2 SDK entrypoint for Ethereum and Bitcoin mainnets.
   * The initialized instance uses default Electrum servers to interact
   * with Bitcoin mainnet
   * @param ethereumSignerOrProvider Ethereum signer or provider.
   * @param crossChainSupport Whether to enable cross-chain support. False by default.
   * @returns Initialized tBTC v2 SDK entrypoint.
   * @throws Throws an error if the signer's Ethereum network is other than
   *         Ethereum mainnet.
   */
  static async initializeMainnet(
    ethereumSignerOrProvider: EthereumSigner | providers.Provider,
    crossChainSupport: boolean = false
  ): Promise<TBTC> {
    return TBTC.initializeEthereum(
      ethereumSignerOrProvider,
      Chains.Ethereum.Mainnet,
      BitcoinNetwork.Mainnet,
      crossChainSupport
    )
  }

  /**
   * Initializes the tBTC v2 SDK entrypoint for Ethereum Sepolia and Bitcoin testnet.
   * The initialized instance uses default Electrum servers to interact
   * with Bitcoin testnet
   * @param ethereumSignerOrProvider Ethereum signer or provider.
   * @param crossChainSupport Whether to enable cross-chain support. False by default.
   * @returns Initialized tBTC v2 SDK entrypoint.
   * @throws Throws an error if the signer's Ethereum network is other than
   *         Ethereum mainnet.
   */
  static async initializeSepolia(
    ethereumSignerOrProvider: EthereumSigner | providers.Provider,
    crossChainSupport: boolean = false
  ): Promise<TBTC> {
    return TBTC.initializeEthereum(
      ethereumSignerOrProvider,
      Chains.Ethereum.Sepolia,
      BitcoinNetwork.Testnet,
      crossChainSupport
    )
  }

  /**
   * Initializes the tBTC v2 SDK entrypoint for the given Ethereum network and Bitcoin network.
   * The initialized instance uses default Electrum servers to interact
   * with Bitcoin network.
   * @param ethereumSignerOrProvider Ethereum signer or provider.
   * @param ethereumChainId Ethereum chain ID.
   * @param bitcoinNetwork Bitcoin network.
   * @param crossChainSupport Whether to enable cross-chain support. False by default.
   * @returns Initialized tBTC v2 SDK entrypoint.
   * @throws Throws an error if the underlying signer's Ethereum network is
   *         other than the given Ethereum network.
   */
  private static async initializeEthereum(
    ethereumSignerOrProvider: EthereumSigner | providers.Provider,
    ethereumChainId: Chains.Ethereum,
    bitcoinNetwork: BitcoinNetwork,
    crossChainSupport = false
  ): Promise<TBTC> {
    const signerAddress = await ethereumAddressFromSigner(
      ethereumSignerOrProvider
    )
    const tbtcContracts = await loadEthereumCoreContracts(
      ethereumSignerOrProvider,
      ethereumChainId
    )

    let crossChainContractsLoader: CrossChainContractsLoader | undefined =
      undefined
    if (crossChainSupport) {
      crossChainContractsLoader = await ethereumCrossChainContractsLoader(
        ethereumSignerOrProvider,
        ethereumChainId
      )
    }

    const bitcoinClient = ElectrumClient.fromDefaultConfig(bitcoinNetwork)

    const tbtc = new TBTC(
      tbtcContracts,
      bitcoinClient,
      crossChainContractsLoader
    )

    // If signer address can be resolved, set it as default depositor.
    if (signerAddress !== undefined) {
      tbtc.deposits.setDefaultDepositor(signerAddress)
    }

    return tbtc
  }

  /**
   * Initializes the tBTC v2 SDK entrypoint with custom tBTC contracts and
   * Bitcoin client.
   * @param tbtcContracts Custom tBTC contracts handle.
   * @param bitcoinClient Custom Bitcoin client implementation.
   * @returns Initialized tBTC v2 SDK entrypoint.
   * @dev This function is especially useful for local development as it gives
   *      flexibility to combine different implementations of tBTC v2 contracts
   *      with different Bitcoin networks.
   */
  static async initializeCustom(
    tbtcContracts: TBTCContracts,
    bitcoinClient: BitcoinClient
  ): Promise<TBTC> {
    return new TBTC(tbtcContracts, bitcoinClient)
  }

  /**
   * Extracts StarkNet wallet address from a provider or account object.
   * @param provider StarkNet provider or account object.
   * @returns The StarkNet wallet address in hex format.
   * @throws Throws an error if the provider is invalid or address cannot be extracted.
   * @internal
   */
  static async extractStarkNetAddress(
    provider: StarkNetProvider | null | undefined
  ): Promise<string> {
    if (!provider) {
      throw new Error("StarkNet provider is required")
    }

    let address: string | undefined

    // Check if it's an Account object with address property
    if ("address" in provider && typeof provider.address === "string") {
      address = provider.address
    }
    // Check if it's a Provider with connected account
    else if (
      "account" in provider &&
      provider.account &&
      typeof provider.account === "object" &&
      "address" in provider.account &&
      typeof provider.account.address === "string"
    ) {
      address = provider.account.address
    }

    if (!address) {
      throw new Error(
        "StarkNet provider must be an Account object or Provider with connected account. " +
          "Ensure your StarkNet wallet is connected."
      )
    }

    // Validate address format (basic check for hex string)
    // StarkNet addresses are felt252 values represented as hex strings
    if (!/^0x[0-9a-fA-F]+$/.test(address)) {
      throw new Error("Invalid StarkNet address format")
    }

    // Normalize to lowercase for consistency
    return address.toLowerCase()
  }

  /**
   * Internal property to store L2 signer/provider for advanced use cases.
   * @internal
   * @deprecated Will be removed in next major version.
   */
  _l2Signer?: EthereumSigner | StarkNetProvider | SuiSignerWithAddress

  /**
   * Initializes cross-chain contracts for the given L2 chain.
   *
   * For StarkNet, use single-parameter initialization:
   * ```
   * await tbtc.initializeCrossChain("StarkNet", starknetProvider)
   * ```
   *
   * For SUI, use single-parameter initialization:
   * ```
   * await tbtc.initializeCrossChain("Sui", suiSigner)
   * ```
   *
   * For other L2 chains, use the standard pattern:
   * ```
   * await tbtc.initializeCrossChain("Base", ethereumSigner)
   * ```
   *
   * @experimental THIS IS EXPERIMENTAL CODE THAT CAN BE CHANGED OR REMOVED
   *               IN FUTURE RELEASES. IT SHOULD BE USED ONLY FOR INTERNAL
   *               PURPOSES AND EXTERNAL APPLICATIONS SHOULD NOT DEPEND ON IT.
   *               CROSS-CHAIN SUPPORT IS NOT FULLY OPERATIONAL YET.
   *
<<<<<<< HEAD
   * @param destinationChainName Name of the L2 chain for which to initialize
   *                    cross-chain contracts.
   * @param ethereumChainSigner Signer to use with the L2 chain contracts.
   * @param nonEvmProvider Provider of non EVM chain that contains connection and signer.
   * @returns Void promise.
=======
   * @param l2ChainName Name of the L2 chain
   * @param signerOrEthereumSigner For StarkNet: StarkNet provider/account.
   *                               For SUI: SUI signer/wallet.
   *                               For other L2s: Ethereum signer.
   * @param l2Provider Deprecated parameter - will throw error if provided
   * @returns Void promise
>>>>>>> 166bdafe
   * @throws Throws an error if:
   *         - Cross-chain contracts loader not available
   *         - Invalid provider type for StarkNet or SUI
   *         - No connected account in StarkNet provider
   *         - Two-parameter mode is used for StarkNet or SUI (no longer supported)
   *
   * @example
   * // StarkNet with single parameter
   * const starknetAccount = await starknet.connect();
   * await tbtc.initializeCrossChain("StarkNet", starknetAccount);
   *
   * // SUI with single parameter
   * const suiWallet = await wallet.connect();
   * await tbtc.initializeCrossChain("Sui", suiWallet);
   */
  async initializeCrossChain(
<<<<<<< HEAD
    destinationChainName: DestinationChainName,
    ethereumChainSigner: EthereumSigner,
    nonEvmProvider: AnchorProvider | null // Should add other chain types over time.
=======
    l2ChainName: DestinationChainName,
    signerOrEthereumSigner:
      | EthereumSigner
      | StarkNetProvider
      | SuiSignerWithAddress,
    l2Provider?: StarkNetProvider
>>>>>>> 166bdafe
  ): Promise<void> {
    if (!this.#crossChainContractsLoader) {
      throw new Error(
        "L1 Cross-chain contracts loader not available for this instance"
      )
    }

    const chainMapping = this.#crossChainContractsLoader.loadChainMapping()
    if (!chainMapping) {
      throw new Error(
        "Chain mapping between Ethereum L1 and destination chains not defined"
      )
    }

<<<<<<< HEAD
    let l1CrossChainInterfaces: L1CrossChainContracts
    let destinationChainInterfaces: DestinationChainInterfaces
=======
    const l1CrossChainContracts: L1CrossChainContracts =
      await this.#crossChainContractsLoader.loadL1Contracts(l2ChainName)
    let l2CrossChainContracts: DestinationChainInterfaces
>>>>>>> 166bdafe

    switch (destinationChainName) {
      case "Base":
        const baseChainId = chainMapping.base
        if (!baseChainId) {
          throw new Error("Base chain ID not available in chain mapping")
        }
<<<<<<< HEAD
        l1CrossChainInterfaces =
          await this.#crossChainContractsLoader.loadL1Contracts(
            destinationChainName
          )

        destinationChainInterfaces = await loadBaseCrossChainContracts(
          ethereumChainSigner,
=======
        // For EVM chains, l2Provider should not be provided
        if (l2Provider !== undefined) {
          throw new Error("Base does not support two-parameter initialization")
        }
        this._l2Signer = signerOrEthereumSigner
        l2CrossChainContracts = await loadBaseCrossChainInterfaces(
          signerOrEthereumSigner as EthereumSigner,
>>>>>>> 166bdafe
          baseChainId
        )
        break
      case "Arbitrum":
        const arbitrumChainId = chainMapping.arbitrum
        if (!arbitrumChainId) {
          throw new Error("Arbitrum chain ID not available in chain mapping")
        }
<<<<<<< HEAD
        l1CrossChainInterfaces =
          await this.#crossChainContractsLoader.loadL1Contracts(
            destinationChainName
          )

        destinationChainInterfaces = await loadArbitrumCrossChainContracts(
          ethereumChainSigner,
          arbitrumChainId
        )
        break
      case "Solana":
        if (!nonEvmProvider) {
          throw new Error("Solana provider is not defined")
        }

        l1CrossChainInterfaces =
          await this.#crossChainContractsLoader.loadL1Contracts(
            destinationChainName
          )

        destinationChainInterfaces = await loadSolanaCrossChainPrograms(
          nonEvmProvider
=======
        // For EVM chains, l2Provider should not be provided
        if (l2Provider !== undefined) {
          throw new Error(
            "Arbitrum does not support two-parameter initialization"
          )
        }
        this._l2Signer = signerOrEthereumSigner
        l2CrossChainContracts = await loadArbitrumCrossChainInterfaces(
          signerOrEthereumSigner as EthereumSigner,
          arbitrumChainId
        )
        break
      case "StarkNet":
        const starknetChainId = chainMapping.starknet
        if (!starknetChainId) {
          throw new Error("StarkNet chain ID not available in chain mapping")
        }

        // StarkNet only supports single-parameter mode
        if (l2Provider !== undefined) {
          throw new Error(
            "StarkNet does not support two-parameter initialization. " +
              "Please use: initializeCrossChain('StarkNet', starknetProvider)"
          )
        }

        if (!signerOrEthereumSigner) {
          throw new Error("StarkNet provider is required")
        }

        const starknetProvider = signerOrEthereumSigner as StarkNetProvider
        let walletAddressHex: string

        // Extract address from StarkNet provider using the new method
        try {
          walletAddressHex = await TBTC.extractStarkNetAddress(starknetProvider)
        } catch (error) {
          // Check if it's a Provider-only (no account) for backward compatibility
          // Only apply backward compatibility if it's NOT an Account object
          if (
            !("address" in starknetProvider) &&
            !("account" in starknetProvider) &&
            "getChainId" in starknetProvider &&
            typeof starknetProvider.getChainId === "function"
          ) {
            // Provider-only - use placeholder address for backward compatibility
            walletAddressHex = "0x0"
          } else {
            // Re-throw the error for invalid providers or invalid addresses
            throw error
          }
        }

        l2CrossChainContracts = await loadStarkNetCrossChainInterfaces(
          walletAddressHex,
          starknetProvider,
          starknetChainId
        )
        break
      case "Sui":
        const suiChainId = chainMapping.sui
        if (!suiChainId) {
          throw new Error("SUI chain ID not available in chain mapping")
        }
        // SUI only supports single-parameter mode
        if (l2Provider !== undefined) {
          throw new Error(
            "SUI does not support two-parameter initialization. " +
              "Please use: initializeCrossChain('Sui', suiSigner)"
          )
        }
        this._l2Signer = signerOrEthereumSigner as SuiSignerWithAddress
        l2CrossChainContracts = await loadSuiCrossChainInterfaces(
          signerOrEthereumSigner as SuiSignerWithAddress,
          suiChainId
>>>>>>> 166bdafe
        )
        break
      default:
        throw new Error("Unsupported destination chain")
    }

    this.#crossChainContracts.set(destinationChainName, {
      ...l1CrossChainInterfaces,
      ...destinationChainInterfaces,
    })
  }

  /**
   * Gets cross-chain contracts for the given supported L2 chain.
   * The given destination chain contracts must be first initialized using the
   * `initializeCrossChain` method.
   *
   * @experimental THIS IS EXPERIMENTAL CODE THAT CAN BE CHANGED OR REMOVED
   *               IN FUTURE RELEASES. IT SHOULD BE USED ONLY FOR INTERNAL
   *               PURPOSES AND EXTERNAL APPLICATIONS SHOULD NOT DEPEND ON IT.
   *               CROSS-CHAIN SUPPORT IS NOT FULLY OPERATIONAL YET.
   *
   * @param destinationChainName Name of the destination chain for which to get cross-chain contracts.
   * @returns Cross-chain contracts for the given L2 chain or
   *          undefined if not initialized.
   */
  crossChainContracts(
<<<<<<< HEAD
    destinationChainName: DestinationChainName
  ): CrossChainInterfaces | undefined {
    return this.#crossChainContracts.get(destinationChainName)
=======
    l2ChainName: DestinationChainName
  ): CrossChainInterfaces | undefined {
    return this.#crossChainContracts.get(l2ChainName)
>>>>>>> 166bdafe
  }
}<|MERGE_RESOLUTION|>--- conflicted
+++ resolved
@@ -7,10 +7,6 @@
   CrossChainContractsLoader,
   L1CrossChainContracts,
   DestinationChainName,
-<<<<<<< HEAD
-=======
-  DestinationChainInterfaces,
->>>>>>> 166bdafe
   TBTCContracts,
   DestinationChainInterfaces,
 } from "../lib/contracts"
@@ -22,13 +18,9 @@
   loadEthereumCoreContracts,
 } from "../lib/ethereum"
 import { ElectrumClient } from "../lib/electrum"
-<<<<<<< HEAD
-import { loadBaseCrossChainContracts } from "../lib/base"
-import { loadArbitrumCrossChainContracts } from "../lib/arbitrum"
 import { providers } from "ethers"
-import { loadSolanaCrossChainPrograms } from "../lib/solana"
 import { AnchorProvider } from "@coral-xyz/anchor"
-=======
+import { loadSolanaCrossChainInterfaces } from "../lib/solana"
 import { loadBaseCrossChainInterfaces } from "../lib/base"
 import { loadArbitrumCrossChainInterfaces } from "../lib/arbitrum"
 import {
@@ -36,7 +28,6 @@
   StarkNetProvider,
 } from "../lib/starknet"
 import { loadSuiCrossChainInterfaces, SuiSignerWithAddress } from "../lib/sui"
->>>>>>> 166bdafe
 
 /**
  * Entrypoint component of the tBTC v2 SDK.
@@ -245,7 +236,7 @@
     if (!address) {
       throw new Error(
         "StarkNet provider must be an Account object or Provider with connected account. " +
-          "Ensure your StarkNet wallet is connected."
+        "Ensure your StarkNet wallet is connected."
       )
     }
 
@@ -289,20 +280,13 @@
    *               PURPOSES AND EXTERNAL APPLICATIONS SHOULD NOT DEPEND ON IT.
    *               CROSS-CHAIN SUPPORT IS NOT FULLY OPERATIONAL YET.
    *
-<<<<<<< HEAD
-   * @param destinationChainName Name of the L2 chain for which to initialize
-   *                    cross-chain contracts.
-   * @param ethereumChainSigner Signer to use with the L2 chain contracts.
-   * @param nonEvmProvider Provider of non EVM chain that contains connection and signer.
-   * @returns Void promise.
-=======
    * @param l2ChainName Name of the L2 chain
    * @param signerOrEthereumSigner For StarkNet: StarkNet provider/account.
    *                               For SUI: SUI signer/wallet.
+   *                               For Solana: Solana provider.
    *                               For other L2s: Ethereum signer.
    * @param l2Provider Deprecated parameter - will throw error if provided
    * @returns Void promise
->>>>>>> 166bdafe
    * @throws Throws an error if:
    *         - Cross-chain contracts loader not available
    *         - Invalid provider type for StarkNet or SUI
@@ -319,18 +303,11 @@
    * await tbtc.initializeCrossChain("Sui", suiWallet);
    */
   async initializeCrossChain(
-<<<<<<< HEAD
-    destinationChainName: DestinationChainName,
-    ethereumChainSigner: EthereumSigner,
-    nonEvmProvider: AnchorProvider | null // Should add other chain types over time.
-=======
     l2ChainName: DestinationChainName,
     signerOrEthereumSigner:
       | EthereumSigner
       | StarkNetProvider
       | SuiSignerWithAddress,
-    l2Provider?: StarkNetProvider
->>>>>>> 166bdafe
   ): Promise<void> {
     if (!this.#crossChainContractsLoader) {
       throw new Error(
@@ -345,38 +322,19 @@
       )
     }
 
-<<<<<<< HEAD
-    let l1CrossChainInterfaces: L1CrossChainContracts
-    let destinationChainInterfaces: DestinationChainInterfaces
-=======
     const l1CrossChainContracts: L1CrossChainContracts =
       await this.#crossChainContractsLoader.loadL1Contracts(l2ChainName)
     let l2CrossChainContracts: DestinationChainInterfaces
->>>>>>> 166bdafe
-
-    switch (destinationChainName) {
+
+    switch (l2ChainName) {
       case "Base":
         const baseChainId = chainMapping.base
         if (!baseChainId) {
           throw new Error("Base chain ID not available in chain mapping")
         }
-<<<<<<< HEAD
-        l1CrossChainInterfaces =
-          await this.#crossChainContractsLoader.loadL1Contracts(
-            destinationChainName
-          )
-
-        destinationChainInterfaces = await loadBaseCrossChainContracts(
-          ethereumChainSigner,
-=======
-        // For EVM chains, l2Provider should not be provided
-        if (l2Provider !== undefined) {
-          throw new Error("Base does not support two-parameter initialization")
-        }
         this._l2Signer = signerOrEthereumSigner
         l2CrossChainContracts = await loadBaseCrossChainInterfaces(
           signerOrEthereumSigner as EthereumSigner,
->>>>>>> 166bdafe
           baseChainId
         )
         break
@@ -384,36 +342,6 @@
         const arbitrumChainId = chainMapping.arbitrum
         if (!arbitrumChainId) {
           throw new Error("Arbitrum chain ID not available in chain mapping")
-        }
-<<<<<<< HEAD
-        l1CrossChainInterfaces =
-          await this.#crossChainContractsLoader.loadL1Contracts(
-            destinationChainName
-          )
-
-        destinationChainInterfaces = await loadArbitrumCrossChainContracts(
-          ethereumChainSigner,
-          arbitrumChainId
-        )
-        break
-      case "Solana":
-        if (!nonEvmProvider) {
-          throw new Error("Solana provider is not defined")
-        }
-
-        l1CrossChainInterfaces =
-          await this.#crossChainContractsLoader.loadL1Contracts(
-            destinationChainName
-          )
-
-        destinationChainInterfaces = await loadSolanaCrossChainPrograms(
-          nonEvmProvider
-=======
-        // For EVM chains, l2Provider should not be provided
-        if (l2Provider !== undefined) {
-          throw new Error(
-            "Arbitrum does not support two-parameter initialization"
-          )
         }
         this._l2Signer = signerOrEthereumSigner
         l2CrossChainContracts = await loadArbitrumCrossChainInterfaces(
@@ -425,14 +353,6 @@
         const starknetChainId = chainMapping.starknet
         if (!starknetChainId) {
           throw new Error("StarkNet chain ID not available in chain mapping")
-        }
-
-        // StarkNet only supports single-parameter mode
-        if (l2Provider !== undefined) {
-          throw new Error(
-            "StarkNet does not support two-parameter initialization. " +
-              "Please use: initializeCrossChain('StarkNet', starknetProvider)"
-          )
         }
 
         if (!signerOrEthereumSigner) {
@@ -473,27 +393,28 @@
         if (!suiChainId) {
           throw new Error("SUI chain ID not available in chain mapping")
         }
-        // SUI only supports single-parameter mode
-        if (l2Provider !== undefined) {
-          throw new Error(
-            "SUI does not support two-parameter initialization. " +
-              "Please use: initializeCrossChain('Sui', suiSigner)"
-          )
-        }
         this._l2Signer = signerOrEthereumSigner as SuiSignerWithAddress
         l2CrossChainContracts = await loadSuiCrossChainInterfaces(
           signerOrEthereumSigner as SuiSignerWithAddress,
           suiChainId
->>>>>>> 166bdafe
+        )
+        break
+      case "Solana":
+        if (!signerOrEthereumSigner) {
+          throw new Error("Solana provider is required")
+        }
+        this._l2Signer = signerOrEthereumSigner as AnchorProvider
+        l2CrossChainContracts = await loadSolanaCrossChainInterfaces(
+          signerOrEthereumSigner as AnchorProvider
         )
         break
       default:
         throw new Error("Unsupported destination chain")
     }
 
-    this.#crossChainContracts.set(destinationChainName, {
-      ...l1CrossChainInterfaces,
-      ...destinationChainInterfaces,
+    this.#crossChainContracts.set(l2ChainName, {
+      ...l1CrossChainContracts,
+      ...l2CrossChainContracts,
     })
   }
 
@@ -507,19 +428,13 @@
    *               PURPOSES AND EXTERNAL APPLICATIONS SHOULD NOT DEPEND ON IT.
    *               CROSS-CHAIN SUPPORT IS NOT FULLY OPERATIONAL YET.
    *
-   * @param destinationChainName Name of the destination chain for which to get cross-chain contracts.
+   * @param l2ChainName Name of the destination chain for which to get cross-chain contracts.
    * @returns Cross-chain contracts for the given L2 chain or
    *          undefined if not initialized.
    */
   crossChainContracts(
-<<<<<<< HEAD
-    destinationChainName: DestinationChainName
-  ): CrossChainInterfaces | undefined {
-    return this.#crossChainContracts.get(destinationChainName)
-=======
     l2ChainName: DestinationChainName
   ): CrossChainInterfaces | undefined {
     return this.#crossChainContracts.get(l2ChainName)
->>>>>>> 166bdafe
   }
 }