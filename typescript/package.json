--- conflicted
+++ resolved
@@ -28,10 +28,6 @@
     "@keep-network/ecdsa": "development",
     "@keep-network/tbtc-v2": "development",
     "bcoin": "git+https://github.com/keep-network/bcoin.git#5accd32c63e6025a0d35d67739c4a6e84095a1f8",
-<<<<<<< HEAD
-    "bcrypto": "git+https://github.com/bcoin-org/bcrypto.git#semver:~5.5.0",
-=======
->>>>>>> e019dd10
     "bitcoinjs-lib": "6.0.2",
     "bufio": "^1.0.6",
     "ecpair": "^2.1.0",
