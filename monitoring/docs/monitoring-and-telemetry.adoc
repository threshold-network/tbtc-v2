--- conflicted
+++ resolved
@@ -116,14 +116,11 @@
 * optimistic minting canceled,
 * optimistic minting requested too early,
 * optimistic minting requested for undetermined Bitcoin transaction,
-<<<<<<< HEAD
-* high TBTC token total supply change.
-=======
 * optimistic minting not requested by designated minter,
 * optimistic minting not finalized by designated minter,
 * optimistic minting not requested by any minter,
-* optimistic minting not finalized by any minter.
->>>>>>> 3ebd223e
+* optimistic minting not finalized by any minter,
+* high TBTC token total supply change.
 
 ==== Deposit revealed
 
@@ -169,7 +166,40 @@
 problems with the underlying Bitcoin client used by the monitoring component
 or flag a malicious minter that should be evicted from the system.
 
-<<<<<<< HEAD
+==== Optimistic minting not requested by designated minter
+
+A *warning system event* indicating that an optimistic minting request was not
+issued by the designated minter and another minter did that job. This event is
+sent to Sentry hub and should get team’s attention. The default action is
+investigating the cause of the designated minter idleness as the designated
+minter may be unhealthy/malicious or there may be a bug in the minters
+bot code.
+
+==== Optimistic minting not finalized by designated minter
+
+A *warning system event* indicating that an optimistic minting request was not
+finalized by the designated minter and another minter did that job. This event
+is sent to Sentry hub and should get team’s attention. The default action is
+investigating the cause of the designated minter idleness as the designated
+minter may be unhealthy/malicious or there may be a bug in the minters
+bot code.
+
+==== Optimistic minting not requested by any minter
+
+A *warning system event* indicating that an optimistic minting request was not
+issued by any minter. This event is sent to Sentry hub and should get team’s
+attention. The default action is investigating the cause of the minters idleness
+as the underlying deposit may be invalid, minters may be unhealthy/malicious or
+there may be a bug in the minters bot code.
+
+==== Optimistic minting not finalized by any minter
+
+A *warning system event* indicating that an optimistic minting request was not
+finalized by any minter. This event is sent to Sentry hub and should get team’s
+attention. The default action is investigating the cause of the minters idleness
+as the underlying deposit may be invalid, minters may be unhealthy/malicious or
+there may be a bug in the minters bot code.
+
 ==== High TBTC token total supply change
 
 A *critical system event* indicating that a high change (i.e. >=10%) of the
@@ -178,41 +208,6 @@
 checking the root cause of the supply change and making sure its source is
 actually a proper deposit/redemption and there are no signs of any malicious
 action.
-=======
-==== Optimistic minting not requested by designated minter
-
-A *warning system event* indicating that an optimistic minting request was not
-issued by the designated minter and another minter did that job. This event is
-sent to Sentry hub and should get team’s attention. The default action is
-investigating the cause of the designated minter idleness as the designated
-minter may be unhealthy/malicious or there may be a bug in the minters
-bot code.
-
-==== Optimistic minting not finalized by designated minter
-
-A *warning system event* indicating that an optimistic minting request was not
-finalized by the designated minter and another minter did that job. This event
-is sent to Sentry hub and should get team’s attention. The default action is
-investigating the cause of the designated minter idleness as the designated
-minter may be unhealthy/malicious or there may be a bug in the minters
-bot code.
-
-==== Optimistic minting not requested by any minter
-
-A *warning system event* indicating that an optimistic minting request was not
-issued by any minter. This event is sent to Sentry hub and should get team’s
-attention. The default action is investigating the cause of the minters idleness
-as the underlying deposit may be invalid, minters may be unhealthy/malicious or
-there may be a bug in the minters bot code.
-
-==== Optimistic minting not finalized by any minter
-
-A *warning system event* indicating that an optimistic minting request was not
-finalized by any minter. This event is sent to Sentry hub and should get team’s
-attention. The default action is investigating the cause of the minters idleness
-as the underlying deposit may be invalid, minters may be unhealthy/malicious or
-there may be a bug in the minters bot code.
->>>>>>> 3ebd223e
 
 == Sentry hub
 
