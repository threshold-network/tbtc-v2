import { HardhatUserConfig } from "hardhat/config"
import "@keep-network/hardhat-helpers"
import "@nomiclabs/hardhat-ethers"
import "@nomicfoundation/hardhat-verify"
import "@nomiclabs/hardhat-waffle"
import "@openzeppelin/hardhat-upgrades"
import "@typechain/hardhat"
import "hardhat-contract-sizer"
import "hardhat-dependency-compiler"
import "hardhat-deploy"
import "hardhat-gas-reporter"
import "dotenv/config"

const config: HardhatUserConfig = {
  solidity: {
    compilers: [
      {
        version: "0.8.17",
        settings: {
          optimizer: {
            enabled: true,
            runs: 200, // Reduced from 1000 to prioritize bytecode size over gas efficiency
          },
        },
      },
      {
        version: "0.8.15",
        settings: {
          optimizer: {
            enabled: true,
            runs: 200, // Reduced from 1000 to prioritize bytecode size over gas efficiency
          },
        },
      },
    ],
    overrides: {
      // Optimize L1BTCDepositorNttWithExecutor for minimal bytecode size
      "contracts/cross-chain/wormhole/L1BTCDepositorNttWithExecutor.sol": {
        version: "0.8.17",
        settings: {
          optimizer: {
            enabled: true,
            runs: 1, // Minimal runs to minimize bytecode size
          },
        },
      },
    },
  },

  paths: {
    artifacts: "../../solidity/build",
    sources: "./contracts",
    cache: "./cache",
    tests: "./test",
  },

  // Compile external dependencies so their artifacts are available
  dependencyCompiler: {
    paths: [
      "@openzeppelin/contracts/proxy/transparent/TransparentUpgradeableProxy.sol",
      "@openzeppelin/contracts-upgradeable/proxy/utils/Initializable.sol",
    ],
  },

  // External configuration to use artifacts from solidity directory
  external: {
    contracts: [
      {
        artifacts: "../../solidity/build",
      },
    ],
  },

  // Hardhat-deploy configuration
  namedAccounts: {
    deployer: {
      default: 0,
    },
    governance: {
      default: 1,
      seiTestnet: 0,
      seiMainnet: "0xd101f2B25bCBF992BdF55dB67c104FE7646F5447", // TokenholderGovernor
    },
  },

  networks: {
    hardhat: {},
    localhost: {
      url: "http://127.0.0.1:8545",
    },
    seiTestnet: {
      url:
        process.env.SEI_TESTNET_RPC_URL ||
        "https://evm-rpc-testnet.sei-apis.com",
      chainId: 1328,
      accounts: process.env.ACCOUNTS_PRIVATE_KEYS
        ? process.env.ACCOUNTS_PRIVATE_KEYS.split(",")
        : [],
      tags: ["seitrace"],
      gasPrice: 10000000000, // 10 gwei
    },
    seiMainnet: {
      url: process.env.SEI_MAINNET_RPC_URL || "https://evm-rpc.sei-apis.com",
      chainId: 1329,
      accounts: process.env.ACCOUNTS_PRIVATE_KEYS
        ? process.env.ACCOUNTS_PRIVATE_KEYS.split(",")
        : [],
      tags: ["seitrace"],
      gasPrice: 10000000000, // 10 gwei
    },
    baseSepolia: {
      url: process.env.BASE_SEPOLIA_RPC_URL || "https://sepolia.base.org",
      chainId: 84532,
      accounts: process.env.ACCOUNTS_PRIVATE_KEYS
        ? process.env.ACCOUNTS_PRIVATE_KEYS.split(",")
        : [],
      tags: ["basescan"],
      gasPrice: 1000000000, // 1 gwei
    },
    sepolia: {
      url:
        process.env.SEPOLIA_RPC_URL ||
        "https://ethereum-sepolia.publicnode.com",
      chainId: 11155111,
      accounts: process.env.ACCOUNTS_PRIVATE_KEYS
        ? process.env.ACCOUNTS_PRIVATE_KEYS.split(",")
        : [],
      tags: ["etherscan"],
      gasPrice: 20000000000, // 20 gwei
    },
    mainnet: {
<<<<<<< HEAD
      url: process.env.MAINNET_RPC_URL || "https://ethereum-rpc.publicnode.com",
=======
      url: process.env.MAINNET_RPC_URL || "https://ethereum.publicnode.com",
>>>>>>> 17c0cb96
      chainId: 1,
      accounts: process.env.ACCOUNTS_PRIVATE_KEYS
        ? process.env.ACCOUNTS_PRIVATE_KEYS.split(",")
        : [],
      tags: ["etherscan"],
      gasPrice: 20000000000, // 20 gwei
    },
  },

  mocha: {
    timeout: 60_000,
  },

  typechain: {
    outDir: "typechain",
  },

  etherscan: {
    apiKey: {
<<<<<<< HEAD
      seiTestnet: process.env.ETHERSCAN_API_KEY || "",
      seiMainnet: process.env.ETHERSCAN_API_KEY || "",
      mainnet: process.env.ETHERSCAN_API_KEY || "",
=======
      seiTestnet: "dummy",
      seiMainnet: "dummy",
      mainnet: process.env.ETHERSCAN_API_KEY,
>>>>>>> 17c0cb96
    },
    customChains: [
      {
        network: "seiTestnet",
        chainId: 1328,
        urls: {
          apiURL: "https://api.etherscan.io/v2/api?chainid=1328",
          browserURL: "https://testnet.seiscan.io",
        },
      },
      {
        network: "seiMainnet",
        chainId: 1329,
        urls: {
          apiURL: "https://api.etherscan.io/v2/api?chainid=1329",
          browserURL: "https://seitrace.com",
        },
      },
      {
        network: "mainnet",
        chainId: 1,
        urls: {
          apiURL: "https://api.etherscan.io/v2/api?chainid=1",
          browserURL: "https://etherscan.io"
        }
      }
    ],
  },
}

export default config<|MERGE_RESOLUTION|>--- conflicted
+++ resolved
@@ -129,11 +129,7 @@
       gasPrice: 20000000000, // 20 gwei
     },
     mainnet: {
-<<<<<<< HEAD
-      url: process.env.MAINNET_RPC_URL || "https://ethereum-rpc.publicnode.com",
-=======
       url: process.env.MAINNET_RPC_URL || "https://ethereum.publicnode.com",
->>>>>>> 17c0cb96
       chainId: 1,
       accounts: process.env.ACCOUNTS_PRIVATE_KEYS
         ? process.env.ACCOUNTS_PRIVATE_KEYS.split(",")
@@ -153,15 +149,9 @@
 
   etherscan: {
     apiKey: {
-<<<<<<< HEAD
       seiTestnet: process.env.ETHERSCAN_API_KEY || "",
       seiMainnet: process.env.ETHERSCAN_API_KEY || "",
       mainnet: process.env.ETHERSCAN_API_KEY || "",
-=======
-      seiTestnet: "dummy",
-      seiMainnet: "dummy",
-      mainnet: process.env.ETHERSCAN_API_KEY,
->>>>>>> 17c0cb96
     },
     customChains: [
       {
