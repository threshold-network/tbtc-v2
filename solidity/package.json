{
  "name": "@keep-network/tbtc-v2",
  "version": "0.1.1-dev",
  "license": "MIT",
  "files": [
    "artifacts/",
    "build/contracts/",
    "contracts/",
    "!**/test/",
    "deploy/",
    "export.json"
  ],
  "scripts": {
    "clean": "hardhat clean",
    "build": "hardhat compile",
    "deploy": "hardhat deploy --export export.json",
    "format": "npm run lint && prettier --check .",
    "format:fix": "npm run lint:fix && prettier --write .",
    "lint": "npm run lint:eslint && npm run lint:sol",
    "lint:fix": "npm run lint:fix:eslint && npm run lint:fix:sol",
    "lint:eslint": "eslint .",
    "lint:fix:eslint": "eslint . --fix",
    "lint:sol": "solhint 'contracts/**/*.sol'",
    "lint:fix:sol": "solhint 'contracts/**/*.sol' --fix",
    "test": "hardhat test",
    "prepublishOnly": "./scripts/prepare-artifacts.sh --network $npm_config_network"
  },
  "dependencies": {
    "@keep-network/bitcoin-spv-sol": "3.3.0-solc-0.8",
<<<<<<< HEAD
    "@keep-network/ecdsa": "2.0.0-dev.4",
    "@keep-network/random-beacon": "development",
=======
    "@keep-network/ecdsa": "development",
>>>>>>> 76eaffd2
    "@keep-network/tbtc": ">1.1.2-dev <1.1.2-pre",
    "@openzeppelin/contracts": "^4.1.0",
    "@tenderly/hardhat-tenderly": "^1.0.12",
    "@thesis/solidity-contracts": "github:thesis/solidity-contracts#4985bcf"
  },
  "devDependencies": {
    "@defi-wonderland/smock": "^2.0.7",
    "@keep-network/hardhat-helpers": "^0.4.1-pre.2",
    "@keep-network/hardhat-local-networks-config": "^0.1.0-pre.4",
    "@nomiclabs/hardhat-ethers": "npm:hardhat-deploy-ethers",
    "@nomiclabs/hardhat-etherscan": "^2.1.4",
    "@nomiclabs/hardhat-waffle": "^2.0.2",
    "@thesis-co/eslint-config": "github:thesis/eslint-config",
    "@typechain/ethers-v5": "^8.0.5",
    "@typechain/hardhat": "^4.0.0",
    "@types/chai": "^4.3.0",
    "@types/mocha": "^9.1.0",
    "@types/node": "^17.0.10",
    "chai": "^4.3.4",
    "eslint": "^7.32.0",
    "ethereum-waffle": "^3.4.0",
    "ethers": "^5.5.3",
    "hardhat": "^2.8.3",
    "hardhat-contract-sizer": "^2.5.0",
    "hardhat-dependency-compiler": "^1.1.2",
    "hardhat-deploy": "^0.9.27",
    "hardhat-gas-reporter": "^1.0.6",
    "prettier": "^2.5.1",
    "prettier-plugin-sh": "^0.8.1",
    "prettier-plugin-solidity": "^1.0.0-beta.19",
    "solhint": "^3.3.7",
    "solhint-config-keep": "github:keep-network/solhint-config-keep",
    "ts-node": "^10.4.0",
    "typechain": "^6.1.0",
    "typescript": "^4.5.4"
  },
  "engines": {
    "node": ">= 14.0.0"
  }
}<|MERGE_RESOLUTION|>--- conflicted
+++ resolved
@@ -27,12 +27,8 @@
   },
   "dependencies": {
     "@keep-network/bitcoin-spv-sol": "3.3.0-solc-0.8",
-<<<<<<< HEAD
-    "@keep-network/ecdsa": "2.0.0-dev.4",
     "@keep-network/random-beacon": "development",
-=======
     "@keep-network/ecdsa": "development",
->>>>>>> 76eaffd2
     "@keep-network/tbtc": ">1.1.2-dev <1.1.2-pre",
     "@openzeppelin/contracts": "^4.1.0",
     "@tenderly/hardhat-tenderly": "^1.0.12",
