/* eslint-disable no-underscore-dangle */
import { ethers, helpers, waffle } from "hardhat"
import chai, { assert, expect } from "chai"
import { smock } from "@defi-wonderland/smock"
import type { FakeContract } from "@defi-wonderland/smock"
import { SignerWithAddress } from "@nomiclabs/hardhat-ethers/signers"
import { BigNumber, ContractTransaction } from "ethers"
import type {
  Bank,
  BankStub,
  Bridge,
  BridgeStub,
  BridgeStub__factory,
  IRelay,
  IWalletRegistry,
} from "../../typechain"
import bridgeFixture from "../fixtures/bridge"
import { constants, walletState } from "../fixtures"
import {
  MovedFundsSweepMultipleOutputs,
  MovedFundsSweepP2SHOutput,
  MovedFundsSweepProvablyUnspendableOutput,
  MovedFundsSweepTestData,
  MovedFundsSweepWithMainUtxo,
  MovedFundsSweepWithoutMainUtxo,
  MovingFundsTestData,
  MultipleInputs,
  MultipleTargetWalletsAndDivisibleAmount,
  MultipleTargetWalletsAndIndivisibleAmount,
  MultipleTargetWalletsButAmountDistributedUnevenly,
  SingleProvablyUnspendable,
  SingleTargetWallet,
  SingleTargetWalletButP2SH,
} from "../data/moving-funds"
import { ecdsaWalletTestData } from "../data/ecdsa"
import { NO_MAIN_UTXO } from "../data/deposit-sweep"
import { to1ePrecision } from "../helpers/contract-test-helpers"

chai.use(smock.matchers)

const { createSnapshot, restoreSnapshot } = helpers.snapshot
const { lastBlockTime, increaseTime } = helpers.time

describe("Bridge - Moving funds", () => {
  let thirdParty: SignerWithAddress
  let treasury: SignerWithAddress

  let bank: Bank & BankStub
  let relay: FakeContract<IRelay>
  let walletRegistry: FakeContract<IWalletRegistry>
  let bridge: Bridge & BridgeStub
  let BridgeFactory: BridgeStub__factory

  let movingFundsTimeout: number
  let movingFundsTimeoutSlashingAmount: BigNumber
  let movingFundsTimeoutNotifierRewardMultiplier: BigNumber

  before(async () => {
    // eslint-disable-next-line @typescript-eslint/no-extra-semi
    ;({
      thirdParty,
      treasury,
      bank,
      relay,
      walletRegistry,
      bridge,
      BridgeFactory,
    } = await waffle.loadFixture(bridgeFixture))
    ;({
      movingFundsTimeout,
      movingFundsTimeoutSlashingAmount,
      movingFundsTimeoutNotifierRewardMultiplier,
    } = await bridge.movingFundsParameters())
  })

  describe("submitMovingFundsCommitment", () => {
    const walletDraft = {
      ecdsaWalletID: ecdsaWalletTestData.walletID,
      mainUtxoHash: ethers.constants.HashZero,
      pendingRedemptionsValue: 0,
      createdAt: 0,
      movingFundsRequestedAt: 0,
      closingStartedAt: 0,
      pendingMovedFundsSweepRequestsCount: 0,
      state: walletState.Unknown,
      movingFundsTargetWalletsCommitmentHash: ethers.constants.HashZero,
    }

    context("when source wallet is in the MovingFunds state", () => {
      before(async () => {
        await createSnapshot()

        await bridge.setWallet(ecdsaWalletTestData.pubKeyHash160, {
          ...walletDraft,
          state: walletState.MovingFunds,
        })
      })

      after(async () => {
        await restoreSnapshot()
      })

      context("when source wallet has no pending redemptions", () => {
        // The wallet created using the `walletDraft` has no pending redemptions
        // by default. No need to do anything here.

        context(
          "when source wallet has no pending moved funds sweep requests",
          () => {
            // The wallet created using the `walletDraft` has no pending moved
            // funds sweep requests by default. No need to do anything here.

            context("when the commitment was not submitted yet", () => {
              // The wallet created using the `walletDraft` has no commitment
              // submitted by default. No need to do anything here.

              context(
                "when the caller is a member of the source wallet",
                () => {
                  const walletMembersIDs = [1, 2, 3, 4, 5]
                  const walletMemberIndex = 2

                  let caller: SignerWithAddress

                  before(async () => {
                    await createSnapshot()

                    caller = thirdParty

                    walletRegistry.isWalletMember
                      .whenCalledWith(
                        ecdsaWalletTestData.walletID,
                        walletMembersIDs,
                        caller.address,
                        walletMemberIndex
                      )
                      .returns(true)
                  })

                  after(async () => {
                    walletRegistry.isWalletMember.reset()

                    await restoreSnapshot()
                  })

                  context("when passed wallet main UTXO is valid", () => {
                    context("when wallet balance is greater than zero", () => {
                      // Just an arbitrary main UTXO with value of 26 BTC.
                      const mainUtxo = {
                        txHash:
                          "0xc9e58780c6c289c25ae1fe293f85a4db4d0af4f305172f2a1868ddd917458bdf",
                        txOutputIndex: 0,
                        txOutputValue: to1ePrecision(26, 8),
                      }

                      before(async () => {
                        await createSnapshot()

                        // Set up a main UTXO for the source wallet.
                        await bridge.setWalletMainUtxo(
                          ecdsaWalletTestData.pubKeyHash160,
                          mainUtxo
                        )
                      })

                      after(async () => {
                        await restoreSnapshot()
                      })

                      context(
                        "when the expected target wallets count is greater than zero",
                        () => {
                          // Just some arbitrary 20-byte hashes to simulate live
                          // wallets PKHs. They are ordered in the expected way, i.e.
                          // the hashes represented as numbers form a strictly
                          // increasing sequence.
                          const liveWallets = [
                            "0x4b440cb29c80c3f256212d8fdd4f2125366f3c91",
                            "0x888f01315e0268bfa05d5e522f8d63f6824d9a96",
                            "0xb2a89e53a4227dbe530a52a1c419040735fa636c",
                            "0xbf198e8fff0f90af01024153701da99b9bc08dc5",
                            "0xffb9e05013f5cd126915bc03d340cc5c1be81862",
                          ]

                          before(async () => {
                            await createSnapshot()

                            for (let i = 0; i < liveWallets.length; i++) {
                              // eslint-disable-next-line no-await-in-loop
                              await bridge.setWallet(liveWallets[i], {
                                ...walletDraft,
                                state: walletState.Live,
                              })
                            }
                          })

                          after(async () => {
                            await restoreSnapshot()
                          })

                          context(
                            "when the submitted target wallets count is same as the expected",
                            () => {
                              // The source wallet has a main UTXO with value of 26 BTC,
                              // the max BTC transfer is 10 BTC by default (see
                              // `constants.walletMaxBtcTransfer`) and the count of
                              // live wallets is `5`. We compute the expected target
                              // wallets count as:
                              // `N = min(liveWalletsCount, ceil(walletBtcBalance / walletMaxBtcTransfer))`
                              // so we have `N = min(5, 26 / 10) = min(5, 3) = 3`
                              const expectedTargetWalletsCount = 3

                              context(
                                "when all target wallets are different than the source wallet",
                                () => {
                                  context(
                                    "when all target wallets follow the expected order",
                                    () => {
                                      context(
                                        "when all target wallets are in the Live state",
                                        () => {
                                          let tx: ContractTransaction

                                          const targetWallets =
                                            liveWallets.slice(
                                              0,
                                              expectedTargetWalletsCount
                                            )

                                          before(async () => {
                                            await createSnapshot()

                                            tx = await bridge
                                              .connect(caller)
                                              .submitMovingFundsCommitment(
                                                ecdsaWalletTestData.pubKeyHash160,
                                                mainUtxo,
                                                walletMembersIDs,
                                                walletMemberIndex,
                                                targetWallets
                                              )
                                          })

                                          after(async () => {
                                            await restoreSnapshot()
                                          })

                                          it("should store the target wallets commitment for the given wallet", async () => {
                                            expect(
                                              (
                                                await bridge.wallets(
                                                  ecdsaWalletTestData.pubKeyHash160
                                                )
                                              )
                                                .movingFundsTargetWalletsCommitmentHash
                                            ).to.be.equal(
                                              ethers.utils.solidityKeccak256(
                                                ["bytes20[]"],
                                                [targetWallets]
                                              )
                                            )
                                          })

                                          it("should emit the MovingFundsCommitmentSubmitted event", async () => {
                                            await expect(tx)
                                              .to.emit(
                                                bridge,
                                                "MovingFundsCommitmentSubmitted"
                                              )
                                              .withArgs(
                                                ecdsaWalletTestData.pubKeyHash160,
                                                targetWallets,
                                                caller.address
                                              )
                                          })
                                        }
                                      )

                                      context(
                                        "when one of the target wallets is not in the Live state",
                                        () => {
                                          it("should revert", async () => {
                                            // Put an Unknown wallet into the mix.
                                            const targetWallets = [
                                              "0x2313e29d08e6b5e0d3cda040ed7f664ce9c840c4",
                                              liveWallets[0],
                                              liveWallets[1],
                                            ]

                                            await expect(
                                              bridge
                                                .connect(caller)
                                                .submitMovingFundsCommitment(
                                                  ecdsaWalletTestData.pubKeyHash160,
                                                  mainUtxo,
                                                  walletMembersIDs,
                                                  walletMemberIndex,
                                                  targetWallets
                                                )
                                            ).to.be.revertedWith(
                                              "Submitted target wallet must be in Live state"
                                            )
                                          })
                                        }
                                      )
                                    }
                                  )

                                  context(
                                    "when one of the target wallets break the expected order",
                                    () => {
                                      it("should revert", async () => {
                                        const targetWallets = [
                                          liveWallets[0],
                                          liveWallets[1],
                                          liveWallets[1],
                                        ]

                                        await expect(
                                          bridge
                                            .connect(caller)
                                            .submitMovingFundsCommitment(
                                              ecdsaWalletTestData.pubKeyHash160,
                                              mainUtxo,
                                              walletMembersIDs,
                                              walletMemberIndex,
                                              targetWallets
                                            )
                                        ).to.be.revertedWith(
                                          "Submitted target wallet breaks the expected order"
                                        )
                                      })
                                    }
                                  )
                                }
                              )

                              context(
                                "when one of the target wallets is same as the source wallet",
                                () => {
                                  it("should revert", async () => {
                                    const targetWallets = [
                                      liveWallets[0],
                                      ecdsaWalletTestData.pubKeyHash160,
                                      liveWallets[1],
                                    ]

                                    await expect(
                                      bridge
                                        .connect(caller)
                                        .submitMovingFundsCommitment(
                                          ecdsaWalletTestData.pubKeyHash160,
                                          mainUtxo,
                                          walletMembersIDs,
                                          walletMemberIndex,
                                          targetWallets
                                        )
                                    ).to.be.revertedWith(
                                      "Submitted target wallet cannot be equal to the source wallet"
                                    )
                                  })
                                }
                              )
                            }
                          )

                          context(
                            "when the submitted target wallets count is other than the expected",
                            () => {
                              it("should revert", async () => {
                                await expect(
                                  bridge
                                    .connect(caller)
                                    .submitMovingFundsCommitment(
                                      ecdsaWalletTestData.pubKeyHash160,
                                      mainUtxo,
                                      walletMembersIDs,
                                      walletMemberIndex,
                                      [liveWallets[0], liveWallets[1]]
                                    )
                                ).to.be.revertedWith(
                                  "Submitted target wallets count is other than expected"
                                )
                              })
                            }
                          )
                        }
                      )

                      context(
                        "when the expected target wallets count is zero",
                        () => {
                          it("should revert", async () => {
                            await expect(
                              // The last parameter doesn't matter in this scenario.
                              bridge
                                .connect(caller)
                                .submitMovingFundsCommitment(
                                  ecdsaWalletTestData.pubKeyHash160,
                                  mainUtxo,
                                  walletMembersIDs,
                                  walletMemberIndex,
                                  []
                                )
                            ).to.be.revertedWith("No target wallets available")
                          })
                        }
                      )
                    })

                    context("when wallet balance is zero", () => {
                      it("should revert", async () => {
                        await expect(
                          // The last parameter doesn't matter in this scenario.
                          bridge.connect(caller).submitMovingFundsCommitment(
                            ecdsaWalletTestData.pubKeyHash160,
                            NO_MAIN_UTXO, // That makes the balance to be 0 BTC.
                            walletMembersIDs,
                            walletMemberIndex,
                            []
                          )
                        ).to.be.revertedWith("Wallet BTC balance is zero")
                      })
                    })
                  })

                  context("when passed wallet main UTXO is invalid", () => {
                    const mainUtxo = {
                      txHash:
                        "0xc9e58780c6c289c25ae1fe293f85a4db4d0af4f305172f2a1868ddd917458bdf",
                      txOutputIndex: 0,
                      txOutputValue: to1ePrecision(26, 8), // 26 BTC
                    }

                    before(async () => {
                      await createSnapshot()

                      await bridge.setWalletMainUtxo(
                        ecdsaWalletTestData.pubKeyHash160,
                        mainUtxo
                      )
                    })

                    after(async () => {
                      await restoreSnapshot()
                    })

                    it("should revert", async () => {
                      // Changing the `txOutputValue` to a value other than `0` will
                      // make that scenario happen.
                      const corruptedMainUtxo = {
                        ...mainUtxo,
                        txOutputValue: 1,
                      }

                      await expect(
                        // The last parameter doesn't matter in this scenario.
                        bridge
                          .connect(caller)
                          .submitMovingFundsCommitment(
                            ecdsaWalletTestData.pubKeyHash160,
                            corruptedMainUtxo,
                            walletMembersIDs,
                            walletMemberIndex,
                            []
                          )
                      ).to.be.revertedWith("Invalid wallet main UTXO data")
                    })
                  })
                }
              )

              context(
                "when the caller is not a member of the source wallet",
                () => {
                  const walletMembersIDs = [1, 2, 3, 4, 5]
                  const walletMemberIndex = 2

                  before(async () => {
                    await createSnapshot()

                    // That's the default behavior, but we just make it explicit.
                    walletRegistry.isWalletMember.returns(false)
                  })

                  after(async () => {
                    walletRegistry.isWalletMember.reset()

                    await restoreSnapshot()
                  })

                  it("should revert", async () => {
                    await expect(
                      // The last parameter doesn't matter in this scenario.
                      bridge
                        .connect(thirdParty)
                        .submitMovingFundsCommitment(
                          ecdsaWalletTestData.pubKeyHash160,
                          NO_MAIN_UTXO,
                          walletMembersIDs,
                          walletMemberIndex,
                          []
                        )
                    ).to.be.revertedWith(
                      "Caller is not a member of the source wallet"
                    )
                  })
                }
              )
            })

            context("when the commitment was already submitted", () => {
              before(async () => {
                await createSnapshot()

                await bridge.setWallet(ecdsaWalletTestData.pubKeyHash160, {
                  ...walletDraft,
                  state: walletState.MovingFunds,
                  // Set a non-zero commitment to make this scenario work.
                  movingFundsTargetWalletsCommitmentHash:
                    "0x959e95e0bd83d34878f77ead61cb4e955bf5e3bdc9e16cdfbd51c4c20ab7e6b4",
                })
              })

              after(async () => {
                await restoreSnapshot()
              })

              it("should revert", async () => {
                await expect(
                  // Parameters others than the first doesn't matter in this scenario.
                  bridge.submitMovingFundsCommitment(
                    ecdsaWalletTestData.pubKeyHash160,
                    NO_MAIN_UTXO,
                    [],
                    0,
                    []
                  )
                ).to.be.revertedWith(
                  "Target wallets commitment already submitted"
                )
              })
            })
          }
        )

        context(
          "when source wallet has pending moved funds sweep requests",
          () => {
            before(async () => {
              await createSnapshot()

              await bridge.setWallet(ecdsaWalletTestData.pubKeyHash160, {
                ...walletDraft,
                state: walletState.MovingFunds,
                // Set non-zero pending requests count to make this scenario work.
                pendingMovedFundsSweepRequestsCount: 1,
              })
            })

            after(async () => {
              await restoreSnapshot()
            })

            it("should revert", async () => {
              await expect(
                // Parameters others than the first doesn't matter in this scenario.
                bridge.submitMovingFundsCommitment(
                  ecdsaWalletTestData.pubKeyHash160,
                  NO_MAIN_UTXO,
                  [],
                  0,
                  []
                )
              ).to.be.revertedWith(
                "Source wallet must handle all pending moved funds sweep requests first"
              )
            })
          }
        )
      })

      context("when source wallet has pending redemptions", () => {
        before(async () => {
          await createSnapshot()

          await bridge.setWallet(ecdsaWalletTestData.pubKeyHash160, {
            ...walletDraft,
            state: walletState.MovingFunds,
            // Set non-zero pending redemptions value to make this scenario work.
            pendingRedemptionsValue: 10000,
          })
        })

        after(async () => {
          await restoreSnapshot()
        })

        it("should revert", async () => {
          await expect(
            // Parameters others than the first doesn't matter in this scenario.
            bridge.submitMovingFundsCommitment(
              ecdsaWalletTestData.pubKeyHash160,
              NO_MAIN_UTXO,
              [],
              0,
              []
            )
          ).to.be.revertedWith(
            "Source wallet must handle all pending redemptions first"
          )
        })
      })
    })

    context("when source wallet is not in the MovingFunds state", () => {
      const testData: {
        testName: string
        state: number
      }[] = [
        {
          testName: "when the source wallet is in the Unknown state",
          state: walletState.Unknown,
        },
        {
          testName: "when the source wallet is in the Live state",
          state: walletState.Live,
        },
        {
          testName: "when the source wallet is in the Closing state",
          state: walletState.Closing,
        },
        {
          testName: "when the source wallet is in the Closed state",
          state: walletState.Closed,
        },
        {
          testName: "when the source wallet is in the Terminated state",
          state: walletState.Terminated,
        },
      ]

      testData.forEach((test) => {
        context(test.testName, () => {
          before(async () => {
            await createSnapshot()

            await bridge.setWallet(ecdsaWalletTestData.pubKeyHash160, {
              ...walletDraft,
              state: test.state,
            })
          })

          after(async () => {
            await restoreSnapshot()
          })

          it("should revert", async () => {
            await expect(
              // Parameters other than the first doesn't matter in this scenario.
              bridge.submitMovingFundsCommitment(
                ecdsaWalletTestData.pubKeyHash160,
                NO_MAIN_UTXO,
                [],
                0,
                []
              )
            ).to.be.revertedWith("Source wallet must be in MovingFunds state")
          })
        })
      })
    })
  })

  describe("submitMovingFundsProof", () => {
    context("when transaction proof is valid", () => {
      context("when there is a main UTXO for the given wallet", () => {
        context("when main UTXO data are valid", () => {
          context("when there is only one input", () => {
            context(
              "when the single input points to the wallet's main UTXO",
              () => {
                context(
                  "when the output vector references only 20-byte hashes",
                  () => {
                    context(
                      "when the output vector has only P2PKH and P2WPKH outputs",
                      () => {
                        context(
                          "when transaction amount is distributed evenly",
                          () => {
                            context(
                              "when transaction fee is not too high",
                              () => {
                                context(
                                  "when source wallet is in the MovingFunds state",
                                  () => {
                                    context(
                                      "when target wallets commitment is submitted",
                                      () => {
                                        context(
                                          "when actual target wallets correspond to the commitment",
                                          () => {
                                            const testData: {
                                              testName: string
                                              data: MovingFundsTestData
                                            }[] = [
                                              {
                                                testName:
                                                  "when there is a single target wallet",
                                                data: SingleTargetWallet,
                                              },
                                              {
                                                testName:
                                                  "when there are multiple target wallets and the amount is indivisible",
                                                data: MultipleTargetWalletsAndIndivisibleAmount,
                                              },
                                              {
                                                testName:
                                                  "when there are multiple target wallets and the amount is divisible",
                                                data: MultipleTargetWalletsAndDivisibleAmount,
                                              },
                                            ]

                                            testData.forEach((test) => {
                                              context(test.testName, () => {
                                                let tx: ContractTransaction

                                                before(async () => {
                                                  await createSnapshot()

                                                  tx =
                                                    await runMovingFundsScenario(
                                                      test.data
                                                    )
                                                })

                                                after(async () => {
                                                  await restoreSnapshot()
                                                })

                                                it("should mark the main UTXO as correctly spent", async () => {
                                                  const key =
                                                    ethers.utils.solidityKeccak256(
                                                      ["bytes32", "uint32"],
                                                      [
                                                        test.data.mainUtxo
                                                          .txHash,
                                                        test.data.mainUtxo
                                                          .txOutputIndex,
                                                      ]
                                                    )

                                                  // eslint-disable-next-line @typescript-eslint/no-unused-expressions
                                                  expect(
                                                    await bridge.spentMainUTXOs(
                                                      key
                                                    )
                                                  ).to.be.true
                                                })

                                                it("should unset the main UTXO for the source wallet", async () => {
                                                  expect(
                                                    (
                                                      await bridge.wallets(
                                                        test.data.wallet
                                                          .pubKeyHash
                                                      )
                                                    ).mainUtxoHash
                                                  ).to.be.equal(
                                                    ethers.constants.HashZero
                                                  )
                                                })

                                                it("should put the source wallet in the Closing state", async () => {
                                                  expect(
                                                    (
                                                      await bridge.wallets(
                                                        test.data.wallet
                                                          .pubKeyHash
                                                      )
                                                    ).state
                                                  ).to.be.equal(
                                                    walletState.Closing
                                                  )
                                                })

                                                it("should set the closing started timestamp", async () => {
                                                  expect(
                                                    (
                                                      await bridge.wallets(
                                                        test.data.wallet
                                                          .pubKeyHash
                                                      )
                                                    ).closingStartedAt
                                                  ).to.be.equal(
                                                    await lastBlockTime()
                                                  )
                                                })

                                                it("should emit the WalletClosing event", async () => {
                                                  await expect(tx)
                                                    .to.emit(
                                                      bridge,
                                                      "WalletClosing"
                                                    )
                                                    .withArgs(
                                                      test.data.wallet
                                                        .ecdsaWalletID,
                                                      test.data.wallet
                                                        .pubKeyHash
                                                    )
                                                })

                                                it("should emit the MovingFundsCompleted event", async () => {
                                                  await expect(tx)
                                                    .to.emit(
                                                      bridge,
                                                      "MovingFundsCompleted"
                                                    )
                                                    .withArgs(
                                                      test.data.wallet
                                                        .pubKeyHash,
                                                      test.data.movingFundsTx
                                                        .hash
                                                    )
                                                })

                                                it("should create appropriate moved funds sweep requests", async () => {
                                                  for (
                                                    let i = 0;
                                                    i <
                                                    test.data
                                                      .expectedMovedFundsSweepRequests
                                                      .length;
                                                    i++
                                                  ) {
                                                    const expectedMovedFundsSweepRequest =
                                                      test.data
                                                        .expectedMovedFundsSweepRequests[
                                                        i
                                                      ]

                                                    const requestKey =
                                                      ethers.utils.solidityKeccak256(
                                                        ["bytes32", "uint32"],
                                                        [
                                                          expectedMovedFundsSweepRequest.txHash,
                                                          expectedMovedFundsSweepRequest.txOutputIndex,
                                                        ]
                                                      )

                                                    const actualMovedFundsSweepRequest =
                                                      // eslint-disable-next-line no-await-in-loop
                                                      await bridge.movedFundsSweepRequests(
                                                        requestKey
                                                      )

                                                    expect(
                                                      actualMovedFundsSweepRequest.walletPubKeyHash
                                                    ).to.be.equal(
                                                      expectedMovedFundsSweepRequest.walletPubKeyHash,
                                                      `Unexpected wallet for sweep request ${i}`
                                                    )

                                                    expect(
                                                      actualMovedFundsSweepRequest.value
                                                    ).to.be.equal(
                                                      expectedMovedFundsSweepRequest.txOutputValue,
                                                      `Unexpected value for sweep request ${i}`
                                                    )

                                                    expect(
                                                      actualMovedFundsSweepRequest.createdAt
                                                    ).to.be.equal(
                                                      // eslint-disable-next-line no-await-in-loop
                                                      await lastBlockTime(),
                                                      `Unexpected created timestamp for sweep request ${i}`
                                                    )

                                                    expect(
<<<<<<< HEAD
                                                      actualMovedFundsMergeRequest.processed
                                                    ).to.be.equal(
                                                      false,
                                                      `Unexpected processed flag for merge request ${i}`
=======
                                                      actualMovedFundsSweepRequest.sweptAt
                                                    ).to.be.equal(
                                                      0,
                                                      `Unexpected swept timestamp for sweep request ${i}`
>>>>>>> 5759555f
                                                    )

                                                    /* eslint-disable no-await-in-loop */
                                                    expect(
                                                      (
                                                        await bridge.wallets(
                                                          expectedMovedFundsSweepRequest.walletPubKeyHash
                                                        )
                                                      )
                                                        .pendingMovedFundsSweepRequestsCount
                                                    ).to.be.equal(1)
                                                    /* eslint-enable no-await-in-loop */
                                                  }
                                                })
                                              })
                                            })
                                          }
                                        )

                                        context(
                                          "when actual target wallets does not correspond to the commitment",
                                          () => {
                                            // The below test data send funds to
                                            // three wallets with the following
                                            // 20-byte PKHs (in this order):
                                            // - 0x2cd680318747b720d67bf4246eb7403b476adb34
                                            // - 0x8900de8fc6e4cd1db4c7ab0759d28503b4cb0ab1
                                            // - 0xaf7a841e055fc19bf31acf4cbed5ef548a2cc453
                                            // If the commitment is not exactly
                                            // this list, the moving funds proof
                                            // will revert.
                                            const data: MovingFundsTestData =
                                              MultipleTargetWalletsAndIndivisibleAmount

                                            const testData: {
                                              testName: string
                                              modifyData: (
                                                data: MovingFundsTestData
                                              ) => MovingFundsTestData
                                            }[] = [
                                              {
                                                testName:
                                                  "when funds were sent to more wallets than submitted in the commitment",
                                                modifyData: (
                                                  dataCopy: MovingFundsTestData
                                                ) =>
                                                  // Simulate that the commitment
                                                  // contains only the two first
                                                  // wallets used in the transaction.
                                                  ({
                                                    ...dataCopy,
                                                    targetWalletsCommitment: [
                                                      dataCopy
                                                        .targetWalletsCommitment[0],
                                                      dataCopy
                                                        .targetWalletsCommitment[1],
                                                    ],
                                                  }),
                                              },
                                              {
                                                testName:
                                                  "when funds were sent to less wallets than submitted in the commitment",
                                                modifyData: (
                                                  dataCopy: MovingFundsTestData
                                                ) =>
                                                  // Simulate that the commitment
                                                  // contains an additional wallet apart
                                                  // from all wallets used in the transaction.
                                                  ({
                                                    ...dataCopy,
                                                    targetWalletsCommitment: [
                                                      dataCopy
                                                        .targetWalletsCommitment[0],
                                                      dataCopy
                                                        .targetWalletsCommitment[1],
                                                      dataCopy
                                                        .targetWalletsCommitment[2],
                                                      "0xe04f5dbeafea147699fce4e0e12027aa0bc12e78",
                                                    ],
                                                  }),
                                              },
                                              {
                                                testName:
                                                  "when funds were sent to completely different wallets than submitted in the commitment",
                                                modifyData: (
                                                  dataCopy: MovingFundsTestData
                                                ) =>
                                                  // Simulate that the commitment
                                                  // contains three different wallets
                                                  // than the wallets used in the
                                                  // transaction.
                                                  ({
                                                    ...dataCopy,
                                                    targetWalletsCommitment: [
                                                      "0x1e445df2d9136831193d90c5e2c6b7ea8a0882fb",
                                                      "0x9d134f065a6566bcc2f99fffe21856e129638526",
                                                      "0x4f524b05f817bd8f3be613ff5bc5ef87f0b68b46",
                                                    ],
                                                  }),
                                              },
                                              {
                                                testName:
                                                  "when funds were sent to the wallets submitted in the commitment but with a wrong order",
                                                modifyData: (
                                                  dataCopy: MovingFundsTestData
                                                ) =>
                                                  // Simulate that the commitment
                                                  // contains three different wallets
                                                  // than the wallets used in the
                                                  // transaction.
                                                  ({
                                                    ...dataCopy,
                                                    targetWalletsCommitment: [
                                                      dataCopy
                                                        .targetWalletsCommitment[2],
                                                      dataCopy
                                                        .targetWalletsCommitment[1],
                                                      dataCopy
                                                        .targetWalletsCommitment[0],
                                                    ],
                                                  }),
                                              },
                                            ]

                                            testData.forEach((test) => {
                                              context(test.testName, () => {
                                                let tx: Promise<ContractTransaction>

                                                before(async () => {
                                                  await createSnapshot()

                                                  // Pass a copy of the original data.
                                                  const modifiedData =
                                                    test.modifyData(
                                                      JSON.parse(
                                                        JSON.stringify(data)
                                                      )
                                                    )

                                                  tx =
                                                    runMovingFundsScenario(
                                                      modifiedData
                                                    )
                                                })

                                                after(async () => {
                                                  await restoreSnapshot()
                                                })

                                                it("should revert", async () => {
                                                  await expect(
                                                    tx
                                                  ).to.be.revertedWith(
                                                    "Target wallets don't correspond to the commitment"
                                                  )
                                                })
                                              })
                                            })
                                          }
                                        )
                                      }
                                    )

                                    context(
                                      "when target wallets commitment is not submitted",
                                      () => {
                                        const data: MovingFundsTestData =
                                          JSON.parse(
                                            JSON.stringify(SingleTargetWallet)
                                          )

                                        let tx: Promise<ContractTransaction>

                                        before(async () => {
                                          await createSnapshot()

                                          tx = runMovingFundsScenario({
                                            ...data,
                                            targetWalletsCommitment: [],
                                          })
                                        })

                                        after(async () => {
                                          await restoreSnapshot()
                                        })

                                        it("should revert", async () => {
                                          await expect(tx).to.be.revertedWith(
                                            "Target wallets commitment not submitted yet"
                                          )
                                        })
                                      }
                                    )
                                  }
                                )

                                context(
                                  "when source wallet is not in the MovingFunds state",
                                  () => {
                                    const testData: {
                                      testName: string
                                      state: number
                                    }[] = [
                                      {
                                        testName:
                                          "when wallet state is Unknown",
                                        state: walletState.Unknown,
                                      },
                                      {
                                        testName: "when wallet state is Live",
                                        state: walletState.Live,
                                      },
                                      {
                                        testName:
                                          "when wallet state is Closing",
                                        state: walletState.Closing,
                                      },
                                      {
                                        testName: "when wallet state is Closed",
                                        state: walletState.Closed,
                                      },
                                      {
                                        testName:
                                          "when wallet state is Terminated",
                                        state: walletState.Terminated,
                                      },
                                    ]

                                    testData.forEach((test) => {
                                      context(test.testName, () => {
                                        const data: MovingFundsTestData =
                                          JSON.parse(
                                            JSON.stringify(SingleTargetWallet)
                                          )

                                        let tx: Promise<ContractTransaction>

                                        before(async () => {
                                          await createSnapshot()

                                          data.wallet.state = test.state

                                          tx = runMovingFundsScenario(data)
                                        })

                                        after(async () => {
                                          await restoreSnapshot()
                                        })

                                        it("should revert", async () => {
                                          await expect(tx).to.be.revertedWith(
                                            "ECDSA wallet must be in MovingFunds state"
                                          )
                                        })
                                      })
                                    })
                                  }
                                )
                              }
                            )

                            context("when transaction fee is too high", () => {
                              const data: MovingFundsTestData =
                                SingleTargetWallet

                              let tx: Promise<ContractTransaction>

                              before(async () => {
                                await createSnapshot()

                                const beforeProofActions = async () => {
                                  // The transaction used by this scenario's
                                  // test data has a fee of 9000 satoshis. Lowering
                                  // the max fee in the Bridge by one should
                                  // cause the expected failure.
                                  await bridge.setMovingFundsTxMaxTotalFee(8999)
                                }

                                tx = runMovingFundsScenario(
                                  data,
                                  beforeProofActions
                                )
                              })

                              after(async () => {
                                await restoreSnapshot()
                              })

                              it("should revert", async () => {
                                await expect(tx).to.be.revertedWith(
                                  "Transaction fee is too high"
                                )
                              })
                            })
                          }
                        )

                        context(
                          "when transaction amount is not distributed evenly",
                          () => {
                            const data: MovingFundsTestData =
                              MultipleTargetWalletsButAmountDistributedUnevenly

                            let tx: Promise<ContractTransaction>

                            before(async () => {
                              await createSnapshot()

                              tx = runMovingFundsScenario(data)
                            })

                            after(async () => {
                              await restoreSnapshot()
                            })

                            it("should revert", async () => {
                              await expect(tx).to.be.revertedWith(
                                "Transaction amount is not distributed evenly"
                              )
                            })
                          }
                        )
                      }
                    )

                    context(
                      "when the output vector contains P2SH output",
                      () => {
                        // The only possible case is P2SH which contains the
                        // 20-byte payload, just like P2PKH and P2WPKH.
                        // No need to check P2WSH as it uses a 32-byte payload
                        // so it would fail earlier, at the payload length
                        // assertion.
                        const data: MovingFundsTestData =
                          SingleTargetWalletButP2SH

                        let tx: Promise<ContractTransaction>

                        before(async () => {
                          await createSnapshot()

                          tx = runMovingFundsScenario(data)
                        })

                        after(async () => {
                          await restoreSnapshot()
                        })

                        it("should revert", async () => {
                          await expect(tx).to.be.revertedWith(
                            "Output must be P2PKH or P2WPKH"
                          )
                        })
                      }
                    )
                  }
                )

                context(
                  "when the output vector does not only reference 20-byte hashes",
                  () => {
                    // Use a provably unspendable output whose payload length
                    // is zero so it should cause a failure upon the assertion
                    // that makes sure the output payload is 20-byte.
                    const data: MovingFundsTestData = SingleProvablyUnspendable

                    let tx: Promise<ContractTransaction>

                    before(async () => {
                      await createSnapshot()

                      tx = runMovingFundsScenario(data)
                    })

                    after(async () => {
                      await restoreSnapshot()
                    })

                    it("should revert", async () => {
                      await expect(tx).to.be.revertedWith(
                        "Output's public key hash must have 20 bytes"
                      )
                    })
                  }
                )
              }
            )

            context(
              "when the single input doesn't point to the wallet's main UTXO",
              () => {
                const data: MovingFundsTestData = JSON.parse(
                  JSON.stringify(SingleTargetWallet)
                )

                let tx: Promise<ContractTransaction>

                before(async () => {
                  await createSnapshot()

                  // Corrupt the wallet's main UTXO that is injected to
                  // the Bridge state by the test runner in order to make it
                  // different than the input used by the actual Bitcoin
                  // transaction thus make the tested scenario happen. The
                  // proper value of `txOutputIndex` is `1` so any other value
                  // will do the trick.
                  data.mainUtxo.txOutputIndex = 0

                  tx = runMovingFundsScenario(data)
                })

                after(async () => {
                  await restoreSnapshot()
                })

                it("should revert", async () => {
                  await expect(tx).to.be.revertedWith(
                    "Outbound transaction input must point to the wallet's main UTXO"
                  )
                })
              }
            )
          })

          context("when input count is other than one", () => {
            const data: MovingFundsTestData = MultipleInputs

            let tx: Promise<ContractTransaction>

            before(async () => {
              await createSnapshot()

              tx = runMovingFundsScenario(data)
            })

            after(async () => {
              await restoreSnapshot()
            })

            it("should revert", async () => {
              await expect(tx).to.be.revertedWith(
                "Outbound transaction must have a single input"
              )
            })
          })
        })

        context("when main UTXO data are invalid", () => {
          const data: MovingFundsTestData = SingleTargetWallet

          before(async () => {
            await createSnapshot()

            // Required for a successful SPV proof.
            relay.getPrevEpochDifficulty.returns(data.chainDifficulty)
            relay.getCurrentEpochDifficulty.returns(data.chainDifficulty)

            // Wallet main UTXO must be set on the Bridge side to make
            // that scenario happen.
            await bridge.setWalletMainUtxo(
              data.wallet.pubKeyHash,
              data.mainUtxo
            )
          })

          after(async () => {
            relay.getPrevEpochDifficulty.reset()
            relay.getCurrentEpochDifficulty.reset()

            await restoreSnapshot()
          })

          it("should revert", async () => {
            // Corrupt the main UTXO parameter passed during
            // `submitMovingFundsProof` call. The proper value of
            // `txOutputIndex` for this test data set is `1` so any other
            // value will make this test scenario happen.
            const corruptedMainUtxo = {
              ...data.mainUtxo,
              txOutputIndex: 0,
            }

            await expect(
              bridge.submitMovingFundsProof(
                data.movingFundsTx,
                data.movingFundsProof,
                corruptedMainUtxo,
                data.wallet.pubKeyHash
              )
            ).to.be.revertedWith("Invalid main UTXO data")
          })
        })
      })

      context("when there is no main UTXO for the given wallet", () => {
        const data: MovingFundsTestData = SingleTargetWallet

        before(async () => {
          await createSnapshot()

          // Required for a successful SPV proof.
          relay.getPrevEpochDifficulty.returns(data.chainDifficulty)
          relay.getCurrentEpochDifficulty.returns(data.chainDifficulty)
        })

        after(async () => {
          relay.getPrevEpochDifficulty.reset()
          relay.getCurrentEpochDifficulty.reset()

          await restoreSnapshot()
        })

        it("should revert", async () => {
          // There was no preparations before `submitMovingFundsProof` call
          // so no main UTXO is set for the given wallet.
          await expect(
            bridge.submitMovingFundsProof(
              data.movingFundsTx,
              data.movingFundsProof,
              data.mainUtxo,
              data.wallet.pubKeyHash
            )
          ).to.be.revertedWith("No main UTXO for given wallet")
        })
      })
    })

    context("when transaction proof is not valid", () => {
      context("when input vector is not valid", () => {
        const data: MovingFundsTestData = JSON.parse(
          JSON.stringify(SingleTargetWallet)
        )

        before(async () => {
          await createSnapshot()
        })

        after(async () => {
          await restoreSnapshot()
        })

        it("should revert", async () => {
          // Corrupt the input vector by setting a compactSize uint claiming
          // there is no inputs at all.
          data.movingFundsTx.inputVector =
            "0x00b69a2869840aa6fdfd143136ff4514ca46ea2d876855040892ad74ab" +
            "8c5274220100000000ffffffff"

          await expect(runMovingFundsScenario(data)).to.be.revertedWith(
            "Invalid input vector provided"
          )
        })
      })

      context("when output vector is not valid", () => {
        const data: MovingFundsTestData = JSON.parse(
          JSON.stringify(SingleTargetWallet)
        )

        before(async () => {
          await createSnapshot()
        })

        after(async () => {
          await restoreSnapshot()
        })

        it("should revert", async () => {
          // Corrupt the output vector by setting a compactSize uint claiming
          // there is no outputs at all.
          data.movingFundsTx.outputVector =
            "0x005cf511000000000017a91486884e6be1525dab5ae0b451bd2c72cee6" +
            "7dcf4187"

          await expect(runMovingFundsScenario(data)).to.be.revertedWith(
            "Invalid output vector provided"
          )
        })
      })

      context("when merkle proof is not valid", () => {
        const data: MovingFundsTestData = JSON.parse(
          JSON.stringify(SingleTargetWallet)
        )

        before(async () => {
          await createSnapshot()
        })

        after(async () => {
          await restoreSnapshot()
        })

        it("should revert", async () => {
          // Corrupt the merkle proof by changing tx index in block to an
          // invalid one. The proper one is 1 so any other will do the trick.
          data.movingFundsProof.txIndexInBlock = 30

          await expect(runMovingFundsScenario(data)).to.be.revertedWith(
            "Tx merkle proof is not valid for provided header and tx hash"
          )
        })
      })

      context("when proof difficulty is not current nor previous", () => {
        const data: MovingFundsTestData = JSON.parse(
          JSON.stringify(SingleTargetWallet)
        )

        before(async () => {
          await createSnapshot()
        })

        after(async () => {
          await restoreSnapshot()
        })

        it("should revert", async () => {
          // To pass the proof validation, the difficulty returned by the relay
          // must be 21461933 for test data used in this scenario. Setting
          // a different value will cause difficulty comparison failure.
          data.chainDifficulty = 2

          await expect(runMovingFundsScenario(data)).to.be.revertedWith(
            "Not at current or previous difficulty"
          )
        })
      })

      context("when headers chain length is not valid", () => {
        const data: MovingFundsTestData = JSON.parse(
          JSON.stringify(SingleTargetWallet)
        )

        before(async () => {
          await createSnapshot()
        })

        after(async () => {
          await restoreSnapshot()
        })

        it("should revert", async () => {
          // Corrupt the bitcoin headers length in the moving funds proof. The
          // proper value is length divisible by 80 so any length violating
          // this rule will cause failure. In this case, we just remove the
          // last byte from proper headers chain.
          const properHeaders = data.movingFundsProof.bitcoinHeaders.toString()
          data.movingFundsProof.bitcoinHeaders = properHeaders.substring(
            0,
            properHeaders.length - 2
          )

          await expect(runMovingFundsScenario(data)).to.be.revertedWith(
            "Invalid length of the headers chain"
          )
        })
      })

      context("when headers chain is not valid", () => {
        const data: MovingFundsTestData = JSON.parse(
          JSON.stringify(SingleTargetWallet)
        )

        before(async () => {
          await createSnapshot()
        })

        after(async () => {
          await restoreSnapshot()
        })

        it("should revert", async () => {
          // Bitcoin headers must form a chain to pass the proof validation.
          // That means the `previous block hash` encoded in the given block
          // header must match the actual previous header's hash. To test
          // that scenario, we corrupt the `previous block hash` of the
          // second header. Each header is 80 bytes length. First 4 bytes
          // of each header is `version` and 32 subsequent bytes is
          // `previous block hash`. Changing byte 85 of the whole chain will
          // do the work.
          const properHeaders = data.movingFundsProof.bitcoinHeaders.toString()
          data.movingFundsProof.bitcoinHeaders = `${properHeaders.substring(
            0,
            170
          )}ff${properHeaders.substring(172)}`

          await expect(runMovingFundsScenario(data)).to.be.revertedWith(
            "Invalid headers chain"
          )
        })
      })

      context("when the work in the header is insufficient", () => {
        const data: MovingFundsTestData = JSON.parse(
          JSON.stringify(SingleTargetWallet)
        )

        before(async () => {
          await createSnapshot()
        })

        after(async () => {
          await restoreSnapshot()
        })

        it("should revert", async () => {
          // Each header encodes a `difficulty target` field in bytes 72-76.
          // The given header's hash (interpreted as uint) must be bigger than
          // the `difficulty target`. To test this scenario, we change the
          // last byte of the last header in such a way their hash becomes
          // lower than their `difficulty target`.
          const properHeaders = data.movingFundsProof.bitcoinHeaders.toString()
          data.movingFundsProof.bitcoinHeaders = `${properHeaders.substring(
            0,
            properHeaders.length - 2
          )}ff`

          await expect(runMovingFundsScenario(data)).to.be.revertedWith(
            "Insufficient work in a header"
          )
        })
      })

      context(
        "when accumulated difficulty in headers chain is insufficient",
        () => {
          let otherBridge: Bridge
          const data: MovingFundsTestData = JSON.parse(
            JSON.stringify(SingleTargetWallet)
          )

          before(async () => {
            await createSnapshot()

            // Necessary to pass the first part of proof validation.
            relay.getCurrentEpochDifficulty.returns(data.chainDifficulty)
            relay.getPrevEpochDifficulty.returns(data.chainDifficulty)

            // Deploy another bridge which has higher `txProofDifficultyFactor`
            // than the original bridge. That means it will need 12 confirmations
            // to deem transaction proof validity. This scenario uses test
            // data which has only 6 confirmations. That should force the
            // failure we expect within this scenario.
            otherBridge = await BridgeFactory.deploy(
              bank.address,
              relay.address,
              treasury.address,
              walletRegistry.address,
              12
            )
            await otherBridge.deployed()
          })

          after(async () => {
            relay.getCurrentEpochDifficulty.reset()
            relay.getPrevEpochDifficulty.reset()

            await restoreSnapshot()
          })

          it("should revert", async () => {
            await expect(
              otherBridge.submitMovingFundsProof(
                data.movingFundsTx,
                data.movingFundsProof,
                data.mainUtxo,
                data.wallet.pubKeyHash
              )
            ).to.be.revertedWith(
              "Insufficient accumulated difficulty in header chain"
            )
          })
        }
      )
    })
  })

  describe("notifyMovingFundsTimeout", () => {
    const walletDraft = {
      ecdsaWalletID: ecdsaWalletTestData.walletID,
      mainUtxoHash: ethers.constants.HashZero,
      pendingRedemptionsValue: 0,
      createdAt: 0,
      movingFundsRequestedAt: 0,
      closingStartedAt: 0,
      pendingMovedFundsSweepRequestsCount: 0,
      state: walletState.Unknown,
      movingFundsTargetWalletsCommitmentHash: ethers.constants.HashZero,
    }

    context("when source wallet is in the MovingFunds state", () => {
      before(async () => {
        await createSnapshot()

        await bridge.setWallet(ecdsaWalletTestData.pubKeyHash160, {
          ...walletDraft,
          state: walletState.Live,
        })

        // Wallet must have funds to be not closed immediately by
        // the following `__ecdsaWalletHeartbeatFailedCallback` call.
        await bridge.setWalletMainUtxo(ecdsaWalletTestData.pubKeyHash160, {
          txHash: ethers.constants.HashZero,
          txOutputIndex: 0,
          txOutputValue: to1ePrecision(10, 8),
        })

        // Switches the wallet to moving funds.
        await bridge
          .connect(walletRegistry.wallet)
          .__ecdsaWalletHeartbeatFailedCallback(
            ecdsaWalletTestData.walletID,
            ecdsaWalletTestData.publicKeyX,
            ecdsaWalletTestData.publicKeyY
          )
      })

      after(async () => {
        await restoreSnapshot()
      })

      context("when the moving funds process has timed out", () => {
        let tx: ContractTransaction
        const walletMembersIDs = [1, 2, 3, 4, 5]

        before(async () => {
          await createSnapshot()

          walletRegistry.closeWallet.reset()
          walletRegistry.seize.reset()

          await increaseTime(movingFundsTimeout)

          tx = await bridge
            .connect(thirdParty)
            .notifyMovingFundsTimeout(
              ecdsaWalletTestData.pubKeyHash160,
              walletMembersIDs
            )
        })

        after(async () => {
          walletRegistry.closeWallet.reset()
          walletRegistry.seize.reset()

          await restoreSnapshot()
        })

        it("should switch the wallet to Terminated state", async () => {
          expect(
            (await bridge.wallets(ecdsaWalletTestData.pubKeyHash160)).state
          ).to.be.equal(walletState.Terminated)
        })

        it("should emit WalletTerminated event", async () => {
          await expect(tx)
            .to.emit(bridge, "WalletTerminated")
            .withArgs(
              ecdsaWalletTestData.walletID,
              ecdsaWalletTestData.pubKeyHash160
            )
        })

        it("should call ECDSA Wallet Registry's closeWallet function", async () => {
          // eslint-disable-next-line @typescript-eslint/no-unused-expressions
          expect(walletRegistry.closeWallet).to.have.been.calledOnceWith(
            ecdsaWalletTestData.walletID
          )
        })

        it("should call the ECDSA wallet registry's seize function", async () => {
          expect(walletRegistry.seize).to.have.been.calledOnceWith(
            movingFundsTimeoutSlashingAmount,
            movingFundsTimeoutNotifierRewardMultiplier,
            await thirdParty.getAddress(),
            ecdsaWalletTestData.walletID,
            walletMembersIDs
          )
        })

        it("should emit MovingFundsTimedOut event", async () => {
          await expect(tx)
            .to.emit(bridge, "MovingFundsTimedOut")
            .withArgs(ecdsaWalletTestData.pubKeyHash160)
        })
      })

      context("when the moving funds process has not timed out", () => {
        before(async () => {
          await createSnapshot()

          await increaseTime(movingFundsTimeout - 1)
        })

        after(async () => {
          await restoreSnapshot()
        })

        it("should revert", async () => {
          await expect(
            bridge.notifyMovingFundsTimeout(
              ecdsaWalletTestData.pubKeyHash160,
              []
            )
          ).to.be.revertedWith("Moving funds has not timed out yet")
        })
      })
    })

    context("when source wallet is not in the MovingFunds state", () => {
      const testData: {
        testName: string
        state: number
      }[] = [
        {
          testName: "when the source wallet is in the Unknown state",
          state: walletState.Unknown,
        },
        {
          testName: "when the source wallet is in the Live state",
          state: walletState.Live,
        },
        {
          testName: "when the source wallet is in the Closing state",
          state: walletState.Closing,
        },
        {
          testName: "when the source wallet is in the Closed state",
          state: walletState.Closed,
        },
        {
          testName: "when the source wallet is in the Terminated state",
          state: walletState.Terminated,
        },
      ]

      testData.forEach((test) => {
        context(test.testName, () => {
          before(async () => {
            await createSnapshot()

            await bridge.setWallet(ecdsaWalletTestData.pubKeyHash160, {
              ...walletDraft,
              state: test.state,
            })
          })

          after(async () => {
            await restoreSnapshot()
          })

          it("should revert", async () => {
            await expect(
              bridge.notifyMovingFundsTimeout(
                ecdsaWalletTestData.pubKeyHash160,
                []
              )
            ).to.be.revertedWith("ECDSA wallet must be in MovingFunds state")
          })
        })
      })
    })
  })

  describe("notifyMovingFundsBelowDust", () => {
    const walletDraft = {
      ecdsaWalletID: ecdsaWalletTestData.walletID,
      mainUtxoHash: ethers.constants.HashZero,
      pendingRedemptionsValue: 0,
      createdAt: 0,
      movingFundsRequestedAt: 0,
      closingStartedAt: 0,
      pendingMovedFundsSweepRequestsCount: 0,
      state: walletState.Unknown,
      movingFundsTargetWalletsCommitmentHash: ethers.constants.HashZero,
    }

    context("when the wallet is in the MovingFunds state", () => {
      before(async () => {
        await createSnapshot()

        await bridge.setWallet(ecdsaWalletTestData.pubKeyHash160, {
          ...walletDraft,
          state: walletState.MovingFunds,
        })
      })

      after(async () => {
        await restoreSnapshot()
      })

      context("when the main UTXO parameter is valid", () => {
        context("when the balance is below the dust threshold", () => {
          const mainUtxo = {
            txHash: ethers.constants.HashZero,
            txOutputIndex: 0,
            txOutputValue: constants.movingFundsDustThreshold - 1,
          }

          let tx: ContractTransaction

          before(async () => {
            await createSnapshot()

            await bridge.setWalletMainUtxo(
              ecdsaWalletTestData.pubKeyHash160,
              mainUtxo
            )

            tx = await bridge.notifyMovingFundsBelowDust(
              ecdsaWalletTestData.pubKeyHash160,
              mainUtxo
            )
          })

          after(async () => {
            await restoreSnapshot()
          })

          it("should change wallet's state to Closing", async () => {
            const { state } = await bridge.wallets(
              ecdsaWalletTestData.pubKeyHash160
            )

            expect(state).to.be.equal(walletState.Closing)
          })

          it("should set the wallet's closing started timestamp", async () => {
            const wallet = await bridge.wallets(
              ecdsaWalletTestData.pubKeyHash160
            )
            expect(wallet.closingStartedAt).to.be.equal(await lastBlockTime())
          })

          it("should emit WalletClosing event", async () => {
            await expect(tx)
              .to.emit(bridge, "WalletClosing")
              .withArgs(
                walletDraft.ecdsaWalletID,
                ecdsaWalletTestData.pubKeyHash160
              )
          })

          it("should emit MovingFundsBelowDustReported event", async () => {
            await expect(tx)
              .to.emit(bridge, "MovingFundsBelowDustReported")
              .withArgs(ecdsaWalletTestData.pubKeyHash160)
          })
        })

        context("when the balance is not below the dust threshold", () => {
          const mainUtxo = {
            txHash: ethers.constants.HashZero,
            txOutputIndex: 0,
            txOutputValue: constants.movingFundsDustThreshold,
          }

          before(async () => {
            await createSnapshot()

            await bridge.setWalletMainUtxo(
              ecdsaWalletTestData.pubKeyHash160,
              mainUtxo
            )
          })

          after(async () => {
            await restoreSnapshot()
          })

          it("should revert", async () => {
            await expect(
              bridge.notifyMovingFundsBelowDust(
                ecdsaWalletTestData.pubKeyHash160,
                mainUtxo
              )
            ).to.be.revertedWith(
              "Wallet BTC balance must be below the moving funds dust threshold"
            )
          })
        })
      })

      context("when the main UTXO parameter is invalid", () => {
        const mainUtxo = {
          txHash: ethers.constants.HashZero,
          txOutputIndex: 0,
          txOutputValue: to1ePrecision(1, 8),
        }

        before(async () => {
          await createSnapshot()

          await bridge.setWallet(ecdsaWalletTestData.pubKeyHash160, {
            ...walletDraft,
            state: walletState.MovingFunds,
          })

          await bridge.setWalletMainUtxo(
            ecdsaWalletTestData.pubKeyHash160,
            mainUtxo
          )
        })

        after(async () => {
          await restoreSnapshot()
        })

        it("should revert", async () => {
          const corruptedMainUtxo = {
            ...mainUtxo,
            txOutputIndex: 1,
          }

          await expect(
            bridge.notifyMovingFundsBelowDust(
              ecdsaWalletTestData.pubKeyHash160,
              corruptedMainUtxo
            )
          ).to.be.revertedWith("Invalid wallet main UTXO data")
        })
      })
    })

    context("when the wallet is not in the MovingFunds state", () => {
      const testData = [
        {
          testName: "when wallet state is Unknown",
          walletState: walletState.Unknown,
        },
        {
          testName: "when wallet state is Live",
          walletState: walletState.Live,
        },
        {
          testName: "when wallet state is Closing",
          walletState: walletState.Closing,
        },
        {
          testName: "when wallet state is Closed",
          walletState: walletState.Closed,
        },
        {
          testName: "when wallet state is Terminated",
          walletState: walletState.Terminated,
        },
      ]

      testData.forEach((test) => {
        context(test.testName, () => {
          before(async () => {
            await createSnapshot()

            await bridge.setWallet(ecdsaWalletTestData.pubKeyHash160, {
              ...walletDraft,
              state: test.walletState,
            })
          })

          after(async () => {
            await restoreSnapshot()
          })

          it("should revert", async () => {
            await expect(
              bridge.notifyMovingFundsBelowDust(
                ecdsaWalletTestData.pubKeyHash160,
                NO_MAIN_UTXO
              )
            ).to.be.revertedWith("ECDSA wallet must be in MovingFunds state")
          })
        })
      })
    })
  })

  describe("submitMovedFundsSweepProof", () => {
    context("when transaction proof is valid", () => {
      context("when there is only one output", () => {
        context("when the single output is 20-byte", () => {
          context("when single output is either P2PKH or P2WPKH", () => {
            context(
              "when sweeping wallet is either in the Live or MovingFunds state",
              () => {
                context("when sweeping wallet is in the Live state", () => {
                  context("when main UTXO data are valid", () => {
                    context(
                      "when transaction fee does not exceed the sweep transaction maximum fee",
                      () => {
                        context(
                          "when the sweeping wallet has no main UTXO set",
                          () => {
                            context(
                              "when there is a single input referring to a correct sweep request",
                              () => {
                                const data: MovedFundsSweepTestData =
                                  MovedFundsSweepWithoutMainUtxo

                                let tx: ContractTransaction

                                before(async () => {
                                  await createSnapshot()

                                  tx = await runMovedFundsSweepScenario(data)
                                })

                                after(async () => {
                                  await restoreSnapshot()
                                })

                                it("should mark the sweep request as processed", async () => {
                                  const key = ethers.utils.solidityKeccak256(
                                    ["bytes32", "uint32"],
                                    [
                                      data.movedFundsSweepRequest.txHash,
                                      data.movedFundsSweepRequest.txOutputIndex,
                                    ]
                                  )

                                  // eslint-disable-next-line @typescript-eslint/no-unused-expressions
                                  expect(
<<<<<<< HEAD
                                    (await bridge.movedFundsMergeRequests(key))
                                      .processed
                                  ).to.be.true
=======
                                    (await bridge.movedFundsSweepRequests(key))
                                      .sweptAt
                                  ).to.be.equal(await lastBlockTime())
>>>>>>> 5759555f
                                })

                                it("should decrease the sweeping wallet's pending requests count", async () => {
                                  // The `setPendingMovedFundsSweepRequest` call
                                  // made as part of `runMovedFundsSweepScenario`
                                  // set this counter to 1. Eventually, it
                                  // should be decreased back to 0.
                                  expect(
                                    (
                                      await bridge.wallets(
                                        data.wallet.pubKeyHash
                                      )
                                    ).pendingMovedFundsSweepRequestsCount
                                  ).to.be.equal(0)
                                })

                                it("should set the transaction output as new sweeping wallet main UTXO", async () => {
                                  // Amount can be checked by opening the sweep tx
                                  // in a Bitcoin testnet explorer. In this case,
                                  // the output  value is 16500.
                                  const expectedMainUtxoHash =
                                    ethers.utils.solidityKeccak256(
                                      ["bytes32", "uint32", "uint64"],
                                      [data.sweepTx.hash, 0, 16500]
                                    )

                                  expect(
                                    (
                                      await bridge.wallets(
                                        data.wallet.pubKeyHash
                                      )
                                    ).mainUtxoHash
                                  ).to.be.equal(expectedMainUtxoHash)
                                })

                                it("should emit the MovedFundsSwept event", async () => {
                                  await expect(tx)
                                    .to.emit(bridge, "MovedFundsSwept")
                                    .withArgs(
                                      data.wallet.pubKeyHash,
                                      data.sweepTx.hash
                                    )
                                })
                              }
                            )

                            context(
                              "when the single input does not refer to a known sweep request",
                              () => {
                                const data: MovedFundsSweepTestData =
                                  MovedFundsSweepWithoutMainUtxo

                                before(async () => {
                                  await createSnapshot()
                                })

                                after(async () => {
                                  await restoreSnapshot()
                                })

                                it("should revert", async () => {
                                  // Getting rid of the `movedFundsSweepRequest`
                                  // allows running that scenario because
                                  // the sweep request will not exist in the system.
                                  await expect(
                                    runMovedFundsSweepScenario({
                                      ...data,
                                      movedFundsSweepRequest: null,
                                    })
                                  ).to.be.revertedWith(
                                    "Sweep request does not exist"
                                  )
                                })
                              }
                            )

                            context(
                              "when the single input does refer to a known but already processed sweep request",
                              () => {
                                const data: MovedFundsSweepTestData =
                                  MovedFundsSweepWithoutMainUtxo

                                let tx: Promise<ContractTransaction>

                                before(async () => {
                                  await createSnapshot()

                                  // To run this scenario, we just mark the
                                  // sweep request as processed using a stub
                                  // method.
                                  const beforeProofActions = async () => {
                                    await bridge.processPendingMovedFundsSweepRequest(
                                      data.movedFundsSweepRequest
                                        .walletPubKeyHash,
                                      data.movedFundsSweepRequest
                                    )
                                  }

                                  tx = runMovedFundsSweepScenario(
                                    data,
                                    beforeProofActions
                                  )
                                })

                                after(async () => {
                                  await restoreSnapshot()
                                })

                                it("should revert", async () => {
                                  await expect(tx).to.be.revertedWith(
                                    "Sweep request already processed"
                                  )
                                })
                              }
                            )

                            context(
                              "when the single input does refer to a known sweep request that belongs to another wallet",
                              () => {
                                const data: MovedFundsSweepTestData =
                                  MovedFundsSweepWithoutMainUtxo

                                before(async () => {
                                  await createSnapshot()
                                })

                                after(async () => {
                                  await restoreSnapshot()
                                })

                                it("should revert", async () => {
                                  // To make this scenario happen, we just
                                  // change the wallet in the test data' sweep
                                  // request.
                                  await expect(
                                    runMovedFundsSweepScenario({
                                      ...data,
                                      movedFundsSweepRequest: {
                                        ...data.movedFundsSweepRequest,
                                        walletPubKeyHash:
                                          "0x7ac2d9378a1c47e589dfb8095ca95ed2140d2726",
                                      },
                                    })
                                  ).to.be.revertedWith(
                                    "Sweep request belongs to another wallet"
                                  )
                                })
                              }
                            )

                            context(
                              "when the number of inputs is other than one",
                              () => {
                                // Use a test data that contains a two-input
                                // transaction.
                                const data: MovedFundsSweepTestData =
                                  MovedFundsSweepWithMainUtxo

                                before(async () => {
                                  await createSnapshot()
                                })

                                after(async () => {
                                  await restoreSnapshot()
                                })

                                it("should revert", async () => {
                                  // However, do not set wallet main UTXO. In
                                  // that case, the system will expect a
                                  // sweep transaction with a single input.
                                  await expect(
                                    runMovedFundsSweepScenario({
                                      ...data,
                                      mainUtxo: NO_MAIN_UTXO,
                                    })
                                  ).to.be.revertedWith(
                                    "Moved funds sweep transaction must have a proper inputs count"
                                  )
                                })
                              }
                            )
                          }
                        )

                        context(
                          "when the sweeping wallet has a main UTXO set",
                          () => {
                            context(
                              "when the first input refers to a correct sweep request and the second input refers to the sweeping wallet main UTXO",
                              () => {
                                const data: MovedFundsSweepTestData =
                                  MovedFundsSweepWithMainUtxo

                                let tx: ContractTransaction

                                before(async () => {
                                  await createSnapshot()

                                  tx = await runMovedFundsSweepScenario(data)
                                })

                                after(async () => {
                                  await restoreSnapshot()
                                })

                                it("should mark the sweep request as processed", async () => {
                                  const key = ethers.utils.solidityKeccak256(
                                    ["bytes32", "uint32"],
                                    [
                                      data.movedFundsSweepRequest.txHash,
                                      data.movedFundsSweepRequest.txOutputIndex,
                                    ]
                                  )

                                  // eslint-disable-next-line @typescript-eslint/no-unused-expressions
                                  expect(
<<<<<<< HEAD
                                    (await bridge.movedFundsMergeRequests(key))
                                      .processed
                                  ).to.be.true
=======
                                    (await bridge.movedFundsSweepRequests(key))
                                      .sweptAt
                                  ).to.be.equal(await lastBlockTime())
>>>>>>> 5759555f
                                })

                                it("should decrease the sweeping wallet's pending requests count", async () => {
                                  // The `setPendingMovedFundsSweepRequest` call
                                  // made as part of `runMovedFundsSweepScenario`
                                  // set this counter to 1. Eventually, it
                                  // should be decreased back to 0.
                                  expect(
                                    (
                                      await bridge.wallets(
                                        data.wallet.pubKeyHash
                                      )
                                    ).pendingMovedFundsSweepRequestsCount
                                  ).to.be.equal(0)
                                })

                                it("should set the transaction output as new sweeping wallet main UTXO", async () => {
                                  // Amount can be checked by opening the sweep tx
                                  // in a Bitcoin testnet explorer. In this case,
                                  // the output  value is 2612530.
                                  const expectedMainUtxoHash =
                                    ethers.utils.solidityKeccak256(
                                      ["bytes32", "uint32", "uint64"],
                                      [data.sweepTx.hash, 0, 2612530]
                                    )

                                  expect(
                                    (
                                      await bridge.wallets(
                                        data.wallet.pubKeyHash
                                      )
                                    ).mainUtxoHash
                                  ).to.be.equal(expectedMainUtxoHash)
                                })

                                it("should emit the MovedFundsSwept event", async () => {
                                  await expect(tx)
                                    .to.emit(bridge, "MovedFundsSwept")
                                    .withArgs(
                                      data.wallet.pubKeyHash,
                                      data.sweepTx.hash
                                    )
                                })

                                it("should mark the current sweeping wallet main UTXO as correctly spent", async () => {
                                  const key = ethers.utils.solidityKeccak256(
                                    ["bytes32", "uint32"],
                                    [
                                      data.mainUtxo.txHash,
                                      data.mainUtxo.txOutputIndex,
                                    ]
                                  )

                                  // eslint-disable-next-line @typescript-eslint/no-unused-expressions
                                  expect(await bridge.spentMainUTXOs(key)).to.be
                                    .true
                                })
                              }
                            )

                            context(
                              "when the first input refers to the sweeping wallet main UTXO and the second input refers to a correct sweep request",
                              () => {
                                // The sweep transaction used by this test data
                                // has two inputs. The first input is registered
                                // as a sweep request (i.e. it is referred by
                                // `movedFundsSweepRequest`) and the second one
                                // is meant to be the main UTXO (i.e. it is
                                // referred by `mainUtxo`).
                                const data: MovedFundsSweepTestData =
                                  MovedFundsSweepWithMainUtxo

                                before(async () => {
                                  await createSnapshot()
                                })

                                after(async () => {
                                  await restoreSnapshot()
                                })

                                it("should revert", async () => {
                                  // To make that scenario happen, we just
                                  // let the test runner to register the first
                                  // input as the main UTXO and the second
                                  // one as the sweep request.
                                  const movedFundsSweepRequest = {
                                    ...data.mainUtxo,
                                    walletPubKeyHash:
                                      data.movedFundsSweepRequest
                                        .walletPubKeyHash,
                                  }

                                  const mainUtxo = {
                                    ...data.movedFundsSweepRequest,
                                  }

                                  await expect(
                                    runMovedFundsSweepScenario({
                                      ...data,
                                      movedFundsSweepRequest,
                                      mainUtxo,
                                    })
                                  ).to.be.revertedWith(
                                    "Sweep request does not exist"
                                  )
                                })
                              }
                            )

                            context(
                              "when the first input does not refer to a known sweep request and the second input refers to the sweeping wallet main UTXO",
                              () => {
                                const data: MovedFundsSweepTestData =
                                  MovedFundsSweepWithMainUtxo

                                before(async () => {
                                  await createSnapshot()
                                })

                                after(async () => {
                                  await restoreSnapshot()
                                })

                                it("should revert", async () => {
                                  // Getting rid of the `movedFundsSweepRequest`
                                  // allows running that scenario because
                                  // the sweep request will not exist in the system.
                                  await expect(
                                    runMovedFundsSweepScenario({
                                      ...data,
                                      movedFundsSweepRequest: null,
                                    })
                                  ).to.be.revertedWith(
                                    "Sweep request does not exist"
                                  )
                                })
                              }
                            )

                            context(
                              "when the first input refers to a known but already processed sweep request and the second input refers to the sweeping wallet main UTXO",
                              () => {
                                const data: MovedFundsSweepTestData =
                                  MovedFundsSweepWithMainUtxo

                                let tx: Promise<ContractTransaction>

                                before(async () => {
                                  await createSnapshot()

                                  // To run this scenario, we just mark the
                                  // sweep request as processed using a stub
                                  // method.
                                  const beforeProofActions = async () => {
                                    await bridge.processPendingMovedFundsSweepRequest(
                                      data.movedFundsSweepRequest
                                        .walletPubKeyHash,
                                      data.movedFundsSweepRequest
                                    )
                                  }

                                  tx = runMovedFundsSweepScenario(
                                    data,
                                    beforeProofActions
                                  )
                                })

                                after(async () => {
                                  await restoreSnapshot()
                                })

                                it("should revert", async () => {
                                  await expect(tx).to.be.revertedWith(
                                    "Sweep request already processed"
                                  )
                                })
                              }
                            )

                            context(
                              "when the first input refers to a known sweep request that belongs to another wallet and the second input refers to the sweeping wallet main UTXO",
                              () => {
                                const data: MovedFundsSweepTestData =
                                  MovedFundsSweepWithMainUtxo

                                before(async () => {
                                  await createSnapshot()
                                })

                                after(async () => {
                                  await restoreSnapshot()
                                })

                                it("should revert", async () => {
                                  // To make this scenario happen, we just
                                  // change the wallet in the test data' sweep
                                  // request.
                                  await expect(
                                    runMovedFundsSweepScenario({
                                      ...data,
                                      movedFundsSweepRequest: {
                                        ...data.movedFundsSweepRequest,
                                        walletPubKeyHash:
                                          "0x8db50eb52063ea9d98b3eac91489a90f738986f6",
                                      },
                                    })
                                  ).to.be.revertedWith(
                                    "Sweep request belongs to another wallet"
                                  )
                                })
                              }
                            )

                            context(
                              "when the first input refers to a correct sweep request and the second input does not refer to the sweeping wallet main UTXO",
                              () => {
                                const data: MovedFundsSweepTestData =
                                  MovedFundsSweepWithMainUtxo

                                before(async () => {
                                  await createSnapshot()
                                })

                                after(async () => {
                                  await restoreSnapshot()
                                })

                                it("should revert", async () => {
                                  // To make this scenario happen, we just need
                                  // to simulate that the sweeping wallet has
                                  // a different main UTXO than the one used
                                  // by the second transaction input.
                                  await expect(
                                    runMovedFundsSweepScenario({
                                      ...data,
                                      mainUtxo: {
                                        ...data.mainUtxo,
                                        txOutputIndex: 2,
                                      },
                                    })
                                  ).to.be.revertedWith(
                                    "Second input must point to the wallet's main UTXO"
                                  )
                                })
                              }
                            )

                            context(
                              "when the number of inputs is other than two",
                              () => {
                                // Use a test data with a one-input transaction.
                                const data: MovedFundsSweepTestData =
                                  MovedFundsSweepWithoutMainUtxo

                                before(async () => {
                                  await createSnapshot()
                                })

                                after(async () => {
                                  await restoreSnapshot()
                                })

                                it("should revert", async () => {
                                  // However, register a main UTXO for the
                                  // sweeping wallet in order to force the
                                  // system to expect a two-input transaction
                                  // for that sweeping wallet.
                                  await expect(
                                    runMovedFundsSweepScenario({
                                      ...data,
                                      // Just an arbitrary main UTXO
                                      mainUtxo: {
                                        txHash:
                                          "0x7d5f7d4ae705d6adb8a402e5cd7f25f839a3f3ed243a8961c8ac5887d5aaf528",
                                        txOutputIndex: 0,
                                        txOutputValue: 873510,
                                      },
                                    })
                                  ).to.be.revertedWith(
                                    "Moved funds sweep transaction must have a proper inputs count"
                                  )
                                })
                              }
                            )
                          }
                        )
                      }
                    )

                    context(
                      "when transaction fee exceeds the sweep transaction maximum fee",
                      () => {
                        // Use a test data where the sweep transaction has
                        // a fee of 2000 satoshi.
                        const data: MovedFundsSweepTestData =
                          MovedFundsSweepWithoutMainUtxo

                        before(async () => {
                          await createSnapshot()

                          // Set the max fee to one satoshi less than the fee
                          // used by the transaction.
                          await bridge.setMovedFundsSweepTxMaxTotalFee(1999)
                        })

                        after(async () => {
                          await restoreSnapshot()
                        })

                        it("should revert", async () => {
                          await expect(
                            runMovedFundsSweepScenario(data)
                          ).to.be.revertedWith("Transaction fee is too high")
                        })
                      }
                    )
                  })

                  context("when main UTXO data are invalid", () => {
                    const data: MovedFundsSweepTestData =
                      MovedFundsSweepWithMainUtxo

                    before(async () => {
                      await createSnapshot()

                      // Required for a successful SPV proof.
                      relay.getPrevEpochDifficulty.returns(data.chainDifficulty)
                      relay.getCurrentEpochDifficulty.returns(
                        data.chainDifficulty
                      )

                      await bridge.setWallet(data.wallet.pubKeyHash, {
                        ecdsaWalletID: data.wallet.ecdsaWalletID,
                        mainUtxoHash: ethers.constants.HashZero,
                        pendingRedemptionsValue: 0,
                        createdAt: 0,
                        movingFundsRequestedAt: 0,
                        closingStartedAt: 0,
                        pendingMovedFundsSweepRequestsCount: 0,
                        state: walletState.Live,
                        movingFundsTargetWalletsCommitmentHash:
                          ethers.constants.HashZero,
                      })

                      // Wallet main UTXO must be set on the Bridge side to make
                      // that scenario happen.
                      await bridge.setWalletMainUtxo(
                        data.wallet.pubKeyHash,
                        data.mainUtxo
                      )
                    })

                    after(async () => {
                      relay.getPrevEpochDifficulty.reset()
                      relay.getCurrentEpochDifficulty.reset()

                      await restoreSnapshot()
                    })

                    it("should revert", async () => {
                      // Corrupt the main UTXO parameter passed during
                      // `submitMovedFundsSweepProof` call. The proper value of
                      // `txOutputIndex` for this test data set is `0` so any other
                      // value will make this test scenario happen.
                      const corruptedMainUtxo = {
                        ...data.mainUtxo,
                        txOutputIndex: 2,
                      }

                      await expect(
                        bridge.submitMovedFundsSweepProof(
                          data.sweepTx,
                          data.sweepProof,
                          corruptedMainUtxo
                        )
                      ).to.be.revertedWith("Invalid main UTXO data")
                    })
                  })
                })

                context(
                  "when sweeping wallet is in the MovingFunds state",
                  () => {
                    const data: MovedFundsSweepTestData =
                      MovedFundsSweepWithoutMainUtxo

                    let tx: Promise<ContractTransaction>

                    before(async () => {
                      await createSnapshot()

                      tx = runMovedFundsSweepScenario({
                        ...data,
                        wallet: {
                          ...data.wallet,
                          state: walletState.MovingFunds,
                        },
                      })
                    })

                    after(async () => {
                      await restoreSnapshot()
                    })

                    it("should succeed", async () => {
                      // The assertions were already performed for Live wallet
                      // scenarios. Here we just make sure the transaction
                      // succeeds for a MovingFunds wallet.
                      await expect(tx).to.not.be.reverted
                    })
                  }
                )
              }
            )

            context(
              "when sweeping wallet is neither in the Live nor MovingFunds state",
              () => {
                const testData = [
                  {
                    testName: "when sweeping wallet is in the Unknown state",
                    walletState: walletState.Unknown,
                  },
                  {
                    testName: "when sweeping wallet is in the Closing state",
                    walletState: walletState.Closing,
                  },
                  {
                    testName: "when sweeping wallet is in the Closed state",
                    walletState: walletState.Closed,
                  },
                  {
                    testName: "when sweeping wallet is in the Terminated state",
                    walletState: walletState.Terminated,
                  },
                ]

                testData.forEach((test) => {
                  context(test.testName, () => {
                    const data: MovedFundsSweepTestData =
                      MovedFundsSweepWithoutMainUtxo

                    let tx: Promise<ContractTransaction>

                    before(async () => {
                      await createSnapshot()

                      tx = runMovedFundsSweepScenario({
                        ...data,
                        wallet: {
                          ...data.wallet,
                          state: test.walletState,
                        },
                      })
                    })

                    after(async () => {
                      await restoreSnapshot()
                    })

                    it("should revert", async () => {
                      await expect(tx).to.be.revertedWith(
                        "Wallet must be in Live or MovingFunds state"
                      )
                    })
                  })
                })
              }
            )
          })

          context("when single output is neither P2PKH nor P2WPKH", () => {
            const data: MovedFundsSweepTestData = MovedFundsSweepP2SHOutput

            before(async () => {
              await createSnapshot()
            })

            after(async () => {
              await restoreSnapshot()
            })

            it("should revert", async () => {
              await expect(runMovedFundsSweepScenario(data)).to.be.revertedWith(
                "Output must be P2PKH or P2WPKH"
              )
            })
          })
        })

        context("when the single output is not 20-byte", () => {
          const data: MovedFundsSweepTestData =
            MovedFundsSweepProvablyUnspendableOutput

          before(async () => {
            await createSnapshot()
          })

          after(async () => {
            await restoreSnapshot()
          })

          it("should revert", async () => {
            await expect(runMovedFundsSweepScenario(data)).to.be.revertedWith(
              "Output's public key hash must have 20 bytes"
            )
          })
        })
      })

      context("when output count is other than one", () => {
        const data: MovedFundsSweepTestData = MovedFundsSweepMultipleOutputs

        before(async () => {
          await createSnapshot()
        })

        after(async () => {
          await restoreSnapshot()
        })

        it("should revert", async () => {
          await expect(runMovedFundsSweepScenario(data)).to.be.revertedWith(
            "Moved funds sweep transaction must have a single output"
          )
        })
      })
    })

    context("when transaction proof is not valid", () => {
      context("when input vector is not valid", () => {
        const data: MovedFundsSweepTestData = JSON.parse(
          JSON.stringify(MovedFundsSweepWithoutMainUtxo)
        )

        before(async () => {
          await createSnapshot()
        })

        after(async () => {
          await restoreSnapshot()
        })

        it("should revert", async () => {
          // Corrupt the input vector by setting a compactSize uint claiming
          // there is no inputs at all.
          data.sweepTx.inputVector =
            "0x00b69a2869840aa6fdfd143136ff4514ca46ea2d876855040892ad74ab" +
            "8c5274220100000000ffffffff"

          await expect(runMovedFundsSweepScenario(data)).to.be.revertedWith(
            "Invalid input vector provided"
          )
        })
      })

      context("when output vector is not valid", () => {
        const data: MovedFundsSweepTestData = JSON.parse(
          JSON.stringify(MovedFundsSweepWithoutMainUtxo)
        )

        before(async () => {
          await createSnapshot()
        })

        after(async () => {
          await restoreSnapshot()
        })

        it("should revert", async () => {
          // Corrupt the output vector by setting a compactSize uint claiming
          // there is no outputs at all.
          data.sweepTx.outputVector =
            "0x005cf511000000000017a91486884e6be1525dab5ae0b451bd2c72cee6" +
            "7dcf4187"

          await expect(runMovedFundsSweepScenario(data)).to.be.revertedWith(
            "Invalid output vector provided"
          )
        })
      })

      context("when merkle proof is not valid", () => {
        const data: MovedFundsSweepTestData = JSON.parse(
          JSON.stringify(MovedFundsSweepWithoutMainUtxo)
        )

        before(async () => {
          await createSnapshot()
        })

        after(async () => {
          await restoreSnapshot()
        })

        it("should revert", async () => {
          // Corrupt the merkle proof by changing tx index in block to an
          // invalid one. The proper one is 12 so any other will do the trick.
          data.sweepProof.txIndexInBlock = 30

          await expect(runMovedFundsSweepScenario(data)).to.be.revertedWith(
            "Tx merkle proof is not valid for provided header and tx hash"
          )
        })
      })

      context("when proof difficulty is not current nor previous", () => {
        const data: MovedFundsSweepTestData = JSON.parse(
          JSON.stringify(MovedFundsSweepWithoutMainUtxo)
        )

        before(async () => {
          await createSnapshot()
        })

        after(async () => {
          await restoreSnapshot()
        })

        it("should revert", async () => {
          // To pass the proof validation, the difficulty returned by the relay
          // must be 1 for test data used in this scenario. Setting
          // a different value will cause difficulty comparison failure.
          data.chainDifficulty = 2

          await expect(runMovedFundsSweepScenario(data)).to.be.revertedWith(
            "Not at current or previous difficulty"
          )
        })
      })

      context("when headers chain length is not valid", () => {
        const data: MovedFundsSweepTestData = JSON.parse(
          JSON.stringify(MovedFundsSweepWithoutMainUtxo)
        )

        before(async () => {
          await createSnapshot()
        })

        after(async () => {
          await restoreSnapshot()
        })

        it("should revert", async () => {
          // Corrupt the bitcoin headers length in the moving funds proof. The
          // proper value is length divisible by 80 so any length violating
          // this rule will cause failure. In this case, we just remove the
          // last byte from proper headers chain.
          const properHeaders = data.sweepProof.bitcoinHeaders.toString()
          data.sweepProof.bitcoinHeaders = properHeaders.substring(
            0,
            properHeaders.length - 2
          )

          await expect(runMovedFundsSweepScenario(data)).to.be.revertedWith(
            "Invalid length of the headers chain"
          )
        })
      })

      context("when headers chain is not valid", () => {
        const data: MovedFundsSweepTestData = JSON.parse(
          JSON.stringify(MovedFundsSweepWithoutMainUtxo)
        )

        before(async () => {
          await createSnapshot()
        })

        after(async () => {
          await restoreSnapshot()
        })

        it("should revert", async () => {
          // Bitcoin headers must form a chain to pass the proof validation.
          // That means the `previous block hash` encoded in the given block
          // header must match the actual previous header's hash. To test
          // that scenario, we corrupt the `previous block hash` of the
          // second header. Each header is 80 bytes length. First 4 bytes
          // of each header is `version` and 32 subsequent bytes is
          // `previous block hash`. Changing byte 85 of the whole chain will
          // do the work.
          const properHeaders = data.sweepProof.bitcoinHeaders.toString()
          data.sweepProof.bitcoinHeaders = `${properHeaders.substring(
            0,
            170
          )}ff${properHeaders.substring(172)}`

          await expect(runMovedFundsSweepScenario(data)).to.be.revertedWith(
            "Invalid headers chain"
          )
        })
      })

      context("when the work in the header is insufficient", () => {
        const data: MovedFundsSweepTestData = JSON.parse(
          JSON.stringify(MovedFundsSweepWithoutMainUtxo)
        )

        before(async () => {
          await createSnapshot()
        })

        after(async () => {
          await restoreSnapshot()
        })

        it("should revert", async () => {
          // Each header encodes a `difficulty target` field in bytes 72-76.
          // The given header's hash (interpreted as uint) must be bigger than
          // the `difficulty target`. To test this scenario, we change the
          // last byte of the last header in such a way their hash becomes
          // lower than their `difficulty target`.
          const properHeaders = data.sweepProof.bitcoinHeaders.toString()
          data.sweepProof.bitcoinHeaders = `${properHeaders.substring(
            0,
            properHeaders.length - 2
          )}ff`

          await expect(runMovedFundsSweepScenario(data)).to.be.revertedWith(
            "Insufficient work in a header"
          )
        })
      })

      context(
        "when accumulated difficulty in headers chain is insufficient",
        () => {
          let otherBridge: Bridge
          const data: MovedFundsSweepTestData = JSON.parse(
            JSON.stringify(MovedFundsSweepWithMainUtxo)
          )

          before(async () => {
            await createSnapshot()

            // Necessary to pass the first part of proof validation.
            relay.getCurrentEpochDifficulty.returns(data.chainDifficulty)
            relay.getPrevEpochDifficulty.returns(data.chainDifficulty)

            // Deploy another bridge which has higher `txProofDifficultyFactor`
            // than the original bridge. That means it will need 12 confirmations
            // to deem transaction proof validity. This scenario uses test
            // data which has only 6 confirmations. That should force the
            // failure we expect within this scenario.
            otherBridge = await BridgeFactory.deploy(
              bank.address,
              relay.address,
              treasury.address,
              walletRegistry.address,
              12
            )
            await otherBridge.deployed()
          })

          after(async () => {
            relay.getCurrentEpochDifficulty.reset()
            relay.getPrevEpochDifficulty.reset()

            await restoreSnapshot()
          })

          it("should revert", async () => {
            await expect(
              otherBridge.submitMovedFundsSweepProof(
                data.sweepTx,
                data.sweepProof,
                data.mainUtxo
              )
            ).to.be.revertedWith(
              "Insufficient accumulated difficulty in header chain"
            )
          })
        }
      )
    })
  })

  async function runMovingFundsScenario(
    data: MovingFundsTestData,
    beforeProofActions?: () => Promise<void>
  ): Promise<ContractTransaction> {
    relay.getCurrentEpochDifficulty.returns(data.chainDifficulty)
    relay.getPrevEpochDifficulty.returns(data.chainDifficulty)

    // Simulate the wallet is a registered one.
    await bridge.setWallet(data.wallet.pubKeyHash, {
      ecdsaWalletID: data.wallet.ecdsaWalletID,
      mainUtxoHash: ethers.constants.HashZero,
      pendingRedemptionsValue: 0,
      createdAt: await lastBlockTime(),
      movingFundsRequestedAt: await lastBlockTime(),
      closingStartedAt: 0,
      pendingMovedFundsSweepRequestsCount: 0,
      state: data.wallet.state,
      movingFundsTargetWalletsCommitmentHash:
        data.targetWalletsCommitment.length > 0
          ? ethers.utils.solidityKeccak256(
              ["bytes20[]"],
              [data.targetWalletsCommitment]
            )
          : ethers.constants.HashZero,
    })
    // Simulate the prepared main UTXO belongs to the wallet.
    await bridge.setWalletMainUtxo(data.wallet.pubKeyHash, data.mainUtxo)

    if (beforeProofActions) {
      await beforeProofActions()
    }

    const tx = await bridge.submitMovingFundsProof(
      data.movingFundsTx,
      data.movingFundsProof,
      data.mainUtxo,
      data.wallet.pubKeyHash
    )

    relay.getCurrentEpochDifficulty.reset()
    relay.getPrevEpochDifficulty.reset()

    return tx
  }

  async function runMovedFundsSweepScenario(
    data: MovedFundsSweepTestData,
    beforeProofActions?: () => Promise<void>
  ): Promise<ContractTransaction> {
    relay.getCurrentEpochDifficulty.returns(data.chainDifficulty)
    relay.getPrevEpochDifficulty.returns(data.chainDifficulty)

    // Simulate the wallet is a registered one.
    await bridge.setWallet(data.wallet.pubKeyHash, {
      ecdsaWalletID: data.wallet.ecdsaWalletID,
      mainUtxoHash: ethers.constants.HashZero,
      pendingRedemptionsValue: 0,
      createdAt: await lastBlockTime(),
      movingFundsRequestedAt: 0,
      closingStartedAt: 0,
      pendingMovedFundsSweepRequestsCount: 0,
      state: data.wallet.state,
      movingFundsTargetWalletsCommitmentHash: ethers.constants.HashZero,
    })

    if (data.mainUtxo.txHash !== ethers.constants.HashZero) {
      // Simulate the prepared main UTXO belongs to the wallet.
      await bridge.setWalletMainUtxo(data.wallet.pubKeyHash, data.mainUtxo)
    }

    if (data.movedFundsSweepRequest) {
      await bridge.setPendingMovedFundsSweepRequest(
        data.movedFundsSweepRequest.walletPubKeyHash,
        data.movedFundsSweepRequest
      )
      // Just make sure the stub function `setPendingMovedFundsSweepRequest`
      // initialized the counter properly.
      assert(
        (await bridge.wallets(data.movedFundsSweepRequest.walletPubKeyHash))
          .pendingMovedFundsSweepRequestsCount === 1,
        "Pending moved funds request counter for the sweeping wallet should be set up to 1"
      )
    }

    if (beforeProofActions) {
      await beforeProofActions()
    }

    const tx = await bridge.submitMovedFundsSweepProof(
      data.sweepTx,
      data.sweepProof,
      data.mainUtxo
    )

    relay.getCurrentEpochDifficulty.reset()
    relay.getPrevEpochDifficulty.reset()

    return tx
  }
})<|MERGE_RESOLUTION|>--- conflicted
+++ resolved
@@ -879,17 +879,10 @@
                                                     )
 
                                                     expect(
-<<<<<<< HEAD
-                                                      actualMovedFundsMergeRequest.processed
+                                                      actualMovedFundsSweepRequest.processed
                                                     ).to.be.equal(
                                                       false,
-                                                      `Unexpected processed flag for merge request ${i}`
-=======
-                                                      actualMovedFundsSweepRequest.sweptAt
-                                                    ).to.be.equal(
-                                                      0,
-                                                      `Unexpected swept timestamp for sweep request ${i}`
->>>>>>> 5759555f
+                                                      `Unexpected processed flag for sweep request ${i}`
                                                     )
 
                                                     /* eslint-disable no-await-in-loop */
@@ -2112,15 +2105,9 @@
 
                                   // eslint-disable-next-line @typescript-eslint/no-unused-expressions
                                   expect(
-<<<<<<< HEAD
-                                    (await bridge.movedFundsMergeRequests(key))
+                                    (await bridge.movedFundsSweepRequests(key))
                                       .processed
                                   ).to.be.true
-=======
-                                    (await bridge.movedFundsSweepRequests(key))
-                                      .sweptAt
-                                  ).to.be.equal(await lastBlockTime())
->>>>>>> 5759555f
                                 })
 
                                 it("should decrease the sweeping wallet's pending requests count", async () => {
@@ -2337,15 +2324,9 @@
 
                                   // eslint-disable-next-line @typescript-eslint/no-unused-expressions
                                   expect(
-<<<<<<< HEAD
-                                    (await bridge.movedFundsMergeRequests(key))
+                                    (await bridge.movedFundsSweepRequests(key))
                                       .processed
                                   ).to.be.true
-=======
-                                    (await bridge.movedFundsSweepRequests(key))
-                                      .sweptAt
-                                  ).to.be.equal(await lastBlockTime())
->>>>>>> 5759555f
                                 })
 
                                 it("should decrease the sweeping wallet's pending requests count", async () => {
