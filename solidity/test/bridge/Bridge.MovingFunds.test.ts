/* eslint-disable no-underscore-dangle */
import { ethers, helpers, waffle } from "hardhat"
import chai, { assert, expect } from "chai"
import { smock } from "@defi-wonderland/smock"
import type { FakeContract } from "@defi-wonderland/smock"
import { SignerWithAddress } from "@nomiclabs/hardhat-ethers/signers"
import { BigNumber, ContractTransaction } from "ethers"
import type {
  Bank,
  BankStub,
  Bridge,
  BridgeStub,
  BridgeStub__factory,
  IRelay,
  IWalletRegistry,
} from "../../typechain"
import bridgeFixture from "../fixtures/bridge"
import { constants, walletState } from "../fixtures"
import {
  MovedFundsSweepMultipleOutputs,
  MovedFundsSweepP2SHOutput,
  MovedFundsSweepProvablyUnspendableOutput,
  MovedFundsSweepTestData,
  MovedFundsSweepWithMainUtxo,
  MovedFundsSweepWithoutMainUtxo,
  MovingFundsTestData,
  MultipleInputs,
  MultipleTargetWalletsAndDivisibleAmount,
  MultipleTargetWalletsAndIndivisibleAmount,
  MultipleTargetWalletsButAmountDistributedUnevenly,
  SingleProvablyUnspendable,
  SingleTargetWallet,
  SingleTargetWalletButP2SH,
} from "../data/moving-funds"
import { ecdsaWalletTestData } from "../data/ecdsa"
import { NO_MAIN_UTXO } from "../data/deposit-sweep"
import { to1ePrecision } from "../helpers/contract-test-helpers"

chai.use(smock.matchers)

const { createSnapshot, restoreSnapshot } = helpers.snapshot
const { lastBlockTime, increaseTime } = helpers.time

describe("Bridge - Moving funds", () => {
  let thirdParty: SignerWithAddress
  let treasury: SignerWithAddress

  let bank: Bank & BankStub
  let relay: FakeContract<IRelay>
  let walletRegistry: FakeContract<IWalletRegistry>
  let bridge: Bridge & BridgeStub
  let BridgeFactory: BridgeStub__factory

  let movingFundsTimeout: number
  let movingFundsTimeoutSlashingAmount: BigNumber
  let movingFundsTimeoutNotifierRewardMultiplier: BigNumber

  before(async () => {
    // eslint-disable-next-line @typescript-eslint/no-extra-semi
    ;({
      thirdParty,
      treasury,
      bank,
      relay,
      walletRegistry,
      bridge,
      BridgeFactory,
    } = await waffle.loadFixture(bridgeFixture))
    ;({
      movingFundsTimeout,
      movingFundsTimeoutSlashingAmount,
      movingFundsTimeoutNotifierRewardMultiplier,
    } = await bridge.movingFundsParameters())
  })

  describe("submitMovingFundsCommitment", () => {
    const walletDraft = {
      ecdsaWalletID: ecdsaWalletTestData.walletID,
      mainUtxoHash: ethers.constants.HashZero,
      pendingRedemptionsValue: 0,
      createdAt: 0,
      movingFundsRequestedAt: 0,
      closingStartedAt: 0,
      pendingMovedFundsMergeRequestsCount: 0,
      state: walletState.Unknown,
      movingFundsTargetWalletsCommitmentHash: ethers.constants.HashZero,
    }

    context("when source wallet is in the MovingFunds state", () => {
      before(async () => {
        await createSnapshot()

        await bridge.setWallet(ecdsaWalletTestData.pubKeyHash160, {
          ...walletDraft,
          state: walletState.MovingFunds,
        })
      })

      after(async () => {
        await restoreSnapshot()
      })

      context("when source wallet has no pending redemptions", () => {
        // The wallet created using the `walletDraft` has no pending redemptions
        // by default. No need to do anything here.

        context(
          "when source wallet has no pending moved funds merge requests",
          () => {
            // The wallet created using the `walletDraft` has no pending moved
            // funds merge requests by default. No need to do anything here.

            context("when the commitment was not submitted yet", () => {
              // The wallet created using the `walletDraft` has no commitment
              // submitted by default. No need to do anything here.

              context(
                "when the caller is a member of the source wallet",
                () => {
                  const walletMembersIDs = [1, 2, 3, 4, 5]
                  const walletMemberIndex = 2

                  let caller: SignerWithAddress

                  before(async () => {
                    await createSnapshot()

                    caller = thirdParty

                    walletRegistry.isWalletMember
                      .whenCalledWith(
                        ecdsaWalletTestData.walletID,
                        walletMembersIDs,
                        caller.address,
                        walletMemberIndex
                      )
                      .returns(true)
                  })

                  after(async () => {
                    walletRegistry.isWalletMember.reset()

                    await restoreSnapshot()
                  })

                  context("when passed wallet main UTXO is valid", () => {
                    context("when wallet balance is greater than zero", () => {
                      // Just an arbitrary main UTXO with value of 26 BTC.
                      const mainUtxo = {
                        txHash:
                          "0xc9e58780c6c289c25ae1fe293f85a4db4d0af4f305172f2a1868ddd917458bdf",
                        txOutputIndex: 0,
                        txOutputValue: to1ePrecision(26, 8),
                      }

                      before(async () => {
                        await createSnapshot()

                        // Set up a main UTXO for the source wallet.
                        await bridge.setWalletMainUtxo(
                          ecdsaWalletTestData.pubKeyHash160,
                          mainUtxo
                        )
                      })

                      after(async () => {
                        await restoreSnapshot()
                      })

                      context(
                        "when the expected target wallets count is greater than zero",
                        () => {
                          // Just some arbitrary 20-byte hashes to simulate live
                          // wallets PKHs. They are ordered in the expected way, i.e.
                          // the hashes represented as numbers form a strictly
                          // increasing sequence.
                          const liveWallets = [
                            "0x4b440cb29c80c3f256212d8fdd4f2125366f3c91",
                            "0x888f01315e0268bfa05d5e522f8d63f6824d9a96",
                            "0xb2a89e53a4227dbe530a52a1c419040735fa636c",
                            "0xbf198e8fff0f90af01024153701da99b9bc08dc5",
                            "0xffb9e05013f5cd126915bc03d340cc5c1be81862",
                          ]

                          before(async () => {
                            await createSnapshot()

                            for (let i = 0; i < liveWallets.length; i++) {
                              // eslint-disable-next-line no-await-in-loop
                              await bridge.setWallet(liveWallets[i], {
                                ...walletDraft,
                                state: walletState.Live,
                              })
                            }
                          })

                          after(async () => {
                            await restoreSnapshot()
                          })

                          context(
                            "when the submitted target wallets count is same as the expected",
                            () => {
                              // The source wallet has a main UTXO with value of 26 BTC,
                              // the max BTC transfer is 10 BTC by default (see
                              // `constants.walletMaxBtcTransfer`) and the count of
                              // live wallets is `5`. We compute the expected target
                              // wallets count as:
                              // `N = min(liveWalletsCount, ceil(walletBtcBalance / walletMaxBtcTransfer))`
                              // so we have `N = min(5, 26 / 10) = min(5, 3) = 3`
                              const expectedTargetWalletsCount = 3

                              context(
                                "when all target wallets are different than the source wallet",
                                () => {
                                  context(
                                    "when all target wallets follow the expected order",
                                    () => {
                                      context(
                                        "when all target wallets are in the Live state",
                                        () => {
                                          let tx: ContractTransaction

                                          const targetWallets =
                                            liveWallets.slice(
                                              0,
                                              expectedTargetWalletsCount
                                            )

                                          before(async () => {
                                            await createSnapshot()

                                            tx = await bridge
                                              .connect(caller)
                                              .submitMovingFundsCommitment(
                                                ecdsaWalletTestData.pubKeyHash160,
                                                mainUtxo,
                                                walletMembersIDs,
                                                walletMemberIndex,
                                                targetWallets
                                              )
                                          })

                                          after(async () => {
                                            await restoreSnapshot()
                                          })

                                          it("should store the target wallets commitment for the given wallet", async () => {
                                            expect(
                                              (
                                                await bridge.wallets(
                                                  ecdsaWalletTestData.pubKeyHash160
                                                )
                                              )
                                                .movingFundsTargetWalletsCommitmentHash
                                            ).to.be.equal(
                                              ethers.utils.solidityKeccak256(
                                                ["bytes20[]"],
                                                [targetWallets]
                                              )
                                            )
                                          })

                                          it("should emit the MovingFundsCommitmentSubmitted event", async () => {
                                            await expect(tx)
                                              .to.emit(
                                                bridge,
                                                "MovingFundsCommitmentSubmitted"
                                              )
                                              .withArgs(
                                                ecdsaWalletTestData.pubKeyHash160,
                                                targetWallets,
                                                caller.address
                                              )
                                          })
                                        }
                                      )

                                      context(
                                        "when one of the target wallets is not in the Live state",
                                        () => {
                                          it("should revert", async () => {
                                            // Put an Unknown wallet into the mix.
                                            const targetWallets = [
                                              "0x2313e29d08e6b5e0d3cda040ed7f664ce9c840c4",
                                              liveWallets[0],
                                              liveWallets[1],
                                            ]

                                            await expect(
                                              bridge
                                                .connect(caller)
                                                .submitMovingFundsCommitment(
                                                  ecdsaWalletTestData.pubKeyHash160,
                                                  mainUtxo,
                                                  walletMembersIDs,
                                                  walletMemberIndex,
                                                  targetWallets
                                                )
                                            ).to.be.revertedWith(
                                              "Submitted target wallet must be in Live state"
                                            )
                                          })
                                        }
                                      )
                                    }
                                  )

                                  context(
                                    "when one of the target wallets break the expected order",
                                    () => {
                                      it("should revert", async () => {
                                        const targetWallets = [
                                          liveWallets[0],
                                          liveWallets[1],
                                          liveWallets[1],
                                        ]

                                        await expect(
                                          bridge
                                            .connect(caller)
                                            .submitMovingFundsCommitment(
                                              ecdsaWalletTestData.pubKeyHash160,
                                              mainUtxo,
                                              walletMembersIDs,
                                              walletMemberIndex,
                                              targetWallets
                                            )
                                        ).to.be.revertedWith(
                                          "Submitted target wallet breaks the expected order"
                                        )
                                      })
                                    }
                                  )
                                }
                              )

                              context(
                                "when one of the target wallets is same as the source wallet",
                                () => {
                                  it("should revert", async () => {
                                    const targetWallets = [
                                      liveWallets[0],
                                      ecdsaWalletTestData.pubKeyHash160,
                                      liveWallets[1],
                                    ]

                                    await expect(
                                      bridge
                                        .connect(caller)
                                        .submitMovingFundsCommitment(
                                          ecdsaWalletTestData.pubKeyHash160,
                                          mainUtxo,
                                          walletMembersIDs,
                                          walletMemberIndex,
                                          targetWallets
                                        )
                                    ).to.be.revertedWith(
                                      "Submitted target wallet cannot be equal to the source wallet"
                                    )
                                  })
                                }
                              )
                            }
                          )

                          context(
                            "when the submitted target wallets count is other than the expected",
                            () => {
                              it("should revert", async () => {
                                await expect(
                                  bridge
                                    .connect(caller)
                                    .submitMovingFundsCommitment(
                                      ecdsaWalletTestData.pubKeyHash160,
                                      mainUtxo,
                                      walletMembersIDs,
                                      walletMemberIndex,
                                      [liveWallets[0], liveWallets[1]]
                                    )
                                ).to.be.revertedWith(
                                  "Submitted target wallets count is other than expected"
                                )
                              })
                            }
                          )
                        }
                      )

                      context(
                        "when the expected target wallets count is zero",
                        () => {
                          it("should revert", async () => {
                            await expect(
                              // The last parameter doesn't matter in this scenario.
                              bridge
                                .connect(caller)
                                .submitMovingFundsCommitment(
                                  ecdsaWalletTestData.pubKeyHash160,
                                  mainUtxo,
                                  walletMembersIDs,
                                  walletMemberIndex,
                                  []
                                )
                            ).to.be.revertedWith("No target wallets available")
                          })
                        }
                      )
                    })

                    context("when wallet balance is zero", () => {
                      it("should revert", async () => {
                        await expect(
                          // The last parameter doesn't matter in this scenario.
                          bridge.connect(caller).submitMovingFundsCommitment(
                            ecdsaWalletTestData.pubKeyHash160,
                            NO_MAIN_UTXO, // That makes the balance to be 0 BTC.
                            walletMembersIDs,
                            walletMemberIndex,
                            []
                          )
                        ).to.be.revertedWith("Wallet BTC balance is zero")
                      })
                    })
                  })

                  context("when passed wallet main UTXO is invalid", () => {
                    const mainUtxo = {
                      txHash:
                        "0xc9e58780c6c289c25ae1fe293f85a4db4d0af4f305172f2a1868ddd917458bdf",
                      txOutputIndex: 0,
                      txOutputValue: to1ePrecision(26, 8), // 26 BTC
                    }

                    before(async () => {
                      await createSnapshot()

                      await bridge.setWalletMainUtxo(
                        ecdsaWalletTestData.pubKeyHash160,
                        mainUtxo
                      )
                    })

                    after(async () => {
                      await restoreSnapshot()
                    })

                    it("should revert", async () => {
                      // Changing the `txOutputValue` to a value other than `0` will
                      // make that scenario happen.
                      const corruptedMainUtxo = {
                        ...mainUtxo,
                        txOutputValue: 1,
                      }

                      await expect(
                        // The last parameter doesn't matter in this scenario.
                        bridge
                          .connect(caller)
                          .submitMovingFundsCommitment(
                            ecdsaWalletTestData.pubKeyHash160,
                            corruptedMainUtxo,
                            walletMembersIDs,
                            walletMemberIndex,
                            []
                          )
                      ).to.be.revertedWith("Invalid wallet main UTXO data")
                    })
                  })
                }
              )

              context(
                "when the caller is not a member of the source wallet",
                () => {
                  const walletMembersIDs = [1, 2, 3, 4, 5]
                  const walletMemberIndex = 2

                  before(async () => {
                    await createSnapshot()

                    // That's the default behavior, but we just make it explicit.
                    walletRegistry.isWalletMember.returns(false)
                  })

                  after(async () => {
                    walletRegistry.isWalletMember.reset()

                    await restoreSnapshot()
                  })

                  it("should revert", async () => {
                    await expect(
                      // The last parameter doesn't matter in this scenario.
                      bridge
                        .connect(thirdParty)
                        .submitMovingFundsCommitment(
                          ecdsaWalletTestData.pubKeyHash160,
                          NO_MAIN_UTXO,
                          walletMembersIDs,
                          walletMemberIndex,
                          []
                        )
                    ).to.be.revertedWith(
                      "Caller is not a member of the source wallet"
                    )
                  })
                }
              )
            })

            context("when the commitment was already submitted", () => {
              before(async () => {
                await createSnapshot()

                await bridge.setWallet(ecdsaWalletTestData.pubKeyHash160, {
                  ...walletDraft,
                  state: walletState.MovingFunds,
                  // Set a non-zero commitment to make this scenario work.
                  movingFundsTargetWalletsCommitmentHash:
                    "0x959e95e0bd83d34878f77ead61cb4e955bf5e3bdc9e16cdfbd51c4c20ab7e6b4",
                })
              })

              after(async () => {
                await restoreSnapshot()
              })

              it("should revert", async () => {
                await expect(
                  // Parameters others than the first doesn't matter in this scenario.
                  bridge.submitMovingFundsCommitment(
                    ecdsaWalletTestData.pubKeyHash160,
                    NO_MAIN_UTXO,
                    [],
                    0,
                    []
                  )
                ).to.be.revertedWith(
                  "Target wallets commitment already submitted"
                )
              })
            })
          }
        )

        context(
          "when source wallet has pending moved funds merge requests",
          () => {
            before(async () => {
              await createSnapshot()

              await bridge.setWallet(ecdsaWalletTestData.pubKeyHash160, {
                ...walletDraft,
                state: walletState.MovingFunds,
                // Set non-zero pending requests count to make this scenario work.
                pendingMovedFundsMergeRequestsCount: 1,
              })
            })

            after(async () => {
              await restoreSnapshot()
            })

            it("should revert", async () => {
              await expect(
                // Parameters others than the first doesn't matter in this scenario.
                bridge.submitMovingFundsCommitment(
                  ecdsaWalletTestData.pubKeyHash160,
                  NO_MAIN_UTXO,
                  [],
                  0,
                  []
                )
              ).to.be.revertedWith(
                "Source wallet must handle all pending moved funds merge requests first"
              )
            })
          }
        )
      })

      context("when source wallet has pending redemptions", () => {
        before(async () => {
          await createSnapshot()

          await bridge.setWallet(ecdsaWalletTestData.pubKeyHash160, {
            ...walletDraft,
            state: walletState.MovingFunds,
            // Set non-zero pending redemptions value to make this scenario work.
            pendingRedemptionsValue: 10000,
          })
        })

        after(async () => {
          await restoreSnapshot()
        })

        it("should revert", async () => {
          await expect(
            // Parameters others than the first doesn't matter in this scenario.
            bridge.submitMovingFundsCommitment(
              ecdsaWalletTestData.pubKeyHash160,
              NO_MAIN_UTXO,
              [],
              0,
              []
            )
          ).to.be.revertedWith(
            "Source wallet must handle all pending redemptions first"
          )
        })
      })
    })

    context("when source wallet is not in the MovingFunds state", () => {
      const testData: {
        testName: string
        state: number
      }[] = [
        {
          testName: "when the source wallet is in the Unknown state",
          state: walletState.Unknown,
        },
        {
          testName: "when the source wallet is in the Live state",
          state: walletState.Live,
        },
        {
          testName: "when the source wallet is in the Closing state",
          state: walletState.Closing,
        },
        {
          testName: "when the source wallet is in the Closed state",
          state: walletState.Closed,
        },
        {
          testName: "when the source wallet is in the Terminated state",
          state: walletState.Terminated,
        },
      ]

      testData.forEach((test) => {
        context(test.testName, () => {
          before(async () => {
            await createSnapshot()

            await bridge.setWallet(ecdsaWalletTestData.pubKeyHash160, {
              ...walletDraft,
              state: test.state,
            })
          })

          after(async () => {
            await restoreSnapshot()
          })

          it("should revert", async () => {
            await expect(
              // Parameters other than the first doesn't matter in this scenario.
              bridge.submitMovingFundsCommitment(
                ecdsaWalletTestData.pubKeyHash160,
                NO_MAIN_UTXO,
                [],
                0,
                []
              )
            ).to.be.revertedWith("Source wallet must be in MovingFunds state")
          })
        })
      })
    })
  })

  describe("submitMovingFundsProof", () => {
    context("when transaction proof is valid", () => {
      context("when there is a main UTXO for the given wallet", () => {
        context("when main UTXO data are valid", () => {
          context("when there is only one input", () => {
            context(
              "when the single input points to the wallet's main UTXO",
              () => {
                context(
                  "when the output vector references only 20-byte hashes",
                  () => {
                    context(
                      "when the output vector has only P2PKH and P2WPKH outputs",
                      () => {
                        context(
                          "when transaction amount is distributed evenly",
                          () => {
                            context(
                              "when transaction fee is not too high",
                              () => {
                                context(
                                  "when source wallet is in the MovingFunds state",
                                  () => {
                                    context(
                                      "when target wallets commitment is submitted",
                                      () => {
                                        context(
                                          "when actual target wallets correspond to the commitment",
                                          () => {
                                            const testData: {
                                              testName: string
                                              data: MovingFundsTestData
                                            }[] = [
                                              {
                                                testName:
                                                  "when there is a single target wallet",
                                                data: SingleTargetWallet,
                                              },
                                              {
                                                testName:
                                                  "when there are multiple target wallets and the amount is indivisible",
                                                data: MultipleTargetWalletsAndIndivisibleAmount,
                                              },
                                              {
                                                testName:
                                                  "when there are multiple target wallets and the amount is divisible",
                                                data: MultipleTargetWalletsAndDivisibleAmount,
                                              },
                                            ]

                                            testData.forEach((test) => {
                                              context(test.testName, () => {
                                                let tx: ContractTransaction

                                                before(async () => {
                                                  await createSnapshot()

                                                  tx =
                                                    await runMovingFundsScenario(
                                                      test.data
                                                    )
                                                })

                                                after(async () => {
                                                  await restoreSnapshot()
                                                })

                                                it("should mark the main UTXO as correctly spent", async () => {
                                                  const key =
                                                    ethers.utils.solidityKeccak256(
                                                      ["bytes32", "uint32"],
                                                      [
                                                        test.data.mainUtxo
                                                          .txHash,
                                                        test.data.mainUtxo
                                                          .txOutputIndex,
                                                      ]
                                                    )

                                                  // eslint-disable-next-line @typescript-eslint/no-unused-expressions
                                                  expect(
                                                    await bridge.spentMainUTXOs(
                                                      key
                                                    )
                                                  ).to.be.true
                                                })

                                                it("should unset the main UTXO for the source wallet", async () => {
                                                  expect(
                                                    (
                                                      await bridge.wallets(
                                                        test.data.wallet
                                                          .pubKeyHash
                                                      )
                                                    ).mainUtxoHash
                                                  ).to.be.equal(
                                                    ethers.constants.HashZero
                                                  )
                                                })

                                                it("should put the source wallet in the Closing state", async () => {
                                                  expect(
                                                    (
                                                      await bridge.wallets(
                                                        test.data.wallet
                                                          .pubKeyHash
                                                      )
                                                    ).state
                                                  ).to.be.equal(
                                                    walletState.Closing
                                                  )
                                                })

                                                it("should set the closing started timestamp", async () => {
                                                  expect(
                                                    (
                                                      await bridge.wallets(
                                                        test.data.wallet
                                                          .pubKeyHash
                                                      )
                                                    ).closingStartedAt
                                                  ).to.be.equal(
                                                    await lastBlockTime()
                                                  )
                                                })

                                                it("should emit the WalletClosing event", async () => {
                                                  await expect(tx)
                                                    .to.emit(
                                                      bridge,
                                                      "WalletClosing"
                                                    )
                                                    .withArgs(
                                                      test.data.wallet
                                                        .ecdsaWalletID,
                                                      test.data.wallet
                                                        .pubKeyHash
                                                    )
                                                })

                                                it("should emit the MovingFundsCompleted event", async () => {
                                                  await expect(tx)
                                                    .to.emit(
                                                      bridge,
                                                      "MovingFundsCompleted"
                                                    )
                                                    .withArgs(
                                                      test.data.wallet
                                                        .pubKeyHash,
                                                      test.data.movingFundsTx
                                                        .hash
                                                    )
                                                })

                                                it("should create appropriate moved funds sweep requests", async () => {
                                                  for (
                                                    let i = 0;
                                                    i <
                                                    test.data
                                                      .expectedMovedFundsSweepRequests
                                                      .length;
                                                    i++
                                                  ) {
                                                    const expectedMovedFundsSweepRequest =
                                                      test.data
                                                        .expectedMovedFundsSweepRequests[
                                                        i
                                                      ]

                                                    const requestKey =
                                                      ethers.utils.solidityKeccak256(
                                                        ["bytes32", "uint32"],
                                                        [
                                                          expectedMovedFundsSweepRequest.txHash,
                                                          expectedMovedFundsSweepRequest.txOutputIndex,
                                                        ]
                                                      )

                                                    const actualMovedFundsSweepRequest =
                                                      // eslint-disable-next-line no-await-in-loop
                                                      await bridge.movedFundsSweepRequests(
                                                        requestKey
                                                      )

                                                    expect(
                                                      actualMovedFundsSweepRequest.walletPubKeyHash
                                                    ).to.be.equal(
                                                      expectedMovedFundsSweepRequest.walletPubKeyHash,
                                                      `Unexpected wallet for sweep request ${i}`
                                                    )

                                                    expect(
                                                      actualMovedFundsSweepRequest.value
                                                    ).to.be.equal(
                                                      expectedMovedFundsSweepRequest.txOutputValue,
                                                      `Unexpected value for sweep request ${i}`
                                                    )

                                                    expect(
                                                      actualMovedFundsSweepRequest.createdAt
                                                    ).to.be.equal(
                                                      // eslint-disable-next-line no-await-in-loop
                                                      await lastBlockTime(),
                                                      `Unexpected created timestamp for sweep request ${i}`
                                                    )

                                                    expect(
                                                      actualMovedFundsSweepRequest.sweptAt
                                                    ).to.be.equal(
                                                      0,
                                                      `Unexpected swept timestamp for sweep request ${i}`
                                                    )

                                                    /* eslint-disable no-await-in-loop */
                                                    expect(
                                                      (
                                                        await bridge.wallets(
                                                          expectedMovedFundsMergeRequest.walletPubKeyHash
                                                        )
                                                      )
                                                        .pendingMovedFundsMergeRequestsCount
                                                    ).to.be.equal(1)
                                                    /* eslint-enable no-await-in-loop */
                                                  }
                                                })
                                              })
                                            })
                                          }
                                        )

                                        context(
                                          "when actual target wallets does not correspond to the commitment",
                                          () => {
                                            // The below test data send funds to
                                            // three wallets with the following
                                            // 20-byte PKHs (in this order):
                                            // - 0x2cd680318747b720d67bf4246eb7403b476adb34
                                            // - 0x8900de8fc6e4cd1db4c7ab0759d28503b4cb0ab1
                                            // - 0xaf7a841e055fc19bf31acf4cbed5ef548a2cc453
                                            // If the commitment is not exactly
                                            // this list, the moving funds proof
                                            // will revert.
                                            const data: MovingFundsTestData =
                                              MultipleTargetWalletsAndIndivisibleAmount

                                            const testData: {
                                              testName: string
                                              modifyData: (
                                                data: MovingFundsTestData
                                              ) => MovingFundsTestData
                                            }[] = [
                                              {
                                                testName:
                                                  "when funds were sent to more wallets than submitted in the commitment",
                                                modifyData: (
                                                  dataCopy: MovingFundsTestData
                                                ) =>
                                                  // Simulate that the commitment
                                                  // contains only the two first
                                                  // wallets used in the transaction.
                                                  ({
                                                    ...dataCopy,
                                                    targetWalletsCommitment: [
                                                      dataCopy
                                                        .targetWalletsCommitment[0],
                                                      dataCopy
                                                        .targetWalletsCommitment[1],
                                                    ],
                                                  }),
                                              },
                                              {
                                                testName:
                                                  "when funds were sent to less wallets than submitted in the commitment",
                                                modifyData: (
                                                  dataCopy: MovingFundsTestData
                                                ) =>
                                                  // Simulate that the commitment
                                                  // contains an additional wallet apart
                                                  // from all wallets used in the transaction.
                                                  ({
                                                    ...dataCopy,
                                                    targetWalletsCommitment: [
                                                      dataCopy
                                                        .targetWalletsCommitment[0],
                                                      dataCopy
                                                        .targetWalletsCommitment[1],
                                                      dataCopy
                                                        .targetWalletsCommitment[2],
                                                      "0xe04f5dbeafea147699fce4e0e12027aa0bc12e78",
                                                    ],
                                                  }),
                                              },
                                              {
                                                testName:
                                                  "when funds were sent to completely different wallets than submitted in the commitment",
                                                modifyData: (
                                                  dataCopy: MovingFundsTestData
                                                ) =>
                                                  // Simulate that the commitment
                                                  // contains three different wallets
                                                  // than the wallets used in the
                                                  // transaction.
                                                  ({
                                                    ...dataCopy,
                                                    targetWalletsCommitment: [
                                                      "0x1e445df2d9136831193d90c5e2c6b7ea8a0882fb",
                                                      "0x9d134f065a6566bcc2f99fffe21856e129638526",
                                                      "0x4f524b05f817bd8f3be613ff5bc5ef87f0b68b46",
                                                    ],
                                                  }),
                                              },
                                              {
                                                testName:
                                                  "when funds were sent to the wallets submitted in the commitment but with a wrong order",
                                                modifyData: (
                                                  dataCopy: MovingFundsTestData
                                                ) =>
                                                  // Simulate that the commitment
                                                  // contains three different wallets
                                                  // than the wallets used in the
                                                  // transaction.
                                                  ({
                                                    ...dataCopy,
                                                    targetWalletsCommitment: [
                                                      dataCopy
                                                        .targetWalletsCommitment[2],
                                                      dataCopy
                                                        .targetWalletsCommitment[1],
                                                      dataCopy
                                                        .targetWalletsCommitment[0],
                                                    ],
                                                  }),
                                              },
                                            ]

                                            testData.forEach((test) => {
                                              context(test.testName, () => {
                                                let tx: Promise<ContractTransaction>

                                                before(async () => {
                                                  await createSnapshot()

                                                  // Pass a copy of the original data.
                                                  const modifiedData =
                                                    test.modifyData(
                                                      JSON.parse(
                                                        JSON.stringify(data)
                                                      )
                                                    )

                                                  tx =
                                                    runMovingFundsScenario(
                                                      modifiedData
                                                    )
                                                })

                                                after(async () => {
                                                  await restoreSnapshot()
                                                })

                                                it("should revert", async () => {
                                                  await expect(
                                                    tx
                                                  ).to.be.revertedWith(
                                                    "Target wallets don't correspond to the commitment"
                                                  )
                                                })
                                              })
                                            })
                                          }
                                        )
                                      }
                                    )

                                    context(
                                      "when target wallets commitment is not submitted",
                                      () => {
                                        const data: MovingFundsTestData =
                                          JSON.parse(
                                            JSON.stringify(SingleTargetWallet)
                                          )

                                        let tx: Promise<ContractTransaction>

                                        before(async () => {
                                          await createSnapshot()

                                          tx = runMovingFundsScenario({
                                            ...data,
                                            targetWalletsCommitment: [],
                                          })
                                        })

                                        after(async () => {
                                          await restoreSnapshot()
                                        })

                                        it("should revert", async () => {
                                          await expect(tx).to.be.revertedWith(
                                            "Target wallets commitment not submitted yet"
                                          )
                                        })
                                      }
                                    )
                                  }
                                )

                                context(
                                  "when source wallet is not in the MovingFunds state",
                                  () => {
                                    const testData: {
                                      testName: string
                                      state: number
                                    }[] = [
                                      {
                                        testName:
                                          "when wallet state is Unknown",
                                        state: walletState.Unknown,
                                      },
                                      {
                                        testName: "when wallet state is Live",
                                        state: walletState.Live,
                                      },
                                      {
                                        testName:
                                          "when wallet state is Closing",
                                        state: walletState.Closing,
                                      },
                                      {
                                        testName: "when wallet state is Closed",
                                        state: walletState.Closed,
                                      },
                                      {
                                        testName:
                                          "when wallet state is Terminated",
                                        state: walletState.Terminated,
                                      },
                                    ]

                                    testData.forEach((test) => {
                                      context(test.testName, () => {
                                        const data: MovingFundsTestData =
                                          JSON.parse(
                                            JSON.stringify(SingleTargetWallet)
                                          )

                                        let tx: Promise<ContractTransaction>

                                        before(async () => {
                                          await createSnapshot()

                                          data.wallet.state = test.state

                                          tx = runMovingFundsScenario(data)
                                        })

                                        after(async () => {
                                          await restoreSnapshot()
                                        })

                                        it("should revert", async () => {
                                          await expect(tx).to.be.revertedWith(
                                            "ECDSA wallet must be in MovingFunds state"
                                          )
                                        })
                                      })
                                    })
                                  }
                                )
                              }
                            )

                            context("when transaction fee is too high", () => {
                              const data: MovingFundsTestData =
                                SingleTargetWallet

                              let tx: Promise<ContractTransaction>

                              before(async () => {
                                await createSnapshot()

                                const beforeProofActions = async () => {
                                  // The transaction used by this scenario's
                                  // test data has a fee of 9000 satoshis. Lowering
                                  // the max fee in the Bridge by one should
                                  // cause the expected failure.
                                  await bridge.setMovingFundsTxMaxTotalFee(8999)
                                }

                                tx = runMovingFundsScenario(
                                  data,
                                  beforeProofActions
                                )
                              })

                              after(async () => {
                                await restoreSnapshot()
                              })

                              it("should revert", async () => {
                                await expect(tx).to.be.revertedWith(
                                  "Transaction fee is too high"
                                )
                              })
                            })
                          }
                        )

                        context(
                          "when transaction amount is not distributed evenly",
                          () => {
                            const data: MovingFundsTestData =
                              MultipleTargetWalletsButAmountDistributedUnevenly

                            let tx: Promise<ContractTransaction>

                            before(async () => {
                              await createSnapshot()

                              tx = runMovingFundsScenario(data)
                            })

                            after(async () => {
                              await restoreSnapshot()
                            })

                            it("should revert", async () => {
                              await expect(tx).to.be.revertedWith(
                                "Transaction amount is not distributed evenly"
                              )
                            })
                          }
                        )
                      }
                    )

                    context(
                      "when the output vector contains P2SH output",
                      () => {
                        // The only possible case is P2SH which contains the
                        // 20-byte payload, just like P2PKH and P2WPKH.
                        // No need to check P2WSH as it uses a 32-byte payload
                        // so it would fail earlier, at the payload length
                        // assertion.
                        const data: MovingFundsTestData =
                          SingleTargetWalletButP2SH

                        let tx: Promise<ContractTransaction>

                        before(async () => {
                          await createSnapshot()

                          tx = runMovingFundsScenario(data)
                        })

                        after(async () => {
                          await restoreSnapshot()
                        })

                        it("should revert", async () => {
                          await expect(tx).to.be.revertedWith(
                            "Output must be P2PKH or P2WPKH"
                          )
                        })
                      }
                    )
                  }
                )

                context(
                  "when the output vector does not only reference 20-byte hashes",
                  () => {
                    // Use a provably unspendable output whose payload length
                    // is zero so it should cause a failure upon the assertion
                    // that makes sure the output payload is 20-byte.
                    const data: MovingFundsTestData = SingleProvablyUnspendable

                    let tx: Promise<ContractTransaction>

                    before(async () => {
                      await createSnapshot()

                      tx = runMovingFundsScenario(data)
                    })

                    after(async () => {
                      await restoreSnapshot()
                    })

                    it("should revert", async () => {
                      await expect(tx).to.be.revertedWith(
                        "Output's public key hash must have 20 bytes"
                      )
                    })
                  }
                )
              }
            )

            context(
              "when the single input doesn't point to the wallet's main UTXO",
              () => {
                const data: MovingFundsTestData = JSON.parse(
                  JSON.stringify(SingleTargetWallet)
                )

                let tx: Promise<ContractTransaction>

                before(async () => {
                  await createSnapshot()

                  // Corrupt the wallet's main UTXO that is injected to
                  // the Bridge state by the test runner in order to make it
                  // different than the input used by the actual Bitcoin
                  // transaction thus make the tested scenario happen. The
                  // proper value of `txOutputIndex` is `1` so any other value
                  // will do the trick.
                  data.mainUtxo.txOutputIndex = 0

                  tx = runMovingFundsScenario(data)
                })

                after(async () => {
                  await restoreSnapshot()
                })

                it("should revert", async () => {
                  await expect(tx).to.be.revertedWith(
                    "Outbound transaction input must point to the wallet's main UTXO"
                  )
                })
              }
            )
          })

          context("when input count is other than one", () => {
            const data: MovingFundsTestData = MultipleInputs

            let tx: Promise<ContractTransaction>

            before(async () => {
              await createSnapshot()

              tx = runMovingFundsScenario(data)
            })

            after(async () => {
              await restoreSnapshot()
            })

            it("should revert", async () => {
              await expect(tx).to.be.revertedWith(
                "Outbound transaction must have a single input"
              )
            })
          })
        })

        context("when main UTXO data are invalid", () => {
          const data: MovingFundsTestData = SingleTargetWallet

          before(async () => {
            await createSnapshot()

            // Required for a successful SPV proof.
            relay.getPrevEpochDifficulty.returns(data.chainDifficulty)
            relay.getCurrentEpochDifficulty.returns(data.chainDifficulty)

            // Wallet main UTXO must be set on the Bridge side to make
            // that scenario happen.
            await bridge.setWalletMainUtxo(
              data.wallet.pubKeyHash,
              data.mainUtxo
            )
          })

          after(async () => {
            relay.getPrevEpochDifficulty.reset()
            relay.getCurrentEpochDifficulty.reset()

            await restoreSnapshot()
          })

          it("should revert", async () => {
            // Corrupt the main UTXO parameter passed during
            // `submitMovingFundsProof` call. The proper value of
            // `txOutputIndex` for this test data set is `1` so any other
            // value will make this test scenario happen.
            const corruptedMainUtxo = {
              ...data.mainUtxo,
              txOutputIndex: 0,
            }

            await expect(
              bridge.submitMovingFundsProof(
                data.movingFundsTx,
                data.movingFundsProof,
                corruptedMainUtxo,
                data.wallet.pubKeyHash
              )
            ).to.be.revertedWith("Invalid main UTXO data")
          })
        })
      })

      context("when there is no main UTXO for the given wallet", () => {
        const data: MovingFundsTestData = SingleTargetWallet

        before(async () => {
          await createSnapshot()

          // Required for a successful SPV proof.
          relay.getPrevEpochDifficulty.returns(data.chainDifficulty)
          relay.getCurrentEpochDifficulty.returns(data.chainDifficulty)
        })

        after(async () => {
          relay.getPrevEpochDifficulty.reset()
          relay.getCurrentEpochDifficulty.reset()

          await restoreSnapshot()
        })

        it("should revert", async () => {
          // There was no preparations before `submitMovingFundsProof` call
          // so no main UTXO is set for the given wallet.
          await expect(
            bridge.submitMovingFundsProof(
              data.movingFundsTx,
              data.movingFundsProof,
              data.mainUtxo,
              data.wallet.pubKeyHash
            )
          ).to.be.revertedWith("No main UTXO for given wallet")
        })
      })
    })

    context("when transaction proof is not valid", () => {
      context("when input vector is not valid", () => {
        const data: MovingFundsTestData = JSON.parse(
          JSON.stringify(SingleTargetWallet)
        )

        before(async () => {
          await createSnapshot()
        })

        after(async () => {
          await restoreSnapshot()
        })

        it("should revert", async () => {
          // Corrupt the input vector by setting a compactSize uint claiming
          // there is no inputs at all.
          data.movingFundsTx.inputVector =
            "0x00b69a2869840aa6fdfd143136ff4514ca46ea2d876855040892ad74ab" +
            "8c5274220100000000ffffffff"

          await expect(runMovingFundsScenario(data)).to.be.revertedWith(
            "Invalid input vector provided"
          )
        })
      })

      context("when output vector is not valid", () => {
        const data: MovingFundsTestData = JSON.parse(
          JSON.stringify(SingleTargetWallet)
        )

        before(async () => {
          await createSnapshot()
        })

        after(async () => {
          await restoreSnapshot()
        })

        it("should revert", async () => {
          // Corrupt the output vector by setting a compactSize uint claiming
          // there is no outputs at all.
          data.movingFundsTx.outputVector =
            "0x005cf511000000000017a91486884e6be1525dab5ae0b451bd2c72cee6" +
            "7dcf4187"

          await expect(runMovingFundsScenario(data)).to.be.revertedWith(
            "Invalid output vector provided"
          )
        })
      })

      context("when merkle proof is not valid", () => {
        const data: MovingFundsTestData = JSON.parse(
          JSON.stringify(SingleTargetWallet)
        )

        before(async () => {
          await createSnapshot()
        })

        after(async () => {
          await restoreSnapshot()
        })

        it("should revert", async () => {
          // Corrupt the merkle proof by changing tx index in block to an
          // invalid one. The proper one is 1 so any other will do the trick.
          data.movingFundsProof.txIndexInBlock = 30

          await expect(runMovingFundsScenario(data)).to.be.revertedWith(
            "Tx merkle proof is not valid for provided header and tx hash"
          )
        })
      })

      context("when proof difficulty is not current nor previous", () => {
        const data: MovingFundsTestData = JSON.parse(
          JSON.stringify(SingleTargetWallet)
        )

        before(async () => {
          await createSnapshot()
        })

        after(async () => {
          await restoreSnapshot()
        })

        it("should revert", async () => {
          // To pass the proof validation, the difficulty returned by the relay
          // must be 21461933 for test data used in this scenario. Setting
          // a different value will cause difficulty comparison failure.
          data.chainDifficulty = 2

          await expect(runMovingFundsScenario(data)).to.be.revertedWith(
            "Not at current or previous difficulty"
          )
        })
      })

      context("when headers chain length is not valid", () => {
        const data: MovingFundsTestData = JSON.parse(
          JSON.stringify(SingleTargetWallet)
        )

        before(async () => {
          await createSnapshot()
        })

        after(async () => {
          await restoreSnapshot()
        })

        it("should revert", async () => {
          // Corrupt the bitcoin headers length in the moving funds proof. The
          // proper value is length divisible by 80 so any length violating
          // this rule will cause failure. In this case, we just remove the
          // last byte from proper headers chain.
          const properHeaders = data.movingFundsProof.bitcoinHeaders.toString()
          data.movingFundsProof.bitcoinHeaders = properHeaders.substring(
            0,
            properHeaders.length - 2
          )

          await expect(runMovingFundsScenario(data)).to.be.revertedWith(
            "Invalid length of the headers chain"
          )
        })
      })

      context("when headers chain is not valid", () => {
        const data: MovingFundsTestData = JSON.parse(
          JSON.stringify(SingleTargetWallet)
        )

        before(async () => {
          await createSnapshot()
        })

        after(async () => {
          await restoreSnapshot()
        })

        it("should revert", async () => {
          // Bitcoin headers must form a chain to pass the proof validation.
          // That means the `previous block hash` encoded in the given block
          // header must match the actual previous header's hash. To test
          // that scenario, we corrupt the `previous block hash` of the
          // second header. Each header is 80 bytes length. First 4 bytes
          // of each header is `version` and 32 subsequent bytes is
          // `previous block hash`. Changing byte 85 of the whole chain will
          // do the work.
          const properHeaders = data.movingFundsProof.bitcoinHeaders.toString()
          data.movingFundsProof.bitcoinHeaders = `${properHeaders.substring(
            0,
            170
          )}ff${properHeaders.substring(172)}`

          await expect(runMovingFundsScenario(data)).to.be.revertedWith(
            "Invalid headers chain"
          )
        })
      })

      context("when the work in the header is insufficient", () => {
        const data: MovingFundsTestData = JSON.parse(
          JSON.stringify(SingleTargetWallet)
        )

        before(async () => {
          await createSnapshot()
        })

        after(async () => {
          await restoreSnapshot()
        })

        it("should revert", async () => {
          // Each header encodes a `difficulty target` field in bytes 72-76.
          // The given header's hash (interpreted as uint) must be bigger than
          // the `difficulty target`. To test this scenario, we change the
          // last byte of the last header in such a way their hash becomes
          // lower than their `difficulty target`.
          const properHeaders = data.movingFundsProof.bitcoinHeaders.toString()
          data.movingFundsProof.bitcoinHeaders = `${properHeaders.substring(
            0,
            properHeaders.length - 2
          )}ff`

          await expect(runMovingFundsScenario(data)).to.be.revertedWith(
            "Insufficient work in a header"
          )
        })
      })

      context(
        "when accumulated difficulty in headers chain is insufficient",
        () => {
          let otherBridge: Bridge
          const data: MovingFundsTestData = JSON.parse(
            JSON.stringify(SingleTargetWallet)
          )

          before(async () => {
            await createSnapshot()

            // Necessary to pass the first part of proof validation.
            relay.getCurrentEpochDifficulty.returns(data.chainDifficulty)
            relay.getPrevEpochDifficulty.returns(data.chainDifficulty)

            // Deploy another bridge which has higher `txProofDifficultyFactor`
            // than the original bridge. That means it will need 12 confirmations
            // to deem transaction proof validity. This scenario uses test
            // data which has only 6 confirmations. That should force the
            // failure we expect within this scenario.
            otherBridge = await BridgeFactory.deploy(
              bank.address,
              relay.address,
              treasury.address,
              walletRegistry.address,
              12
            )
            await otherBridge.deployed()
          })

          after(async () => {
            relay.getCurrentEpochDifficulty.reset()
            relay.getPrevEpochDifficulty.reset()

            await restoreSnapshot()
          })

          it("should revert", async () => {
            await expect(
              otherBridge.submitMovingFundsProof(
                data.movingFundsTx,
                data.movingFundsProof,
                data.mainUtxo,
                data.wallet.pubKeyHash
              )
            ).to.be.revertedWith(
              "Insufficient accumulated difficulty in header chain"
            )
          })
        }
      )
    })
  })

  describe("notifyMovingFundsTimeout", () => {
    const walletDraft = {
      ecdsaWalletID: ecdsaWalletTestData.walletID,
      mainUtxoHash: ethers.constants.HashZero,
      pendingRedemptionsValue: 0,
      createdAt: 0,
      movingFundsRequestedAt: 0,
      closingStartedAt: 0,
      pendingMovedFundsMergeRequestsCount: 0,
      state: walletState.Unknown,
      movingFundsTargetWalletsCommitmentHash: ethers.constants.HashZero,
    }

    context("when source wallet is in the MovingFunds state", () => {
      before(async () => {
        await createSnapshot()

        await bridge.setWallet(ecdsaWalletTestData.pubKeyHash160, {
          ...walletDraft,
          state: walletState.Live,
        })

        // Wallet must have funds to be not closed immediately by
        // the following `__ecdsaWalletHeartbeatFailedCallback` call.
        await bridge.setWalletMainUtxo(ecdsaWalletTestData.pubKeyHash160, {
          txHash: ethers.constants.HashZero,
          txOutputIndex: 0,
          txOutputValue: to1ePrecision(10, 8),
        })

        // Switches the wallet to moving funds.
        await bridge
          .connect(walletRegistry.wallet)
          .__ecdsaWalletHeartbeatFailedCallback(
            ecdsaWalletTestData.walletID,
            ecdsaWalletTestData.publicKeyX,
            ecdsaWalletTestData.publicKeyY
          )
      })

      after(async () => {
        await restoreSnapshot()
      })

      context("when the moving funds process has timed out", () => {
        let tx: ContractTransaction
        const walletMembersIDs = [1, 2, 3, 4, 5]

        before(async () => {
          await createSnapshot()

          walletRegistry.closeWallet.reset()
          walletRegistry.seize.reset()

          await increaseTime(movingFundsTimeout)

          tx = await bridge
            .connect(thirdParty)
            .notifyMovingFundsTimeout(
              ecdsaWalletTestData.pubKeyHash160,
              walletMembersIDs
            )
        })

        after(async () => {
          walletRegistry.closeWallet.reset()
          walletRegistry.seize.reset()

          await restoreSnapshot()
        })

        it("should switch the wallet to Terminated state", async () => {
          expect(
            (await bridge.wallets(ecdsaWalletTestData.pubKeyHash160)).state
          ).to.be.equal(walletState.Terminated)
        })

        it("should emit WalletTerminated event", async () => {
          await expect(tx)
            .to.emit(bridge, "WalletTerminated")
            .withArgs(
              ecdsaWalletTestData.walletID,
              ecdsaWalletTestData.pubKeyHash160
            )
        })

        it("should call ECDSA Wallet Registry's closeWallet function", async () => {
          // eslint-disable-next-line @typescript-eslint/no-unused-expressions
          expect(walletRegistry.closeWallet).to.have.been.calledOnceWith(
            ecdsaWalletTestData.walletID
          )
        })

        it("should call the ECDSA wallet registry's seize function", async () => {
          expect(walletRegistry.seize).to.have.been.calledOnceWith(
            movingFundsTimeoutSlashingAmount,
            movingFundsTimeoutNotifierRewardMultiplier,
            await thirdParty.getAddress(),
            ecdsaWalletTestData.walletID,
            walletMembersIDs
          )
        })

        it("should emit MovingFundsTimedOut event", async () => {
          await expect(tx)
            .to.emit(bridge, "MovingFundsTimedOut")
            .withArgs(ecdsaWalletTestData.pubKeyHash160)
        })
      })

      context("when the moving funds process has not timed out", () => {
        before(async () => {
          await createSnapshot()

          await increaseTime(movingFundsTimeout - 1)
        })

        after(async () => {
          await restoreSnapshot()
        })

        it("should revert", async () => {
          await expect(
            bridge.notifyMovingFundsTimeout(
              ecdsaWalletTestData.pubKeyHash160,
              []
            )
          ).to.be.revertedWith("Moving funds has not timed out yet")
        })
      })
    })

    context("when source wallet is not in the MovingFunds state", () => {
      const testData: {
        testName: string
        state: number
      }[] = [
        {
          testName: "when the source wallet is in the Unknown state",
          state: walletState.Unknown,
        },
        {
          testName: "when the source wallet is in the Live state",
          state: walletState.Live,
        },
        {
          testName: "when the source wallet is in the Closing state",
          state: walletState.Closing,
        },
        {
          testName: "when the source wallet is in the Closed state",
          state: walletState.Closed,
        },
        {
          testName: "when the source wallet is in the Terminated state",
          state: walletState.Terminated,
        },
      ]

      testData.forEach((test) => {
        context(test.testName, () => {
          before(async () => {
            await createSnapshot()

            await bridge.setWallet(ecdsaWalletTestData.pubKeyHash160, {
              ...walletDraft,
              state: test.state,
            })
          })

          after(async () => {
            await restoreSnapshot()
          })

          it("should revert", async () => {
            await expect(
              bridge.notifyMovingFundsTimeout(
                ecdsaWalletTestData.pubKeyHash160,
                []
              )
            ).to.be.revertedWith("ECDSA wallet must be in MovingFunds state")
          })
        })
      })
    })
  })

  describe("notifyMovingFundsBelowDust", () => {
    const walletDraft = {
      ecdsaWalletID: ecdsaWalletTestData.walletID,
      mainUtxoHash: ethers.constants.HashZero,
      pendingRedemptionsValue: 0,
      createdAt: 0,
      movingFundsRequestedAt: 0,
      closingStartedAt: 0,
      pendingMovedFundsMergeRequestsCount: 0,
      state: walletState.Unknown,
      movingFundsTargetWalletsCommitmentHash: ethers.constants.HashZero,
    }

    context("when the wallet is in the MovingFunds state", () => {
      before(async () => {
        await createSnapshot()

        await bridge.setWallet(ecdsaWalletTestData.pubKeyHash160, {
          ...walletDraft,
          state: walletState.MovingFunds,
        })
      })

      after(async () => {
        await restoreSnapshot()
      })

      context("when the main UTXO parameter is valid", () => {
        context("when the balance is below the dust threshold", () => {
          const mainUtxo = {
            txHash: ethers.constants.HashZero,
            txOutputIndex: 0,
            txOutputValue: constants.movingFundsDustThreshold - 1,
          }

          let tx: ContractTransaction

          before(async () => {
            await createSnapshot()

            await bridge.setWalletMainUtxo(
              ecdsaWalletTestData.pubKeyHash160,
              mainUtxo
            )

            tx = await bridge.notifyMovingFundsBelowDust(
              ecdsaWalletTestData.pubKeyHash160,
              mainUtxo
            )
          })

          after(async () => {
            await restoreSnapshot()
          })

          it("should change wallet's state to Closing", async () => {
            const { state } = await bridge.wallets(
              ecdsaWalletTestData.pubKeyHash160
            )

            expect(state).to.be.equal(walletState.Closing)
          })

          it("should set the wallet's closing started timestamp", async () => {
            const wallet = await bridge.wallets(
              ecdsaWalletTestData.pubKeyHash160
            )
            expect(wallet.closingStartedAt).to.be.equal(await lastBlockTime())
          })

          it("should emit WalletClosing event", async () => {
            await expect(tx)
              .to.emit(bridge, "WalletClosing")
              .withArgs(
                walletDraft.ecdsaWalletID,
                ecdsaWalletTestData.pubKeyHash160
              )
          })

          it("should emit MovingFundsBelowDustReported event", async () => {
            await expect(tx)
              .to.emit(bridge, "MovingFundsBelowDustReported")
              .withArgs(ecdsaWalletTestData.pubKeyHash160)
          })
        })

        context("when the balance is not below the dust threshold", () => {
          const mainUtxo = {
            txHash: ethers.constants.HashZero,
            txOutputIndex: 0,
            txOutputValue: constants.movingFundsDustThreshold,
          }

          before(async () => {
            await createSnapshot()

            await bridge.setWalletMainUtxo(
              ecdsaWalletTestData.pubKeyHash160,
              mainUtxo
            )
          })

          after(async () => {
            await restoreSnapshot()
          })

          it("should revert", async () => {
            await expect(
              bridge.notifyMovingFundsBelowDust(
                ecdsaWalletTestData.pubKeyHash160,
                mainUtxo
              )
            ).to.be.revertedWith(
              "Wallet BTC balance must be below the moving funds dust threshold"
            )
          })
        })
      })

      context("when the main UTXO parameter is invalid", () => {
        const mainUtxo = {
          txHash: ethers.constants.HashZero,
          txOutputIndex: 0,
          txOutputValue: to1ePrecision(1, 8),
        }

        before(async () => {
          await createSnapshot()

          await bridge.setWallet(ecdsaWalletTestData.pubKeyHash160, {
            ...walletDraft,
            state: walletState.MovingFunds,
          })

          await bridge.setWalletMainUtxo(
            ecdsaWalletTestData.pubKeyHash160,
            mainUtxo
          )
        })

        after(async () => {
          await restoreSnapshot()
        })

        it("should revert", async () => {
          const corruptedMainUtxo = {
            ...mainUtxo,
            txOutputIndex: 1,
          }

          await expect(
            bridge.notifyMovingFundsBelowDust(
              ecdsaWalletTestData.pubKeyHash160,
              corruptedMainUtxo
            )
          ).to.be.revertedWith("Invalid wallet main UTXO data")
        })
      })
    })

    context("when the wallet is not in the MovingFunds state", () => {
      const testData = [
        {
          testName: "when wallet state is Unknown",
          walletState: walletState.Unknown,
        },
        {
          testName: "when wallet state is Live",
          walletState: walletState.Live,
        },
        {
          testName: "when wallet state is Closing",
          walletState: walletState.Closing,
        },
        {
          testName: "when wallet state is Closed",
          walletState: walletState.Closed,
        },
        {
          testName: "when wallet state is Terminated",
          walletState: walletState.Terminated,
        },
      ]

      testData.forEach((test) => {
        context(test.testName, () => {
          before(async () => {
            await createSnapshot()

            await bridge.setWallet(ecdsaWalletTestData.pubKeyHash160, {
              ...walletDraft,
              state: test.walletState,
            })
          })

          after(async () => {
            await restoreSnapshot()
          })

          it("should revert", async () => {
            await expect(
              bridge.notifyMovingFundsBelowDust(
                ecdsaWalletTestData.pubKeyHash160,
                NO_MAIN_UTXO
              )
            ).to.be.revertedWith("ECDSA wallet must be in MovingFunds state")
          })
        })
      })
    })
  })

  describe("submitMovedFundsSweepProof", () => {
    context("when transaction proof is valid", () => {
      context("when there is only one output", () => {
        context("when the single output is 20-byte", () => {
          context("when single output is either P2PKH or P2WPKH", () => {
            context(
              "when sweeping wallet is either in the Live or MovingFunds state",
              () => {
                context("when sweeping wallet is in the Live state", () => {
                  context("when main UTXO data are valid", () => {
                    context(
                      "when transaction fee does not exceed the sweep transaction maximum fee",
                      () => {
                        context(
                          "when the sweeping wallet has no main UTXO set",
                          () => {
                            context(
                              "when there is a single input referring to a correct sweep request",
                              () => {
                                const data: MovedFundsSweepTestData =
                                  MovedFundsSweepWithoutMainUtxo

                                let tx: ContractTransaction

                                before(async () => {
                                  await createSnapshot()

                                  tx = await runMovedFundsSweepScenario(data)
                                })

                                after(async () => {
                                  await restoreSnapshot()
                                })

                                it("should mark the sweep request as processed", async () => {
                                  const key = ethers.utils.solidityKeccak256(
                                    ["bytes32", "uint32"],
                                    [
                                      data.movedFundsSweepRequest.txHash,
                                      data.movedFundsSweepRequest.txOutputIndex,
                                    ]
                                  )

                                  expect(
                                    (await bridge.movedFundsSweepRequests(key))
                                      .sweptAt
                                  ).to.be.equal(await lastBlockTime())
                                })

<<<<<<< HEAD
                                it("should decrease the merging wallet's pending requests count", async () => {
                                  // The `setPendingMovedFundsMergeRequest` call
                                  // made as part of `runMovedFundsMergeScenario`
                                  // set this counter to 1. Eventually, it
                                  // should be decreased back to 0.
                                  expect(
                                    (
                                      await bridge.wallets(
                                        data.wallet.pubKeyHash
                                      )
                                    ).pendingMovedFundsMergeRequestsCount
                                  ).to.be.equal(0)
                                })

                                it("should set the transaction output as new merging wallet main UTXO", async () => {
                                  // Amount can be checked by opening the merge tx
=======
                                it("should set the transaction output as new sweeping wallet main UTXO", async () => {
                                  // Amount can be checked by opening the sweep tx
>>>>>>> 635e71a8
                                  // in a Bitcoin testnet explorer. In this case,
                                  // the output  value is 16500.
                                  const expectedMainUtxoHash =
                                    ethers.utils.solidityKeccak256(
                                      ["bytes32", "uint32", "uint64"],
                                      [data.sweepTx.hash, 0, 16500]
                                    )

                                  expect(
                                    (
                                      await bridge.wallets(
                                        data.wallet.pubKeyHash
                                      )
                                    ).mainUtxoHash
                                  ).to.be.equal(expectedMainUtxoHash)
                                })

                                it("should emit the MovedFundsSwept event", async () => {
                                  await expect(tx)
                                    .to.emit(bridge, "MovedFundsSwept")
                                    .withArgs(
                                      data.wallet.pubKeyHash,
                                      data.sweepTx.hash
                                    )
                                })
                              }
                            )

                            context(
                              "when the single input does not refer to a known sweep request",
                              () => {
                                const data: MovedFundsSweepTestData =
                                  MovedFundsSweepWithoutMainUtxo

                                before(async () => {
                                  await createSnapshot()
                                })

                                after(async () => {
                                  await restoreSnapshot()
                                })

                                it("should revert", async () => {
                                  // Getting rid of the `movedFundsSweepRequest`
                                  // allows running that scenario because
                                  // the sweep request will not exist in the system.
                                  await expect(
                                    runMovedFundsSweepScenario({
                                      ...data,
                                      movedFundsSweepRequest: null,
                                    })
                                  ).to.be.revertedWith(
                                    "Sweep request does not exist"
                                  )
                                })
                              }
                            )

                            context(
                              "when the single input does refer to a known but already processed sweep request",
                              () => {
                                const data: MovedFundsSweepTestData =
                                  MovedFundsSweepWithoutMainUtxo

                                let tx: Promise<ContractTransaction>

                                before(async () => {
                                  await createSnapshot()

                                  // To run this scenario, we just mark the
                                  // sweep request as processed using a stub
                                  // method.
                                  const beforeProofActions = async () => {
<<<<<<< HEAD
                                    await bridge.processPendingMovedFundsMergeRequest(
                                      data.movedFundsMergeRequest
=======
                                    await bridge.setProcessedMovedFundsSweepRequest(
                                      data.movedFundsSweepRequest
>>>>>>> 635e71a8
                                        .walletPubKeyHash,
                                      data.movedFundsSweepRequest
                                    )
                                  }

                                  tx = runMovedFundsSweepScenario(
                                    data,
                                    beforeProofActions
                                  )
                                })

                                after(async () => {
                                  await restoreSnapshot()
                                })

                                it("should revert", async () => {
                                  await expect(tx).to.be.revertedWith(
                                    "Sweep request already processed"
                                  )
                                })
                              }
                            )

                            context(
                              "when the single input does refer to a known sweep request that belongs to another wallet",
                              () => {
                                const data: MovedFundsSweepTestData =
                                  MovedFundsSweepWithoutMainUtxo

                                before(async () => {
                                  await createSnapshot()
                                })

                                after(async () => {
                                  await restoreSnapshot()
                                })

                                it("should revert", async () => {
                                  // To make this scenario happen, we just
                                  // change the wallet in the test data' sweep
                                  // request.
                                  await expect(
                                    runMovedFundsSweepScenario({
                                      ...data,
                                      movedFundsSweepRequest: {
                                        ...data.movedFundsSweepRequest,
                                        walletPubKeyHash:
                                          "0x7ac2d9378a1c47e589dfb8095ca95ed2140d2726",
                                      },
                                    })
                                  ).to.be.revertedWith(
                                    "Sweep request belongs to another wallet"
                                  )
                                })
                              }
                            )

                            context(
                              "when the number of inputs is other than one",
                              () => {
                                // Use a test data that contains a two-input
                                // transaction.
                                const data: MovedFundsSweepTestData =
                                  MovedFundsSweepWithMainUtxo

                                before(async () => {
                                  await createSnapshot()
                                })

                                after(async () => {
                                  await restoreSnapshot()
                                })

                                it("should revert", async () => {
                                  // However, do not set wallet main UTXO. In
                                  // that case, the system will expect a
                                  // sweep transaction with a single input.
                                  await expect(
                                    runMovedFundsSweepScenario({
                                      ...data,
                                      mainUtxo: NO_MAIN_UTXO,
                                    })
                                  ).to.be.revertedWith(
                                    "Moved funds sweep transaction must have a proper inputs count"
                                  )
                                })
                              }
                            )
                          }
                        )

                        context(
                          "when the sweeping wallet has a main UTXO set",
                          () => {
                            context(
                              "when the first input refers to a correct sweep request and the second input refers to the sweeping wallet main UTXO",
                              () => {
                                const data: MovedFundsSweepTestData =
                                  MovedFundsSweepWithMainUtxo

                                let tx: ContractTransaction

                                before(async () => {
                                  await createSnapshot()

                                  tx = await runMovedFundsSweepScenario(data)
                                })

                                after(async () => {
                                  await restoreSnapshot()
                                })

                                it("should mark the sweep request as processed", async () => {
                                  const key = ethers.utils.solidityKeccak256(
                                    ["bytes32", "uint32"],
                                    [
                                      data.movedFundsSweepRequest.txHash,
                                      data.movedFundsSweepRequest.txOutputIndex,
                                    ]
                                  )

                                  expect(
                                    (await bridge.movedFundsSweepRequests(key))
                                      .sweptAt
                                  ).to.be.equal(await lastBlockTime())
                                })

<<<<<<< HEAD
                                it("should decrease the merging wallet's pending requests count", async () => {
                                  // The `setPendingMovedFundsMergeRequest` call
                                  // made as part of `runMovedFundsMergeScenario`
                                  // set this counter to 1. Eventually, it
                                  // should be decreased back to 0.
                                  expect(
                                    (
                                      await bridge.wallets(
                                        data.wallet.pubKeyHash
                                      )
                                    ).pendingMovedFundsMergeRequestsCount
                                  ).to.be.equal(0)
                                })

                                it("should set the transaction output as new merging wallet main UTXO", async () => {
                                  // Amount can be checked by opening the merge tx
=======
                                it("should set the transaction output as new sweeping wallet main UTXO", async () => {
                                  // Amount can be checked by opening the sweep tx
>>>>>>> 635e71a8
                                  // in a Bitcoin testnet explorer. In this case,
                                  // the output  value is 2612530.
                                  const expectedMainUtxoHash =
                                    ethers.utils.solidityKeccak256(
                                      ["bytes32", "uint32", "uint64"],
                                      [data.sweepTx.hash, 0, 2612530]
                                    )

                                  expect(
                                    (
                                      await bridge.wallets(
                                        data.wallet.pubKeyHash
                                      )
                                    ).mainUtxoHash
                                  ).to.be.equal(expectedMainUtxoHash)
                                })

                                it("should emit the MovedFundsSwept event", async () => {
                                  await expect(tx)
                                    .to.emit(bridge, "MovedFundsSwept")
                                    .withArgs(
                                      data.wallet.pubKeyHash,
                                      data.sweepTx.hash
                                    )
                                })

                                it("should mark the current sweeping wallet main UTXO as correctly spent", async () => {
                                  const key = ethers.utils.solidityKeccak256(
                                    ["bytes32", "uint32"],
                                    [
                                      data.mainUtxo.txHash,
                                      data.mainUtxo.txOutputIndex,
                                    ]
                                  )

                                  // eslint-disable-next-line @typescript-eslint/no-unused-expressions
                                  expect(await bridge.spentMainUTXOs(key)).to.be
                                    .true
                                })
                              }
                            )

                            context(
                              "when the first input refers to the sweeping wallet main UTXO and the second input refers to a correct sweep request",
                              () => {
                                // The sweep transaction used by this test data
                                // has two inputs. The first input is registered
                                // as a sweep request (i.e. it is referred by
                                // `movedFundsSweepRequest`) and the second one
                                // is meant to be the main UTXO (i.e. it is
                                // referred by `mainUtxo`).
                                const data: MovedFundsSweepTestData =
                                  MovedFundsSweepWithMainUtxo

                                before(async () => {
                                  await createSnapshot()
                                })

                                after(async () => {
                                  await restoreSnapshot()
                                })

                                it("should revert", async () => {
                                  // To make that scenario happen, we just
                                  // let the test runner to register the first
                                  // input as the main UTXO and the second
                                  // one as the sweep request.
                                  const movedFundsSweepRequest = {
                                    ...data.mainUtxo,
                                    walletPubKeyHash:
                                      data.movedFundsSweepRequest
                                        .walletPubKeyHash,
                                  }

                                  const mainUtxo = {
                                    ...data.movedFundsSweepRequest,
                                  }

                                  await expect(
                                    runMovedFundsSweepScenario({
                                      ...data,
                                      movedFundsSweepRequest,
                                      mainUtxo,
                                    })
                                  ).to.be.revertedWith(
                                    "Sweep request does not exist"
                                  )
                                })
                              }
                            )

                            context(
                              "when the first input does not refer to a known sweep request and the second input refers to the sweeping wallet main UTXO",
                              () => {
                                const data: MovedFundsSweepTestData =
                                  MovedFundsSweepWithMainUtxo

                                before(async () => {
                                  await createSnapshot()
                                })

                                after(async () => {
                                  await restoreSnapshot()
                                })

                                it("should revert", async () => {
                                  // Getting rid of the `movedFundsSweepRequest`
                                  // allows running that scenario because
                                  // the sweep request will not exist in the system.
                                  await expect(
                                    runMovedFundsSweepScenario({
                                      ...data,
                                      movedFundsSweepRequest: null,
                                    })
                                  ).to.be.revertedWith(
                                    "Sweep request does not exist"
                                  )
                                })
                              }
                            )

                            context(
                              "when the first input refers to a known but already processed sweep request and the second input refers to the sweeping wallet main UTXO",
                              () => {
                                const data: MovedFundsSweepTestData =
                                  MovedFundsSweepWithMainUtxo

                                let tx: Promise<ContractTransaction>

                                before(async () => {
                                  await createSnapshot()

                                  // To run this scenario, we just mark the
                                  // sweep request as processed using a stub
                                  // method.
                                  const beforeProofActions = async () => {
<<<<<<< HEAD
                                    await bridge.processPendingMovedFundsMergeRequest(
                                      data.movedFundsMergeRequest
=======
                                    await bridge.setProcessedMovedFundsSweepRequest(
                                      data.movedFundsSweepRequest
>>>>>>> 635e71a8
                                        .walletPubKeyHash,
                                      data.movedFundsSweepRequest
                                    )
                                  }

                                  tx = runMovedFundsSweepScenario(
                                    data,
                                    beforeProofActions
                                  )
                                })

                                after(async () => {
                                  await restoreSnapshot()
                                })

                                it("should revert", async () => {
                                  await expect(tx).to.be.revertedWith(
                                    "Sweep request already processed"
                                  )
                                })
                              }
                            )

                            context(
                              "when the first input refers to a known sweep request that belongs to another wallet and the second input refers to the sweeping wallet main UTXO",
                              () => {
                                const data: MovedFundsSweepTestData =
                                  MovedFundsSweepWithMainUtxo

                                before(async () => {
                                  await createSnapshot()
                                })

                                after(async () => {
                                  await restoreSnapshot()
                                })

                                it("should revert", async () => {
                                  // To make this scenario happen, we just
                                  // change the wallet in the test data' sweep
                                  // request.
                                  await expect(
                                    runMovedFundsSweepScenario({
                                      ...data,
                                      movedFundsSweepRequest: {
                                        ...data.movedFundsSweepRequest,
                                        walletPubKeyHash:
                                          "0x8db50eb52063ea9d98b3eac91489a90f738986f6",
                                      },
                                    })
                                  ).to.be.revertedWith(
                                    "Sweep request belongs to another wallet"
                                  )
                                })
                              }
                            )

                            context(
                              "when the first input refers to a correct sweep request and the second input does not refer to the sweeping wallet main UTXO",
                              () => {
                                const data: MovedFundsSweepTestData =
                                  MovedFundsSweepWithMainUtxo

                                before(async () => {
                                  await createSnapshot()
                                })

                                after(async () => {
                                  await restoreSnapshot()
                                })

                                it("should revert", async () => {
                                  // To make this scenario happen, we just need
                                  // to simulate that the sweeping wallet has
                                  // a different main UTXO than the one used
                                  // by the second transaction input.
                                  await expect(
                                    runMovedFundsSweepScenario({
                                      ...data,
                                      mainUtxo: {
                                        ...data.mainUtxo,
                                        txOutputIndex: 2,
                                      },
                                    })
                                  ).to.be.revertedWith(
                                    "Second input must point to the wallet's main UTXO"
                                  )
                                })
                              }
                            )

                            context(
                              "when the number of inputs is other than two",
                              () => {
                                // Use a test data with a one-input transaction.
                                const data: MovedFundsSweepTestData =
                                  MovedFundsSweepWithoutMainUtxo

                                before(async () => {
                                  await createSnapshot()
                                })

                                after(async () => {
                                  await restoreSnapshot()
                                })

                                it("should revert", async () => {
                                  // However, register a main UTXO for the
                                  // sweeping wallet in order to force the
                                  // system to expect a two-input transaction
                                  // for that sweeping wallet.
                                  await expect(
                                    runMovedFundsSweepScenario({
                                      ...data,
                                      // Just an arbitrary main UTXO
                                      mainUtxo: {
                                        txHash:
                                          "0x7d5f7d4ae705d6adb8a402e5cd7f25f839a3f3ed243a8961c8ac5887d5aaf528",
                                        txOutputIndex: 0,
                                        txOutputValue: 873510,
                                      },
                                    })
                                  ).to.be.revertedWith(
                                    "Moved funds sweep transaction must have a proper inputs count"
                                  )
                                })
                              }
                            )
                          }
                        )
                      }
                    )

                    context(
                      "when transaction fee exceeds the sweep transaction maximum fee",
                      () => {
                        // Use a test data where the sweep transaction has
                        // a fee of 2000 satoshi.
                        const data: MovedFundsSweepTestData =
                          MovedFundsSweepWithoutMainUtxo

                        before(async () => {
                          await createSnapshot()

                          // Set the max fee to one satoshi less than the fee
                          // used by the transaction.
                          await bridge.setMovedFundsSweepTxMaxTotalFee(1999)
                        })

                        after(async () => {
                          await restoreSnapshot()
                        })

                        it("should revert", async () => {
                          await expect(
                            runMovedFundsSweepScenario(data)
                          ).to.be.revertedWith("Transaction fee is too high")
                        })
                      }
                    )
                  })

                  context("when main UTXO data are invalid", () => {
                    const data: MovedFundsSweepTestData =
                      MovedFundsSweepWithMainUtxo

                    before(async () => {
                      await createSnapshot()

                      // Required for a successful SPV proof.
                      relay.getPrevEpochDifficulty.returns(data.chainDifficulty)
                      relay.getCurrentEpochDifficulty.returns(
                        data.chainDifficulty
                      )

                      await bridge.setWallet(data.wallet.pubKeyHash, {
                        ecdsaWalletID: data.wallet.ecdsaWalletID,
                        mainUtxoHash: ethers.constants.HashZero,
                        pendingRedemptionsValue: 0,
                        createdAt: 0,
                        movingFundsRequestedAt: 0,
                        closingStartedAt: 0,
                        pendingMovedFundsMergeRequestsCount: 0,
                        state: walletState.Live,
                        movingFundsTargetWalletsCommitmentHash:
                          ethers.constants.HashZero,
                      })

                      // Wallet main UTXO must be set on the Bridge side to make
                      // that scenario happen.
                      await bridge.setWalletMainUtxo(
                        data.wallet.pubKeyHash,
                        data.mainUtxo
                      )
                    })

                    after(async () => {
                      relay.getPrevEpochDifficulty.reset()
                      relay.getCurrentEpochDifficulty.reset()

                      await restoreSnapshot()
                    })

                    it("should revert", async () => {
                      // Corrupt the main UTXO parameter passed during
                      // `submitMovedFundsSweepProof` call. The proper value of
                      // `txOutputIndex` for this test data set is `0` so any other
                      // value will make this test scenario happen.
                      const corruptedMainUtxo = {
                        ...data.mainUtxo,
                        txOutputIndex: 2,
                      }

                      await expect(
                        bridge.submitMovedFundsSweepProof(
                          data.sweepTx,
                          data.sweepProof,
                          corruptedMainUtxo
                        )
                      ).to.be.revertedWith("Invalid main UTXO data")
                    })
                  })
                })

                context(
                  "when sweeping wallet is in the MovingFunds state",
                  () => {
                    const data: MovedFundsSweepTestData =
                      MovedFundsSweepWithoutMainUtxo

                    let tx: Promise<ContractTransaction>

                    before(async () => {
                      await createSnapshot()

                      tx = runMovedFundsSweepScenario({
                        ...data,
                        wallet: {
                          ...data.wallet,
                          state: walletState.MovingFunds,
                        },
                      })
                    })

                    after(async () => {
                      await restoreSnapshot()
                    })

                    it("should succeed", async () => {
                      // The assertions were already performed for Live wallet
                      // scenarios. Here we just make sure the transaction
                      // succeeds for a MovingFunds wallet.
                      await expect(tx).to.not.be.reverted
                    })
                  }
                )
              }
            )

            context(
              "when sweeping wallet is neither in the Live nor MovingFunds state",
              () => {
                const testData = [
                  {
                    testName: "when sweeping wallet is in the Unknown state",
                    walletState: walletState.Unknown,
                  },
                  {
                    testName: "when sweeping wallet is in the Closing state",
                    walletState: walletState.Closing,
                  },
                  {
                    testName: "when sweeping wallet is in the Closed state",
                    walletState: walletState.Closed,
                  },
                  {
                    testName: "when sweeping wallet is in the Terminated state",
                    walletState: walletState.Terminated,
                  },
                ]

                testData.forEach((test) => {
                  context(test.testName, () => {
                    const data: MovedFundsSweepTestData =
                      MovedFundsSweepWithoutMainUtxo

                    let tx: Promise<ContractTransaction>

                    before(async () => {
                      await createSnapshot()

                      tx = runMovedFundsSweepScenario({
                        ...data,
                        wallet: {
                          ...data.wallet,
                          state: test.walletState,
                        },
                      })
                    })

                    after(async () => {
                      await restoreSnapshot()
                    })

                    it("should revert", async () => {
                      await expect(tx).to.be.revertedWith(
                        "Wallet must be in Live or MovingFunds state"
                      )
                    })
                  })
                })
              }
            )
          })

          context("when single output is neither P2PKH nor P2WPKH", () => {
            const data: MovedFundsSweepTestData = MovedFundsSweepP2SHOutput

            before(async () => {
              await createSnapshot()
            })

            after(async () => {
              await restoreSnapshot()
            })

            it("should revert", async () => {
              await expect(runMovedFundsSweepScenario(data)).to.be.revertedWith(
                "Output must be P2PKH or P2WPKH"
              )
            })
          })
        })

        context("when the single output is not 20-byte", () => {
          const data: MovedFundsSweepTestData =
            MovedFundsSweepProvablyUnspendableOutput

          before(async () => {
            await createSnapshot()
          })

          after(async () => {
            await restoreSnapshot()
          })

          it("should revert", async () => {
            await expect(runMovedFundsSweepScenario(data)).to.be.revertedWith(
              "Output's public key hash must have 20 bytes"
            )
          })
        })
      })

      context("when output count is other than one", () => {
        const data: MovedFundsSweepTestData = MovedFundsSweepMultipleOutputs

        before(async () => {
          await createSnapshot()
        })

        after(async () => {
          await restoreSnapshot()
        })

        it("should revert", async () => {
          await expect(runMovedFundsSweepScenario(data)).to.be.revertedWith(
            "Moved funds sweep transaction must have a single output"
          )
        })
      })
    })

    context("when transaction proof is not valid", () => {
      context("when input vector is not valid", () => {
        const data: MovedFundsSweepTestData = JSON.parse(
          JSON.stringify(MovedFundsSweepWithoutMainUtxo)
        )

        before(async () => {
          await createSnapshot()
        })

        after(async () => {
          await restoreSnapshot()
        })

        it("should revert", async () => {
          // Corrupt the input vector by setting a compactSize uint claiming
          // there is no inputs at all.
          data.sweepTx.inputVector =
            "0x00b69a2869840aa6fdfd143136ff4514ca46ea2d876855040892ad74ab" +
            "8c5274220100000000ffffffff"

          await expect(runMovedFundsSweepScenario(data)).to.be.revertedWith(
            "Invalid input vector provided"
          )
        })
      })

      context("when output vector is not valid", () => {
        const data: MovedFundsSweepTestData = JSON.parse(
          JSON.stringify(MovedFundsSweepWithoutMainUtxo)
        )

        before(async () => {
          await createSnapshot()
        })

        after(async () => {
          await restoreSnapshot()
        })

        it("should revert", async () => {
          // Corrupt the output vector by setting a compactSize uint claiming
          // there is no outputs at all.
          data.sweepTx.outputVector =
            "0x005cf511000000000017a91486884e6be1525dab5ae0b451bd2c72cee6" +
            "7dcf4187"

          await expect(runMovedFundsSweepScenario(data)).to.be.revertedWith(
            "Invalid output vector provided"
          )
        })
      })

      context("when merkle proof is not valid", () => {
        const data: MovedFundsSweepTestData = JSON.parse(
          JSON.stringify(MovedFundsSweepWithoutMainUtxo)
        )

        before(async () => {
          await createSnapshot()
        })

        after(async () => {
          await restoreSnapshot()
        })

        it("should revert", async () => {
          // Corrupt the merkle proof by changing tx index in block to an
          // invalid one. The proper one is 12 so any other will do the trick.
          data.sweepProof.txIndexInBlock = 30

          await expect(runMovedFundsSweepScenario(data)).to.be.revertedWith(
            "Tx merkle proof is not valid for provided header and tx hash"
          )
        })
      })

      context("when proof difficulty is not current nor previous", () => {
        const data: MovedFundsSweepTestData = JSON.parse(
          JSON.stringify(MovedFundsSweepWithoutMainUtxo)
        )

        before(async () => {
          await createSnapshot()
        })

        after(async () => {
          await restoreSnapshot()
        })

        it("should revert", async () => {
          // To pass the proof validation, the difficulty returned by the relay
          // must be 1 for test data used in this scenario. Setting
          // a different value will cause difficulty comparison failure.
          data.chainDifficulty = 2

          await expect(runMovedFundsSweepScenario(data)).to.be.revertedWith(
            "Not at current or previous difficulty"
          )
        })
      })

      context("when headers chain length is not valid", () => {
        const data: MovedFundsSweepTestData = JSON.parse(
          JSON.stringify(MovedFundsSweepWithoutMainUtxo)
        )

        before(async () => {
          await createSnapshot()
        })

        after(async () => {
          await restoreSnapshot()
        })

        it("should revert", async () => {
          // Corrupt the bitcoin headers length in the moving funds proof. The
          // proper value is length divisible by 80 so any length violating
          // this rule will cause failure. In this case, we just remove the
          // last byte from proper headers chain.
          const properHeaders = data.sweepProof.bitcoinHeaders.toString()
          data.sweepProof.bitcoinHeaders = properHeaders.substring(
            0,
            properHeaders.length - 2
          )

          await expect(runMovedFundsSweepScenario(data)).to.be.revertedWith(
            "Invalid length of the headers chain"
          )
        })
      })

      context("when headers chain is not valid", () => {
        const data: MovedFundsSweepTestData = JSON.parse(
          JSON.stringify(MovedFundsSweepWithoutMainUtxo)
        )

        before(async () => {
          await createSnapshot()
        })

        after(async () => {
          await restoreSnapshot()
        })

        it("should revert", async () => {
          // Bitcoin headers must form a chain to pass the proof validation.
          // That means the `previous block hash` encoded in the given block
          // header must match the actual previous header's hash. To test
          // that scenario, we corrupt the `previous block hash` of the
          // second header. Each header is 80 bytes length. First 4 bytes
          // of each header is `version` and 32 subsequent bytes is
          // `previous block hash`. Changing byte 85 of the whole chain will
          // do the work.
          const properHeaders = data.sweepProof.bitcoinHeaders.toString()
          data.sweepProof.bitcoinHeaders = `${properHeaders.substring(
            0,
            170
          )}ff${properHeaders.substring(172)}`

          await expect(runMovedFundsSweepScenario(data)).to.be.revertedWith(
            "Invalid headers chain"
          )
        })
      })

      context("when the work in the header is insufficient", () => {
        const data: MovedFundsSweepTestData = JSON.parse(
          JSON.stringify(MovedFundsSweepWithoutMainUtxo)
        )

        before(async () => {
          await createSnapshot()
        })

        after(async () => {
          await restoreSnapshot()
        })

        it("should revert", async () => {
          // Each header encodes a `difficulty target` field in bytes 72-76.
          // The given header's hash (interpreted as uint) must be bigger than
          // the `difficulty target`. To test this scenario, we change the
          // last byte of the last header in such a way their hash becomes
          // lower than their `difficulty target`.
          const properHeaders = data.sweepProof.bitcoinHeaders.toString()
          data.sweepProof.bitcoinHeaders = `${properHeaders.substring(
            0,
            properHeaders.length - 2
          )}ff`

          await expect(runMovedFundsSweepScenario(data)).to.be.revertedWith(
            "Insufficient work in a header"
          )
        })
      })

      context(
        "when accumulated difficulty in headers chain is insufficient",
        () => {
          let otherBridge: Bridge
          const data: MovedFundsSweepTestData = JSON.parse(
            JSON.stringify(MovedFundsSweepWithMainUtxo)
          )

          before(async () => {
            await createSnapshot()

            // Necessary to pass the first part of proof validation.
            relay.getCurrentEpochDifficulty.returns(data.chainDifficulty)
            relay.getPrevEpochDifficulty.returns(data.chainDifficulty)

            // Deploy another bridge which has higher `txProofDifficultyFactor`
            // than the original bridge. That means it will need 12 confirmations
            // to deem transaction proof validity. This scenario uses test
            // data which has only 6 confirmations. That should force the
            // failure we expect within this scenario.
            otherBridge = await BridgeFactory.deploy(
              bank.address,
              relay.address,
              treasury.address,
              walletRegistry.address,
              12
            )
            await otherBridge.deployed()
          })

          after(async () => {
            relay.getCurrentEpochDifficulty.reset()
            relay.getPrevEpochDifficulty.reset()

            await restoreSnapshot()
          })

          it("should revert", async () => {
            await expect(
              otherBridge.submitMovedFundsSweepProof(
                data.sweepTx,
                data.sweepProof,
                data.mainUtxo
              )
            ).to.be.revertedWith(
              "Insufficient accumulated difficulty in header chain"
            )
          })
        }
      )
    })
  })

  async function runMovingFundsScenario(
    data: MovingFundsTestData,
    beforeProofActions?: () => Promise<void>
  ): Promise<ContractTransaction> {
    relay.getCurrentEpochDifficulty.returns(data.chainDifficulty)
    relay.getPrevEpochDifficulty.returns(data.chainDifficulty)

    // Simulate the wallet is a registered one.
    await bridge.setWallet(data.wallet.pubKeyHash, {
      ecdsaWalletID: data.wallet.ecdsaWalletID,
      mainUtxoHash: ethers.constants.HashZero,
      pendingRedemptionsValue: 0,
      createdAt: await lastBlockTime(),
      movingFundsRequestedAt: await lastBlockTime(),
      closingStartedAt: 0,
      pendingMovedFundsMergeRequestsCount: 0,
      state: data.wallet.state,
      movingFundsTargetWalletsCommitmentHash:
        data.targetWalletsCommitment.length > 0
          ? ethers.utils.solidityKeccak256(
              ["bytes20[]"],
              [data.targetWalletsCommitment]
            )
          : ethers.constants.HashZero,
    })
    // Simulate the prepared main UTXO belongs to the wallet.
    await bridge.setWalletMainUtxo(data.wallet.pubKeyHash, data.mainUtxo)

    if (beforeProofActions) {
      await beforeProofActions()
    }

    const tx = await bridge.submitMovingFundsProof(
      data.movingFundsTx,
      data.movingFundsProof,
      data.mainUtxo,
      data.wallet.pubKeyHash
    )

    relay.getCurrentEpochDifficulty.reset()
    relay.getPrevEpochDifficulty.reset()

    return tx
  }

  async function runMovedFundsSweepScenario(
    data: MovedFundsSweepTestData,
    beforeProofActions?: () => Promise<void>
  ): Promise<ContractTransaction> {
    relay.getCurrentEpochDifficulty.returns(data.chainDifficulty)
    relay.getPrevEpochDifficulty.returns(data.chainDifficulty)

    // Simulate the wallet is a registered one.
    await bridge.setWallet(data.wallet.pubKeyHash, {
      ecdsaWalletID: data.wallet.ecdsaWalletID,
      mainUtxoHash: ethers.constants.HashZero,
      pendingRedemptionsValue: 0,
      createdAt: await lastBlockTime(),
      movingFundsRequestedAt: 0,
      closingStartedAt: 0,
      pendingMovedFundsMergeRequestsCount: 0,
      state: data.wallet.state,
      movingFundsTargetWalletsCommitmentHash: ethers.constants.HashZero,
    })

    if (data.mainUtxo.txHash !== ethers.constants.HashZero) {
      // Simulate the prepared main UTXO belongs to the wallet.
      await bridge.setWalletMainUtxo(data.wallet.pubKeyHash, data.mainUtxo)
    }

<<<<<<< HEAD
    if (data.movedFundsMergeRequest) {
      await bridge.setPendingMovedFundsMergeRequest(
        data.movedFundsMergeRequest.walletPubKeyHash,
        data.movedFundsMergeRequest
=======
    if (data.movedFundsSweepRequest) {
      await bridge.setMovedFundsSweepRequest(
        data.movedFundsSweepRequest.walletPubKeyHash,
        data.movedFundsSweepRequest
>>>>>>> 635e71a8
      )
      // Just make sure the stub function `setPendingMovedFundsMergeRequest`
      // initialized the counter properly.
      assert(
        (await bridge.wallets(data.movedFundsMergeRequest.walletPubKeyHash))
          .pendingMovedFundsMergeRequestsCount === 1,
        "Pending moved funds request counter for the merging wallet should be set up to 1"
      )
    }

    if (beforeProofActions) {
      await beforeProofActions()
    }

    const tx = await bridge.submitMovedFundsSweepProof(
      data.sweepTx,
      data.sweepProof,
      data.mainUtxo
    )

    relay.getCurrentEpochDifficulty.reset()
    relay.getPrevEpochDifficulty.reset()

    return tx
  }
})<|MERGE_RESOLUTION|>--- conflicted
+++ resolved
@@ -81,7 +81,7 @@
       createdAt: 0,
       movingFundsRequestedAt: 0,
       closingStartedAt: 0,
-      pendingMovedFundsMergeRequestsCount: 0,
+      pendingMovedFundsSweepRequestsCount: 0,
       state: walletState.Unknown,
       movingFundsTargetWalletsCommitmentHash: ethers.constants.HashZero,
     }
@@ -105,10 +105,10 @@
         // by default. No need to do anything here.
 
         context(
-          "when source wallet has no pending moved funds merge requests",
+          "when source wallet has no pending moved funds sweep requests",
           () => {
             // The wallet created using the `walletDraft` has no pending moved
-            // funds merge requests by default. No need to do anything here.
+            // funds sweep requests by default. No need to do anything here.
 
             context("when the commitment was not submitted yet", () => {
               // The wallet created using the `walletDraft` has no commitment
@@ -545,7 +545,7 @@
         )
 
         context(
-          "when source wallet has pending moved funds merge requests",
+          "when source wallet has pending moved funds sweep requests",
           () => {
             before(async () => {
               await createSnapshot()
@@ -554,7 +554,7 @@
                 ...walletDraft,
                 state: walletState.MovingFunds,
                 // Set non-zero pending requests count to make this scenario work.
-                pendingMovedFundsMergeRequestsCount: 1,
+                pendingMovedFundsSweepRequestsCount: 1,
               })
             })
 
@@ -573,7 +573,7 @@
                   []
                 )
               ).to.be.revertedWith(
-                "Source wallet must handle all pending moved funds merge requests first"
+                "Source wallet must handle all pending moved funds sweep requests first"
               )
             })
           }
@@ -889,10 +889,10 @@
                                                     expect(
                                                       (
                                                         await bridge.wallets(
-                                                          expectedMovedFundsMergeRequest.walletPubKeyHash
+                                                          expectedMovedFundsSweepRequest.walletPubKeyHash
                                                         )
                                                       )
-                                                        .pendingMovedFundsMergeRequestsCount
+                                                        .pendingMovedFundsSweepRequestsCount
                                                     ).to.be.equal(1)
                                                     /* eslint-enable no-await-in-loop */
                                                   }
@@ -1669,7 +1669,7 @@
       createdAt: 0,
       movingFundsRequestedAt: 0,
       closingStartedAt: 0,
-      pendingMovedFundsMergeRequestsCount: 0,
+      pendingMovedFundsSweepRequestsCount: 0,
       state: walletState.Unknown,
       movingFundsTargetWalletsCommitmentHash: ethers.constants.HashZero,
     }
@@ -1856,7 +1856,7 @@
       createdAt: 0,
       movingFundsRequestedAt: 0,
       closingStartedAt: 0,
-      pendingMovedFundsMergeRequestsCount: 0,
+      pendingMovedFundsSweepRequestsCount: 0,
       state: walletState.Unknown,
       movingFundsTargetWalletsCommitmentHash: ethers.constants.HashZero,
     }
@@ -2109,10 +2109,9 @@
                                   ).to.be.equal(await lastBlockTime())
                                 })
 
-<<<<<<< HEAD
-                                it("should decrease the merging wallet's pending requests count", async () => {
-                                  // The `setPendingMovedFundsMergeRequest` call
-                                  // made as part of `runMovedFundsMergeScenario`
+                                it("should decrease the sweeping wallet's pending requests count", async () => {
+                                  // The `setPendingMovedFundsSweepRequest` call
+                                  // made as part of `runMovedFundsSweepScenario`
                                   // set this counter to 1. Eventually, it
                                   // should be decreased back to 0.
                                   expect(
@@ -2120,16 +2119,12 @@
                                       await bridge.wallets(
                                         data.wallet.pubKeyHash
                                       )
-                                    ).pendingMovedFundsMergeRequestsCount
+                                    ).pendingMovedFundsSweepRequestsCount
                                   ).to.be.equal(0)
                                 })
 
-                                it("should set the transaction output as new merging wallet main UTXO", async () => {
-                                  // Amount can be checked by opening the merge tx
-=======
                                 it("should set the transaction output as new sweeping wallet main UTXO", async () => {
                                   // Amount can be checked by opening the sweep tx
->>>>>>> 635e71a8
                                   // in a Bitcoin testnet explorer. In this case,
                                   // the output  value is 16500.
                                   const expectedMainUtxoHash =
@@ -2203,13 +2198,8 @@
                                   // sweep request as processed using a stub
                                   // method.
                                   const beforeProofActions = async () => {
-<<<<<<< HEAD
-                                    await bridge.processPendingMovedFundsMergeRequest(
-                                      data.movedFundsMergeRequest
-=======
-                                    await bridge.setProcessedMovedFundsSweepRequest(
+                                    await bridge.processPendingMovedFundsSweepRequest(
                                       data.movedFundsSweepRequest
->>>>>>> 635e71a8
                                         .walletPubKeyHash,
                                       data.movedFundsSweepRequest
                                     )
@@ -2337,10 +2327,9 @@
                                   ).to.be.equal(await lastBlockTime())
                                 })
 
-<<<<<<< HEAD
-                                it("should decrease the merging wallet's pending requests count", async () => {
-                                  // The `setPendingMovedFundsMergeRequest` call
-                                  // made as part of `runMovedFundsMergeScenario`
+                                it("should decrease the sweeping wallet's pending requests count", async () => {
+                                  // The `setPendingMovedFundsSweepRequest` call
+                                  // made as part of `runMovedFundsSweepScenario`
                                   // set this counter to 1. Eventually, it
                                   // should be decreased back to 0.
                                   expect(
@@ -2348,16 +2337,12 @@
                                       await bridge.wallets(
                                         data.wallet.pubKeyHash
                                       )
-                                    ).pendingMovedFundsMergeRequestsCount
+                                    ).pendingMovedFundsSweepRequestsCount
                                   ).to.be.equal(0)
                                 })
 
-                                it("should set the transaction output as new merging wallet main UTXO", async () => {
-                                  // Amount can be checked by opening the merge tx
-=======
                                 it("should set the transaction output as new sweeping wallet main UTXO", async () => {
                                   // Amount can be checked by opening the sweep tx
->>>>>>> 635e71a8
                                   // in a Bitcoin testnet explorer. In this case,
                                   // the output  value is 2612530.
                                   const expectedMainUtxoHash =
@@ -2494,13 +2479,8 @@
                                   // sweep request as processed using a stub
                                   // method.
                                   const beforeProofActions = async () => {
-<<<<<<< HEAD
-                                    await bridge.processPendingMovedFundsMergeRequest(
-                                      data.movedFundsMergeRequest
-=======
-                                    await bridge.setProcessedMovedFundsSweepRequest(
+                                    await bridge.processPendingMovedFundsSweepRequest(
                                       data.movedFundsSweepRequest
->>>>>>> 635e71a8
                                         .walletPubKeyHash,
                                       data.movedFundsSweepRequest
                                     )
@@ -2683,7 +2663,7 @@
                         createdAt: 0,
                         movingFundsRequestedAt: 0,
                         closingStartedAt: 0,
-                        pendingMovedFundsMergeRequestsCount: 0,
+                        pendingMovedFundsSweepRequestsCount: 0,
                         state: walletState.Live,
                         movingFundsTargetWalletsCommitmentHash:
                           ethers.constants.HashZero,
@@ -3139,7 +3119,7 @@
       createdAt: await lastBlockTime(),
       movingFundsRequestedAt: await lastBlockTime(),
       closingStartedAt: 0,
-      pendingMovedFundsMergeRequestsCount: 0,
+      pendingMovedFundsSweepRequestsCount: 0,
       state: data.wallet.state,
       movingFundsTargetWalletsCommitmentHash:
         data.targetWalletsCommitment.length > 0
@@ -3184,7 +3164,7 @@
       createdAt: await lastBlockTime(),
       movingFundsRequestedAt: 0,
       closingStartedAt: 0,
-      pendingMovedFundsMergeRequestsCount: 0,
+      pendingMovedFundsSweepRequestsCount: 0,
       state: data.wallet.state,
       movingFundsTargetWalletsCommitmentHash: ethers.constants.HashZero,
     })
@@ -3194,24 +3174,17 @@
       await bridge.setWalletMainUtxo(data.wallet.pubKeyHash, data.mainUtxo)
     }
 
-<<<<<<< HEAD
-    if (data.movedFundsMergeRequest) {
-      await bridge.setPendingMovedFundsMergeRequest(
-        data.movedFundsMergeRequest.walletPubKeyHash,
-        data.movedFundsMergeRequest
-=======
     if (data.movedFundsSweepRequest) {
-      await bridge.setMovedFundsSweepRequest(
+      await bridge.setPendingMovedFundsSweepRequest(
         data.movedFundsSweepRequest.walletPubKeyHash,
         data.movedFundsSweepRequest
->>>>>>> 635e71a8
       )
-      // Just make sure the stub function `setPendingMovedFundsMergeRequest`
+      // Just make sure the stub function `setPendingMovedFundsSweepRequest`
       // initialized the counter properly.
       assert(
-        (await bridge.wallets(data.movedFundsMergeRequest.walletPubKeyHash))
-          .pendingMovedFundsMergeRequestsCount === 1,
-        "Pending moved funds request counter for the merging wallet should be set up to 1"
+        (await bridge.wallets(data.movedFundsSweepRequest.walletPubKeyHash))
+          .pendingMovedFundsSweepRequestsCount === 1,
+        "Pending moved funds request counter for the sweeping wallet should be set up to 1"
       )
     }
 
