/* eslint-disable no-underscore-dangle */
import { ethers, helpers, waffle } from "hardhat"
import chai, { expect } from "chai"
import { smock } from "@defi-wonderland/smock"
import type { FakeContract } from "@defi-wonderland/smock"
import { SignerWithAddress } from "@nomiclabs/hardhat-ethers/signers"
import { ContractTransaction } from "ethers"
import type {
  Bank,
  BankStub,
  Bridge,
  BridgeStub,
  BridgeStub__factory,
  IRelay,
  IWalletRegistry,
} from "../../typechain"
<<<<<<< HEAD
import bridgeFixture from "./bridge-fixture"
import { constants, walletState } from "../fixtures"
=======
import bridgeFixture from "../fixtures/bridge"
import { walletState } from "../fixtures"
>>>>>>> 73325e5c
import {
  MovingFundsTestData,
  MultipleInputs,
  MultipleTargetWalletsAndDivisibleAmount,
  MultipleTargetWalletsAndIndivisibleAmount,
  MultipleTargetWalletsButAmountDistributedUnevenly,
  SingleProvablyUnspendable,
  SingleTargetWallet,
  SingleTargetWalletButP2SH,
} from "../data/moving-funds"
import { ecdsaWalletTestData } from "../data/ecdsa"
import { NO_MAIN_UTXO } from "../data/sweep"
import { to1ePrecision } from "../helpers/contract-test-helpers"

chai.use(smock.matchers)

const { createSnapshot, restoreSnapshot } = helpers.snapshot
const { lastBlockTime, increaseTime } = helpers.time

describe("Bridge - Moving funds", () => {
  let thirdParty: SignerWithAddress
  let treasury: SignerWithAddress

  let bank: Bank & BankStub
  let relay: FakeContract<IRelay>
  let walletRegistry: FakeContract<IWalletRegistry>
  let bridge: Bridge & BridgeStub
  let BridgeFactory: BridgeStub__factory

  before(async () => {
    // eslint-disable-next-line @typescript-eslint/no-extra-semi
    ;({
      thirdParty,
      treasury,
      bank,
      relay,
      walletRegistry,
      bridge,
      BridgeFactory,
    } = await waffle.loadFixture(bridgeFixture))
  })

  describe("submitMovingFundsCommitment", () => {
    const walletDraft = {
      ecdsaWalletID: ecdsaWalletTestData.walletID,
      mainUtxoHash: ethers.constants.HashZero,
      pendingRedemptionsValue: 0,
      createdAt: 0,
      movingFundsRequestedAt: 0,
      closingStartedAt: 0,
      state: walletState.Unknown,
      movingFundsTargetWalletsCommitmentHash: ethers.constants.HashZero,
    }

    context("when source wallet is in the MovingFunds state", () => {
      before(async () => {
        await createSnapshot()

        await bridge.setWallet(ecdsaWalletTestData.pubKeyHash160, {
          ...walletDraft,
          state: walletState.MovingFunds,
        })
      })

      after(async () => {
        await restoreSnapshot()
      })

      context("when source wallet has no pending redemptions", () => {
        // The wallet created using the `walletDraft` has no pending redemptions
        // by default. No need to do anything here.

        context("when the commitment was not submitted yet", () => {
          // The wallet created using the `walletDraft` has no commitment
          // submitted by default. No need to do anything here.

          context("when the caller is a member of the source wallet", () => {
            const walletMembersIDs = [1, 2, 3, 4, 5]
            const walletMemberIndex = 2

            let caller: SignerWithAddress

            before(async () => {
              await createSnapshot()

              caller = thirdParty

              walletRegistry.isWalletMember
                .whenCalledWith(
                  ecdsaWalletTestData.walletID,
                  walletMembersIDs,
                  caller.address,
                  walletMemberIndex
                )
                .returns(true)
            })

            after(async () => {
              walletRegistry.isWalletMember.reset()

              await restoreSnapshot()
            })

            context("when passed wallet main UTXO is valid", () => {
              context("when wallet balance is greater than zero", () => {
                // Just an arbitrary main UTXO with value of 26 BTC.
                const mainUtxo = {
                  txHash:
                    "0xc9e58780c6c289c25ae1fe293f85a4db4d0af4f305172f2a1868ddd917458bdf",
                  txOutputIndex: 0,
                  txOutputValue: to1ePrecision(26, 8),
                }

                before(async () => {
                  await createSnapshot()

                  // Set up a main UTXO for the source wallet.
                  await bridge.setWalletMainUtxo(
                    ecdsaWalletTestData.pubKeyHash160,
                    mainUtxo
                  )
                })

                after(async () => {
                  await restoreSnapshot()
                })

                context(
                  "when the expected target wallets count is greater than zero",
                  () => {
                    // Just some arbitrary 20-byte hashes to simulate live
                    // wallets PKHs. They are ordered in the expected way, i.e.
                    // the hashes represented as numbers form a strictly
                    // increasing sequence.
                    const liveWallets = [
                      "0x4b440cb29c80c3f256212d8fdd4f2125366f3c91",
                      "0x888f01315e0268bfa05d5e522f8d63f6824d9a96",
                      "0xb2a89e53a4227dbe530a52a1c419040735fa636c",
                      "0xbf198e8fff0f90af01024153701da99b9bc08dc5",
                      "0xffb9e05013f5cd126915bc03d340cc5c1be81862",
                    ]

                    before(async () => {
                      await createSnapshot()

                      for (let i = 0; i < liveWallets.length; i++) {
                        // eslint-disable-next-line no-await-in-loop
                        await bridge.setWallet(liveWallets[i], {
                          ...walletDraft,
                          state: walletState.Live,
                        })
                      }
                    })

                    after(async () => {
                      await restoreSnapshot()
                    })

                    context(
                      "when the submitted target wallets count is same as the expected",
                      () => {
                        // The source wallet has a main UTXO with value of 26 BTC,
                        // the max BTC transfer is 10 BTC by default (see
                        // `constants.walletMaxBtcTransfer`) and the count of
                        // live wallets is `5`. We compute the expected target
                        // wallets count as:
                        // `N = min(liveWalletsCount, ceil(walletBtcBalance / walletMaxBtcTransfer))`
                        // so we have `N = min(5, 26 / 10) = min(5, 3) = 3`
                        const expectedTargetWalletsCount = 3

                        context(
                          "when all target wallets are different than the source wallet",
                          () => {
                            context(
                              "when all target wallets follow the expected order",
                              () => {
                                context(
                                  "when all target wallets are in the Live state",
                                  () => {
                                    let tx: ContractTransaction

                                    const targetWallets = liveWallets.slice(
                                      0,
                                      expectedTargetWalletsCount
                                    )

                                    before(async () => {
                                      await createSnapshot()

                                      tx = await bridge
                                        .connect(caller)
                                        .submitMovingFundsCommitment(
                                          ecdsaWalletTestData.pubKeyHash160,
                                          mainUtxo,
                                          walletMembersIDs,
                                          walletMemberIndex,
                                          targetWallets
                                        )
                                    })

                                    after(async () => {
                                      await restoreSnapshot()
                                    })

                                    it("should store the target wallets commitment for the given wallet", async () => {
                                      expect(
                                        (
                                          await bridge.wallets(
                                            ecdsaWalletTestData.pubKeyHash160
                                          )
                                        ).movingFundsTargetWalletsCommitmentHash
                                      ).to.be.equal(
                                        ethers.utils.solidityKeccak256(
                                          ["bytes20[]"],
                                          [targetWallets]
                                        )
                                      )
                                    })

                                    it("should emit the MovingFundsCommitmentSubmitted event", async () => {
                                      await expect(tx)
                                        .to.emit(
                                          bridge,
                                          "MovingFundsCommitmentSubmitted"
                                        )
                                        .withArgs(
                                          ecdsaWalletTestData.pubKeyHash160,
                                          targetWallets,
                                          caller.address
                                        )
                                    })
                                  }
                                )

                                context(
                                  "when one of the target wallets is not in the Live state",
                                  () => {
                                    it("should revert", async () => {
                                      // Put an Unknown wallet into the mix.
                                      const targetWallets = [
                                        "0x2313e29d08e6b5e0d3cda040ed7f664ce9c840c4",
                                        liveWallets[0],
                                        liveWallets[1],
                                      ]

                                      await expect(
                                        bridge
                                          .connect(caller)
                                          .submitMovingFundsCommitment(
                                            ecdsaWalletTestData.pubKeyHash160,
                                            mainUtxo,
                                            walletMembersIDs,
                                            walletMemberIndex,
                                            targetWallets
                                          )
                                      ).to.be.revertedWith(
                                        "Submitted target wallet must be in Live state"
                                      )
                                    })
                                  }
                                )
                              }
                            )

                            context(
                              "when one of the target wallets break the expected order",
                              () => {
                                it("should revert", async () => {
                                  const targetWallets = [
                                    liveWallets[0],
                                    liveWallets[1],
                                    liveWallets[1],
                                  ]

                                  await expect(
                                    bridge
                                      .connect(caller)
                                      .submitMovingFundsCommitment(
                                        ecdsaWalletTestData.pubKeyHash160,
                                        mainUtxo,
                                        walletMembersIDs,
                                        walletMemberIndex,
                                        targetWallets
                                      )
                                  ).to.be.revertedWith(
                                    "Submitted target wallet breaks the expected order"
                                  )
                                })
                              }
                            )
                          }
                        )

                        context(
                          "when one of the target wallets is same as the source wallet",
                          () => {
                            it("should revert", async () => {
                              const targetWallets = [
                                liveWallets[0],
                                ecdsaWalletTestData.pubKeyHash160,
                                liveWallets[1],
                              ]

                              await expect(
                                bridge
                                  .connect(caller)
                                  .submitMovingFundsCommitment(
                                    ecdsaWalletTestData.pubKeyHash160,
                                    mainUtxo,
                                    walletMembersIDs,
                                    walletMemberIndex,
                                    targetWallets
                                  )
                              ).to.be.revertedWith(
                                "Submitted target wallet cannot be equal to the source wallet"
                              )
                            })
                          }
                        )
                      }
                    )

                    context(
                      "when the submitted target wallets count is other than the expected",
                      () => {
                        it("should revert", async () => {
                          await expect(
                            bridge
                              .connect(caller)
                              .submitMovingFundsCommitment(
                                ecdsaWalletTestData.pubKeyHash160,
                                mainUtxo,
                                walletMembersIDs,
                                walletMemberIndex,
                                [liveWallets[0], liveWallets[1]]
                              )
                          ).to.be.revertedWith(
                            "Submitted target wallets count is other than expected"
                          )
                        })
                      }
                    )
                  }
                )

                context(
                  "when the expected target wallets count is zero",
                  () => {
                    it("should revert", async () => {
                      await expect(
                        // The last parameter doesn't matter in this scenario.
                        bridge
                          .connect(caller)
                          .submitMovingFundsCommitment(
                            ecdsaWalletTestData.pubKeyHash160,
                            mainUtxo,
                            walletMembersIDs,
                            walletMemberIndex,
                            []
                          )
                      ).to.be.revertedWith("No target wallets available")
                    })
                  }
                )
              })

              context("when wallet balance is zero", () => {
                it("should revert", async () => {
                  await expect(
                    // The last parameter doesn't matter in this scenario.
                    bridge.connect(caller).submitMovingFundsCommitment(
                      ecdsaWalletTestData.pubKeyHash160,
                      NO_MAIN_UTXO, // That makes the balance to be 0 BTC.
                      walletMembersIDs,
                      walletMemberIndex,
                      []
                    )
                  ).to.be.revertedWith("Wallet BTC balance is zero")
                })
              })
            })

            context("when passed wallet main UTXO is invalid", () => {
              const mainUtxo = {
                txHash:
                  "0xc9e58780c6c289c25ae1fe293f85a4db4d0af4f305172f2a1868ddd917458bdf",
                txOutputIndex: 0,
                txOutputValue: to1ePrecision(26, 8), // 26 BTC
              }

              before(async () => {
                await createSnapshot()

                await bridge.setWalletMainUtxo(
                  ecdsaWalletTestData.pubKeyHash160,
                  mainUtxo
                )
              })

              after(async () => {
                await restoreSnapshot()
              })

              it("should revert", async () => {
                // Changing the `txOutputValue` to a value other than `0` will
                // make that scenario happen.
                const corruptedMainUtxo = {
                  ...mainUtxo,
                  txOutputValue: 1,
                }

                await expect(
                  // The last parameter doesn't matter in this scenario.
                  bridge
                    .connect(caller)
                    .submitMovingFundsCommitment(
                      ecdsaWalletTestData.pubKeyHash160,
                      corruptedMainUtxo,
                      walletMembersIDs,
                      walletMemberIndex,
                      []
                    )
                ).to.be.revertedWith("Invalid wallet main UTXO data")
              })
            })
          })

          context(
            "when the caller is not a member of the source wallet",
            () => {
              const walletMembersIDs = [1, 2, 3, 4, 5]
              const walletMemberIndex = 2

              before(async () => {
                await createSnapshot()

                // That's the default behavior, but we just make it explicit.
                walletRegistry.isWalletMember.returns(false)
              })

              after(async () => {
                walletRegistry.isWalletMember.reset()

                await restoreSnapshot()
              })

              it("should revert", async () => {
                await expect(
                  // The last parameter doesn't matter in this scenario.
                  bridge
                    .connect(thirdParty)
                    .submitMovingFundsCommitment(
                      ecdsaWalletTestData.pubKeyHash160,
                      NO_MAIN_UTXO,
                      walletMembersIDs,
                      walletMemberIndex,
                      []
                    )
                ).to.be.revertedWith(
                  "Caller is not a member of the source wallet"
                )
              })
            }
          )
        })

        context("when the commitment was already submitted", () => {
          before(async () => {
            await createSnapshot()

            await bridge.setWallet(ecdsaWalletTestData.pubKeyHash160, {
              ...walletDraft,
              state: walletState.MovingFunds,
              // Set a non-zero commitment to make this scenario work.
              movingFundsTargetWalletsCommitmentHash:
                "0x959e95e0bd83d34878f77ead61cb4e955bf5e3bdc9e16cdfbd51c4c20ab7e6b4",
            })
          })

          after(async () => {
            await restoreSnapshot()
          })

          it("should revert", async () => {
            await expect(
              // Parameters others than the first doesn't matter in this scenario.
              bridge.submitMovingFundsCommitment(
                ecdsaWalletTestData.pubKeyHash160,
                NO_MAIN_UTXO,
                [],
                0,
                []
              )
            ).to.be.revertedWith("Target wallets commitment already submitted")
          })
        })
      })

      context("when source wallet has pending redemptions", () => {
        before(async () => {
          await createSnapshot()

          await bridge.setWallet(ecdsaWalletTestData.pubKeyHash160, {
            ...walletDraft,
            state: walletState.MovingFunds,
            // Set non-zero pending redemptions value to make this scenario work.
            pendingRedemptionsValue: 10000,
          })
        })

        after(async () => {
          await restoreSnapshot()
        })

        it("should revert", async () => {
          await expect(
            // Parameters others than the first doesn't matter in this scenario.
            bridge.submitMovingFundsCommitment(
              ecdsaWalletTestData.pubKeyHash160,
              NO_MAIN_UTXO,
              [],
              0,
              []
            )
          ).to.be.revertedWith(
            "Source wallet must handle all pending redemptions first"
          )
        })
      })
    })

    context("when source wallet is not in the MovingFunds state", () => {
      const testData: {
        testName: string
        state: number
      }[] = [
        {
          testName: "when the source wallet is in the Unknown state",
          state: walletState.Unknown,
        },
        {
          testName: "when the source wallet is in the Live state",
          state: walletState.Live,
        },
        {
          testName: "when the source wallet is in the Closing state",
          state: walletState.Closing,
        },
        {
          testName: "when the source wallet is in the Closed state",
          state: walletState.Closed,
        },
        {
          testName: "when the source wallet is in the Terminated state",
          state: walletState.Terminated,
        },
      ]

      testData.forEach((test) => {
        context(test.testName, () => {
          before(async () => {
            await createSnapshot()

            await bridge.setWallet(ecdsaWalletTestData.pubKeyHash160, {
              ...walletDraft,
              state: test.state,
            })
          })

          after(async () => {
            await restoreSnapshot()
          })

          it("should revert", async () => {
            await expect(
              // Parameters other than the first doesn't matter in this scenario.
              bridge.submitMovingFundsCommitment(
                ecdsaWalletTestData.pubKeyHash160,
                NO_MAIN_UTXO,
                [],
                0,
                []
              )
            ).to.be.revertedWith("Source wallet must be in MovingFunds state")
          })
        })
      })
    })
  })

  describe("submitMovingFundsProof", () => {
    context("when transaction proof is valid", () => {
      context("when there is a main UTXO for the given wallet", () => {
        context("when main UTXO data are valid", () => {
          context("when there is only one input", () => {
            context(
              "when the single input points to the wallet's main UTXO",
              () => {
                context(
                  "when the output vector references only 20-byte hashes",
                  () => {
                    context(
                      "when the output vector has only P2PKH and P2WPKH outputs",
                      () => {
                        context(
                          "when transaction amount is distributed evenly",
                          () => {
                            context(
                              "when transaction fee is not too high",
                              () => {
                                context(
                                  "when source wallet is in the MovingFunds state",
                                  () => {
                                    context(
                                      "when target wallets commitment is submitted",
                                      () => {
                                        context(
                                          "when actual target wallets correspond to the commitment",
                                          () => {
                                            const testData: {
                                              testName: string
                                              data: MovingFundsTestData
                                            }[] = [
                                              {
                                                testName:
                                                  "when there is a single target wallet",
                                                data: SingleTargetWallet,
                                              },
                                              {
                                                testName:
                                                  "when there are multiple target wallets and the amount is indivisible",
                                                data: MultipleTargetWalletsAndIndivisibleAmount,
                                              },
                                              {
                                                testName:
                                                  "when there are multiple target wallets and the amount is divisible",
                                                data: MultipleTargetWalletsAndDivisibleAmount,
                                              },
                                            ]

                                            testData.forEach((test) => {
                                              context(test.testName, () => {
                                                let tx: ContractTransaction

                                                before(async () => {
                                                  await createSnapshot()

                                                  tx =
                                                    await runMovingFundsScenario(
                                                      test.data
                                                    )
                                                })

                                                after(async () => {
                                                  await restoreSnapshot()
                                                })

                                                it("should mark the main UTXO as correctly spent", async () => {
                                                  const key =
                                                    ethers.utils.solidityKeccak256(
                                                      ["bytes32", "uint32"],
                                                      [
                                                        test.data.mainUtxo
                                                          .txHash,
                                                        test.data.mainUtxo
                                                          .txOutputIndex,
                                                      ]
                                                    )

                                                  // eslint-disable-next-line @typescript-eslint/no-unused-expressions
                                                  expect(
                                                    await bridge.spentMainUTXOs(
                                                      key
                                                    )
                                                  ).to.be.true
                                                })

                                                it("should unset the main UTXO for the source wallet", async () => {
                                                  expect(
                                                    (
                                                      await bridge.wallets(
                                                        test.data.wallet
                                                          .pubKeyHash
                                                      )
                                                    ).mainUtxoHash
                                                  ).to.be.equal(
                                                    ethers.constants.HashZero
                                                  )
                                                })

                                                it("should put the source wallet in the Closing state", async () => {
                                                  expect(
                                                    (
                                                      await bridge.wallets(
                                                        test.data.wallet
                                                          .pubKeyHash
                                                      )
                                                    ).state
                                                  ).to.be.equal(
                                                    walletState.Closing
                                                  )
                                                })

                                                it("should set the closing started timestamp", async () => {
                                                  expect(
                                                    (
                                                      await bridge.wallets(
                                                        test.data.wallet
                                                          .pubKeyHash
                                                      )
                                                    ).closingStartedAt
                                                  ).to.be.equal(
                                                    await lastBlockTime()
                                                  )
                                                })

                                                it("should emit the WalletClosing event", async () => {
                                                  await expect(tx)
                                                    .to.emit(
                                                      bridge,
                                                      "WalletClosing"
                                                    )
                                                    .withArgs(
                                                      test.data.wallet
                                                        .ecdsaWalletID,
                                                      test.data.wallet
                                                        .pubKeyHash
                                                    )
                                                })

                                                it("should emit the MovingFundsCompleted event", async () => {
                                                  await expect(tx)
                                                    .to.emit(
                                                      bridge,
                                                      "MovingFundsCompleted"
                                                    )
                                                    .withArgs(
                                                      test.data.wallet
                                                        .pubKeyHash,
                                                      test.data.movingFundsTx
                                                        .hash
                                                    )
                                                })
                                              })
                                            })
                                          }
                                        )

                                        context(
                                          "when actual target wallets does not correspond to the commitment",
                                          () => {
                                            // The below test data send funds to
                                            // three wallets with the following
                                            // 20-byte PKHs (in this order):
                                            // - 0x2cd680318747b720d67bf4246eb7403b476adb34
                                            // - 0x8900de8fc6e4cd1db4c7ab0759d28503b4cb0ab1
                                            // - 0xaf7a841e055fc19bf31acf4cbed5ef548a2cc453
                                            // If the commitment is not exactly
                                            // this list, the moving funds proof
                                            // will revert.
                                            const data: MovingFundsTestData =
                                              MultipleTargetWalletsAndIndivisibleAmount

                                            const testData: {
                                              testName: string
                                              modifyData: (
                                                data: MovingFundsTestData
                                              ) => MovingFundsTestData
                                            }[] = [
                                              {
                                                testName:
                                                  "when funds were sent to more wallets than submitted in the commitment",
                                                modifyData: (
                                                  dataCopy: MovingFundsTestData
                                                ) =>
                                                  // Simulate that the commitment
                                                  // contains only the two first
                                                  // wallets used in the transaction.
                                                  ({
                                                    ...dataCopy,
                                                    targetWalletsCommitment: [
                                                      dataCopy
                                                        .targetWalletsCommitment[0],
                                                      dataCopy
                                                        .targetWalletsCommitment[1],
                                                    ],
                                                  }),
                                              },
                                              {
                                                testName:
                                                  "when funds were sent to less wallets than submitted in the commitment",
                                                modifyData: (
                                                  dataCopy: MovingFundsTestData
                                                ) =>
                                                  // Simulate that the commitment
                                                  // contains an additional wallet apart
                                                  // from all wallets used in the transaction.
                                                  ({
                                                    ...dataCopy,
                                                    targetWalletsCommitment: [
                                                      dataCopy
                                                        .targetWalletsCommitment[0],
                                                      dataCopy
                                                        .targetWalletsCommitment[1],
                                                      dataCopy
                                                        .targetWalletsCommitment[2],
                                                      "0xe04f5dbeafea147699fce4e0e12027aa0bc12e78",
                                                    ],
                                                  }),
                                              },
                                              {
                                                testName:
                                                  "when funds were sent to completely different wallets than submitted in the commitment",
                                                modifyData: (
                                                  dataCopy: MovingFundsTestData
                                                ) =>
                                                  // Simulate that the commitment
                                                  // contains three different wallets
                                                  // than the wallets used in the
                                                  // transaction.
                                                  ({
                                                    ...dataCopy,
                                                    targetWalletsCommitment: [
                                                      "0x1e445df2d9136831193d90c5e2c6b7ea8a0882fb",
                                                      "0x9d134f065a6566bcc2f99fffe21856e129638526",
                                                      "0x4f524b05f817bd8f3be613ff5bc5ef87f0b68b46",
                                                    ],
                                                  }),
                                              },
                                              {
                                                testName:
                                                  "when funds were sent to the wallets submitted in the commitment but with a wrong order",
                                                modifyData: (
                                                  dataCopy: MovingFundsTestData
                                                ) =>
                                                  // Simulate that the commitment
                                                  // contains three different wallets
                                                  // than the wallets used in the
                                                  // transaction.
                                                  ({
                                                    ...dataCopy,
                                                    targetWalletsCommitment: [
                                                      dataCopy
                                                        .targetWalletsCommitment[2],
                                                      dataCopy
                                                        .targetWalletsCommitment[1],
                                                      dataCopy
                                                        .targetWalletsCommitment[0],
                                                    ],
                                                  }),
                                              },
                                            ]

                                            testData.forEach((test) => {
                                              context(test.testName, () => {
                                                let tx: Promise<ContractTransaction>

                                                before(async () => {
                                                  await createSnapshot()

                                                  // Pass a copy of the original data.
                                                  const modifiedData =
                                                    test.modifyData(
                                                      JSON.parse(
                                                        JSON.stringify(data)
                                                      )
                                                    )

                                                  tx =
                                                    runMovingFundsScenario(
                                                      modifiedData
                                                    )
                                                })

                                                after(async () => {
                                                  await restoreSnapshot()
                                                })

                                                it("should revert", async () => {
                                                  await expect(
                                                    tx
                                                  ).to.be.revertedWith(
                                                    "Target wallets don't correspond to the commitment"
                                                  )
                                                })
                                              })
                                            })
                                          }
                                        )
                                      }
                                    )

                                    context(
                                      "when target wallets commitment is not submitted",
                                      () => {
                                        const data: MovingFundsTestData =
                                          JSON.parse(
                                            JSON.stringify(SingleTargetWallet)
                                          )

                                        let tx: Promise<ContractTransaction>

                                        before(async () => {
                                          await createSnapshot()

                                          tx = runMovingFundsScenario({
                                            ...data,
                                            targetWalletsCommitment: [],
                                          })
                                        })

                                        after(async () => {
                                          await restoreSnapshot()
                                        })

                                        it("should revert", async () => {
                                          await expect(tx).to.be.revertedWith(
                                            "Target wallets commitment not submitted yet"
                                          )
                                        })
                                      }
                                    )
                                  }
                                )

                                context(
                                  "when source wallet is not in the MovingFunds state",
                                  () => {
                                    const testData: {
                                      testName: string
                                      state: number
                                    }[] = [
                                      {
                                        testName:
                                          "when wallet state is Unknown",
                                        state: walletState.Unknown,
                                      },
                                      {
                                        testName: "when wallet state is Live",
                                        state: walletState.Live,
                                      },
                                      {
                                        testName:
                                          "when wallet state is Closing",
                                        state: walletState.Closing,
                                      },
                                      {
                                        testName: "when wallet state is Closed",
                                        state: walletState.Closed,
                                      },
                                      {
                                        testName:
                                          "when wallet state is Terminated",
                                        state: walletState.Terminated,
                                      },
                                    ]

                                    testData.forEach((test) => {
                                      context(test.testName, () => {
                                        const data: MovingFundsTestData =
                                          JSON.parse(
                                            JSON.stringify(SingleTargetWallet)
                                          )

                                        let tx: Promise<ContractTransaction>

                                        before(async () => {
                                          await createSnapshot()

                                          data.wallet.state = test.state

                                          tx = runMovingFundsScenario(data)
                                        })

                                        after(async () => {
                                          await restoreSnapshot()
                                        })

                                        it("should revert", async () => {
                                          await expect(tx).to.be.revertedWith(
                                            "ECDSA wallet must be in MovingFunds state"
                                          )
                                        })
                                      })
                                    })
                                  }
                                )
                              }
                            )

                            context("when transaction fee is too high", () => {
                              const data: MovingFundsTestData =
                                SingleTargetWallet

                              let tx: Promise<ContractTransaction>

                              before(async () => {
                                await createSnapshot()

                                const beforeProofActions = async () => {
                                  // The transaction used by this scenario's
                                  // test data has a fee of 9000 satoshis. Lowering
                                  // the max fee in the Bridge by one should
                                  // cause the expected failure.
                                  await bridge.setMovingFundsTxMaxTotalFee(8999)
                                }

                                tx = runMovingFundsScenario(
                                  data,
                                  beforeProofActions
                                )
                              })

                              after(async () => {
                                await restoreSnapshot()
                              })

                              it("should revert", async () => {
                                await expect(tx).to.be.revertedWith(
                                  "Transaction fee is too high"
                                )
                              })
                            })
                          }
                        )

                        context(
                          "when transaction amount is not distributed evenly",
                          () => {
                            const data: MovingFundsTestData =
                              MultipleTargetWalletsButAmountDistributedUnevenly

                            let tx: Promise<ContractTransaction>

                            before(async () => {
                              await createSnapshot()

                              tx = runMovingFundsScenario(data)
                            })

                            after(async () => {
                              await restoreSnapshot()
                            })

                            it("should revert", async () => {
                              await expect(tx).to.be.revertedWith(
                                "Transaction amount is not distributed evenly"
                              )
                            })
                          }
                        )
                      }
                    )

                    context(
                      "when the output vector contains P2SH output",
                      () => {
                        // The only possible case is P2SH which contains the
                        // 20-byte payload, just like P2PKH and P2WPKH.
                        // No need to check P2WSH as it uses a 32-byte payload
                        // so it would fail earlier, at the payload length
                        // assertion.
                        const data: MovingFundsTestData =
                          SingleTargetWalletButP2SH

                        let tx: Promise<ContractTransaction>

                        before(async () => {
                          await createSnapshot()

                          tx = runMovingFundsScenario(data)
                        })

                        after(async () => {
                          await restoreSnapshot()
                        })

                        it("should revert", async () => {
                          await expect(tx).to.be.revertedWith(
                            "Output must be P2PKH or P2WPKH"
                          )
                        })
                      }
                    )
                  }
                )

                context(
                  "when the output vector does not only reference 20-byte hashes",
                  () => {
                    // Use a provably unspendable output whose payload length
                    // is zero so it should cause a failure upon the assertion
                    // that makes sure the output payload is 20-byte.
                    const data: MovingFundsTestData = SingleProvablyUnspendable

                    let tx: Promise<ContractTransaction>

                    before(async () => {
                      await createSnapshot()

                      tx = runMovingFundsScenario(data)
                    })

                    after(async () => {
                      await restoreSnapshot()
                    })

                    it("should revert", async () => {
                      await expect(tx).to.be.revertedWith(
                        "Target wallet public key hash must have 20 bytes"
                      )
                    })
                  }
                )
              }
            )

            context(
              "when the single input doesn't point to the wallet's main UTXO",
              () => {
                const data: MovingFundsTestData = JSON.parse(
                  JSON.stringify(SingleTargetWallet)
                )

                let tx: Promise<ContractTransaction>

                before(async () => {
                  await createSnapshot()

                  // Corrupt the wallet's main UTXO that is injected to
                  // the Bridge state by the test runner in order to make it
                  // different than the input used by the actual Bitcoin
                  // transaction thus make the tested scenario happen. The
                  // proper value of `txOutputIndex` is `1` so any other value
                  // will do the trick.
                  data.mainUtxo.txOutputIndex = 0

                  tx = runMovingFundsScenario(data)
                })

                after(async () => {
                  await restoreSnapshot()
                })

                it("should revert", async () => {
                  await expect(tx).to.be.revertedWith(
                    "Outbound transaction input must point to the wallet's main UTXO"
                  )
                })
              }
            )
          })

          context("when input count is other than one", () => {
            const data: MovingFundsTestData = MultipleInputs

            let tx: Promise<ContractTransaction>

            before(async () => {
              await createSnapshot()

              tx = runMovingFundsScenario(data)
            })

            after(async () => {
              await restoreSnapshot()
            })

            it("should revert", async () => {
              await expect(tx).to.be.revertedWith(
                "Outbound transaction must have a single input"
              )
            })
          })
        })

        context("when main UTXO data are invalid", () => {
          const data: MovingFundsTestData = SingleTargetWallet

          before(async () => {
            await createSnapshot()

            // Required for a successful SPV proof.
            relay.getPrevEpochDifficulty.returns(data.chainDifficulty)
            relay.getCurrentEpochDifficulty.returns(data.chainDifficulty)

            // Wallet main UTXO must be set on the Bridge side to make
            // that scenario happen.
            await bridge.setWalletMainUtxo(
              data.wallet.pubKeyHash,
              data.mainUtxo
            )
          })

          after(async () => {
            relay.getPrevEpochDifficulty.reset()
            relay.getCurrentEpochDifficulty.reset()

            await restoreSnapshot()
          })

          it("should revert", async () => {
            // Corrupt the main UTXO parameter passed during
            // `submitMovingFundsProof` call. The proper value of
            // `txOutputIndex` for this test data set is `1` so any other
            // value will make this test scenario happen.
            const corruptedMainUtxo = {
              ...data.mainUtxo,
              txOutputIndex: 0,
            }

            await expect(
              bridge.submitMovingFundsProof(
                data.movingFundsTx,
                data.movingFundsProof,
                corruptedMainUtxo,
                data.wallet.pubKeyHash
              )
            ).to.be.revertedWith("Invalid main UTXO data")
          })
        })
      })

      context("when there is no main UTXO for the given wallet", () => {
        const data: MovingFundsTestData = SingleTargetWallet

        before(async () => {
          await createSnapshot()

          // Required for a successful SPV proof.
          relay.getPrevEpochDifficulty.returns(data.chainDifficulty)
          relay.getCurrentEpochDifficulty.returns(data.chainDifficulty)
        })

        after(async () => {
          relay.getPrevEpochDifficulty.reset()
          relay.getCurrentEpochDifficulty.reset()

          await restoreSnapshot()
        })

        it("should revert", async () => {
          // There was no preparations before `submitMovingFundsProof` call
          // so no main UTXO is set for the given wallet.
          await expect(
            bridge.submitMovingFundsProof(
              data.movingFundsTx,
              data.movingFundsProof,
              data.mainUtxo,
              data.wallet.pubKeyHash
            )
          ).to.be.revertedWith("No main UTXO for given wallet")
        })
      })
    })

    context("when transaction proof is not valid", () => {
      context("when input vector is not valid", () => {
        const data: MovingFundsTestData = JSON.parse(
          JSON.stringify(SingleTargetWallet)
        )

        before(async () => {
          await createSnapshot()
        })

        after(async () => {
          await restoreSnapshot()
        })

        it("should revert", async () => {
          // Corrupt the input vector by setting a compactSize uint claiming
          // there is no inputs at all.
          data.movingFundsTx.inputVector =
            "0x00b69a2869840aa6fdfd143136ff4514ca46ea2d876855040892ad74ab" +
            "8c5274220100000000ffffffff"

          await expect(runMovingFundsScenario(data)).to.be.revertedWith(
            "Invalid input vector provided"
          )
        })
      })

      context("when output vector is not valid", () => {
        const data: MovingFundsTestData = JSON.parse(
          JSON.stringify(SingleTargetWallet)
        )

        before(async () => {
          await createSnapshot()
        })

        after(async () => {
          await restoreSnapshot()
        })

        it("should revert", async () => {
          // Corrupt the output vector by setting a compactSize uint claiming
          // there is no outputs at all.
          data.movingFundsTx.outputVector =
            "0x005cf511000000000017a91486884e6be1525dab5ae0b451bd2c72cee6" +
            "7dcf4187"

          await expect(runMovingFundsScenario(data)).to.be.revertedWith(
            "Invalid output vector provided"
          )
        })
      })

      context("when merkle proof is not valid", () => {
        const data: MovingFundsTestData = JSON.parse(
          JSON.stringify(SingleTargetWallet)
        )

        before(async () => {
          await createSnapshot()
        })

        after(async () => {
          await restoreSnapshot()
        })

        it("should revert", async () => {
          // Corrupt the merkle proof by changing tx index in block to an
          // invalid one. The proper one is 33 so any other will do the trick.
          data.movingFundsProof.txIndexInBlock = 30

          await expect(runMovingFundsScenario(data)).to.be.revertedWith(
            "Tx merkle proof is not valid for provided header and tx hash"
          )
        })
      })

      context("when proof difficulty is not current nor previous", () => {
        const data: MovingFundsTestData = JSON.parse(
          JSON.stringify(SingleTargetWallet)
        )

        before(async () => {
          await createSnapshot()
        })

        after(async () => {
          await restoreSnapshot()
        })

        it("should revert", async () => {
          // To pass the proof validation, the difficulty returned by the relay
          // must be 1 for test data used in this scenario. Setting
          // a different value will cause difficulty comparison failure.
          data.chainDifficulty = 2

          await expect(runMovingFundsScenario(data)).to.be.revertedWith(
            "Not at current or previous difficulty"
          )
        })
      })

      context("when headers chain length is not valid", () => {
        const data: MovingFundsTestData = JSON.parse(
          JSON.stringify(SingleTargetWallet)
        )

        before(async () => {
          await createSnapshot()
        })

        after(async () => {
          await restoreSnapshot()
        })

        it("should revert", async () => {
          // Corrupt the bitcoin headers length in the moving funds proof. The
          // proper value is length divisible by 80 so any length violating
          // this rule will cause failure. In this case, we just remove the
          // last byte from proper headers chain.
          const properHeaders = data.movingFundsProof.bitcoinHeaders.toString()
          data.movingFundsProof.bitcoinHeaders = properHeaders.substring(
            0,
            properHeaders.length - 2
          )

          await expect(runMovingFundsScenario(data)).to.be.revertedWith(
            "Invalid length of the headers chain"
          )
        })
      })

      context("when headers chain is not valid", () => {
        const data: MovingFundsTestData = JSON.parse(
          JSON.stringify(SingleTargetWallet)
        )

        before(async () => {
          await createSnapshot()
        })

        after(async () => {
          await restoreSnapshot()
        })

        it("should revert", async () => {
          // Bitcoin headers must form a chain to pass the proof validation.
          // That means the `previous block hash` encoded in the given block
          // header must match the actual previous header's hash. To test
          // that scenario, we corrupt the `previous block hash` of the
          // second header. Each header is 80 bytes length. First 4 bytes
          // of each header is `version` and 32 subsequent bytes is
          // `previous block hash`. Changing byte 85 of the whole chain will
          // do the work.
          const properHeaders = data.movingFundsProof.bitcoinHeaders.toString()
          data.movingFundsProof.bitcoinHeaders = `${properHeaders.substring(
            0,
            170
          )}ff${properHeaders.substring(172)}`

          await expect(runMovingFundsScenario(data)).to.be.revertedWith(
            "Invalid headers chain"
          )
        })
      })

      context("when the work in the header is insufficient", () => {
        const data: MovingFundsTestData = JSON.parse(
          JSON.stringify(SingleTargetWallet)
        )

        before(async () => {
          await createSnapshot()
        })

        after(async () => {
          await restoreSnapshot()
        })

        it("should revert", async () => {
          // Each header encodes a `difficulty target` field in bytes 72-76.
          // The given header's hash (interpreted as uint) must be bigger than
          // the `difficulty target`. To test this scenario, we change the
          // last byte of the last header in such a way their hash becomes
          // lower than their `difficulty target`.
          const properHeaders = data.movingFundsProof.bitcoinHeaders.toString()
          data.movingFundsProof.bitcoinHeaders = `${properHeaders.substring(
            0,
            properHeaders.length - 2
          )}ff`

          await expect(runMovingFundsScenario(data)).to.be.revertedWith(
            "Insufficient work in a header"
          )
        })
      })

      context(
        "when accumulated difficulty in headers chain is insufficient",
        () => {
          let otherBridge: Bridge
          const data: MovingFundsTestData = JSON.parse(
            JSON.stringify(SingleTargetWallet)
          )

          before(async () => {
            await createSnapshot()

            // Necessary to pass the first part of proof validation.
            relay.getCurrentEpochDifficulty.returns(data.chainDifficulty)
            relay.getPrevEpochDifficulty.returns(data.chainDifficulty)

            // Deploy another bridge which has higher `txProofDifficultyFactor`
            // than the original bridge. That means it will need 12 confirmations
            // to deem transaction proof validity. This scenario uses test
            // data which has only 6 confirmations. That should force the
            // failure we expect within this scenario.
            otherBridge = await BridgeFactory.deploy(
              bank.address,
              relay.address,
              treasury.address,
              walletRegistry.address,
              12
            )
            await otherBridge.deployed()
          })

          after(async () => {
            relay.getCurrentEpochDifficulty.reset()
            relay.getPrevEpochDifficulty.reset()

            await restoreSnapshot()
          })

          it("should revert", async () => {
            await expect(
              otherBridge.submitMovingFundsProof(
                data.movingFundsTx,
                data.movingFundsProof,
                data.mainUtxo,
                data.wallet.pubKeyHash
              )
            ).to.be.revertedWith(
              "Insufficient accumulated difficulty in header chain"
            )
          })
        }
      )
    })
  })

  describe("notifyMovingFundsTimeout", () => {
    const walletDraft = {
      ecdsaWalletID: ecdsaWalletTestData.walletID,
      mainUtxoHash: ethers.constants.HashZero,
      pendingRedemptionsValue: 0,
      createdAt: 0,
      movingFundsRequestedAt: 0,
      closingStartedAt: 0,
      state: walletState.Unknown,
      movingFundsTargetWalletsCommitmentHash: ethers.constants.HashZero,
    }

    context("when source wallet is in the MovingFunds state", () => {
      before(async () => {
        await createSnapshot()

        await bridge.setWallet(ecdsaWalletTestData.pubKeyHash160, {
          ...walletDraft,
          state: walletState.Live,
        })

        // Wallet must have funds to be not closed immediately by
        // the following `__ecdsaWalletHeartbeatFailedCallback` call.
        await bridge.setWalletMainUtxo(ecdsaWalletTestData.pubKeyHash160, {
          txHash: ethers.constants.HashZero,
          txOutputIndex: 0,
          txOutputValue: to1ePrecision(10, 8),
        })

        // Switches the wallet to moving funds.
        await bridge
          .connect(walletRegistry.wallet)
          .__ecdsaWalletHeartbeatFailedCallback(
            ecdsaWalletTestData.walletID,
            ecdsaWalletTestData.publicKeyX,
            ecdsaWalletTestData.publicKeyY
          )
      })

      after(async () => {
        await restoreSnapshot()
      })

      context("when the moving funds process has timed out", () => {
        let tx: ContractTransaction

        before(async () => {
          await createSnapshot()

          walletRegistry.closeWallet.reset()

          await increaseTime(
            (
              await bridge.movingFundsParameters()
            ).movingFundsTimeout
          )

          tx = await bridge.notifyMovingFundsTimeout(
            ecdsaWalletTestData.pubKeyHash160
          )
        })

        after(async () => {
          walletRegistry.closeWallet.reset()

          await restoreSnapshot()
        })

        it("should switch the wallet to Terminated state", async () => {
          expect(
            (await bridge.wallets(ecdsaWalletTestData.pubKeyHash160)).state
          ).to.be.equal(walletState.Terminated)
        })

        it("should emit WalletTerminated event", async () => {
          await expect(tx)
            .to.emit(bridge, "WalletTerminated")
            .withArgs(
              ecdsaWalletTestData.walletID,
              ecdsaWalletTestData.pubKeyHash160
            )
        })

        it("should call ECDSA Wallet Registry's closeWallet function", async () => {
          // eslint-disable-next-line @typescript-eslint/no-unused-expressions
          expect(walletRegistry.closeWallet).to.have.been.calledOnceWith(
            ecdsaWalletTestData.walletID
          )
        })

        it("should emit MovingFundsTimedOut event", async () => {
          await expect(tx)
            .to.emit(bridge, "MovingFundsTimedOut")
            .withArgs(ecdsaWalletTestData.pubKeyHash160)
        })

        it("should slash wallet operators", async () => {
          // TODO: Implementation once slashing is integrated.
        })

        it("should reward the notifier", async () => {
          // TODO: Implementation once slashing is integrated.
        })
      })

      context("when the moving funds process has not timed out", () => {
        before(async () => {
          await createSnapshot()

          await increaseTime(
            (await bridge.movingFundsParameters()).movingFundsTimeout - 1
          )
        })

        after(async () => {
          await restoreSnapshot()
        })

        it("should revert", async () => {
          await expect(
            bridge.notifyMovingFundsTimeout(ecdsaWalletTestData.pubKeyHash160)
          ).to.be.revertedWith("Moving funds has not timed out yet")
        })
      })
    })

    context("when source wallet is not in the MovingFunds state", () => {
      const testData: {
        testName: string
        state: number
      }[] = [
        {
          testName: "when the source wallet is in the Unknown state",
          state: walletState.Unknown,
        },
        {
          testName: "when the source wallet is in the Live state",
          state: walletState.Live,
        },
        {
          testName: "when the source wallet is in the Closing state",
          state: walletState.Closing,
        },
        {
          testName: "when the source wallet is in the Closed state",
          state: walletState.Closed,
        },
        {
          testName: "when the source wallet is in the Terminated state",
          state: walletState.Terminated,
        },
      ]

      testData.forEach((test) => {
        context(test.testName, () => {
          before(async () => {
            await createSnapshot()

            await bridge.setWallet(ecdsaWalletTestData.pubKeyHash160, {
              ...walletDraft,
              state: test.state,
            })
          })

          after(async () => {
            await restoreSnapshot()
          })

          it("should revert", async () => {
            await expect(
              bridge.notifyMovingFundsTimeout(ecdsaWalletTestData.pubKeyHash160)
            ).to.be.revertedWith("ECDSA wallet must be in MovingFunds state")
          })
        })
      })
    })
  })

  describe("notifyMovingFundsBelowDust", () => {
    const walletDraft = {
      ecdsaWalletID: ecdsaWalletTestData.walletID,
      mainUtxoHash: ethers.constants.HashZero,
      pendingRedemptionsValue: 0,
      createdAt: 0,
      movingFundsRequestedAt: 0,
      closingStartedAt: 0,
      state: walletState.Unknown,
      movingFundsTargetWalletsCommitmentHash: ethers.constants.HashZero,
    }

    context("when the wallet is in the MovingFunds state", () => {
      before(async () => {
        await createSnapshot()

        await bridge.setWallet(ecdsaWalletTestData.pubKeyHash160, {
          ...walletDraft,
          state: walletState.MovingFunds,
        })
      })

      after(async () => {
        await restoreSnapshot()
      })

      context("when the main UTXO parameter is valid", () => {
        context("when the balance is below the dust threshold", () => {
          const mainUtxo = {
            txHash: ethers.constants.HashZero,
            txOutputIndex: 0,
            txOutputValue: constants.movingFundsDustThreshold - 1,
          }

          let tx: ContractTransaction

          before(async () => {
            await createSnapshot()

            await bridge.setWalletMainUtxo(
              ecdsaWalletTestData.pubKeyHash160,
              mainUtxo
            )

            tx = await bridge.notifyMovingFundsBelowDust(
              ecdsaWalletTestData.pubKeyHash160,
              mainUtxo
            )
          })

          after(async () => {
            await restoreSnapshot()
          })

          it("should change wallet's state to Closing", async () => {
            const { state } = await bridge.wallets(
              ecdsaWalletTestData.pubKeyHash160
            )

            expect(state).to.be.equal(walletState.Closing)
          })

          it("should set the wallet's closing started timestamp", async () => {
            const wallet = await bridge.wallets(
              ecdsaWalletTestData.pubKeyHash160
            )
            expect(wallet.closingStartedAt).to.be.equal(await lastBlockTime())
          })

          it("should emit WalletClosing event", async () => {
            await expect(tx)
              .to.emit(bridge, "WalletClosing")
              .withArgs(
                walletDraft.ecdsaWalletID,
                ecdsaWalletTestData.pubKeyHash160
              )
          })

          it("should emit MovingFundsBelowDustReported event", async () => {
            await expect(tx)
              .to.emit(bridge, "MovingFundsBelowDustReported")
              .withArgs(ecdsaWalletTestData.pubKeyHash160)
          })
        })

        context("when the balance is not below the dust threshold", () => {
          const mainUtxo = {
            txHash: ethers.constants.HashZero,
            txOutputIndex: 0,
            txOutputValue: constants.movingFundsDustThreshold,
          }

          before(async () => {
            await createSnapshot()

            await bridge.setWalletMainUtxo(
              ecdsaWalletTestData.pubKeyHash160,
              mainUtxo
            )
          })

          after(async () => {
            await restoreSnapshot()
          })

          it("should revert", async () => {
            await expect(
              bridge.notifyMovingFundsBelowDust(
                ecdsaWalletTestData.pubKeyHash160,
                mainUtxo
              )
            ).to.be.revertedWith(
              "Wallet BTC balance must be below the moving funds dust threshold"
            )
          })
        })
      })

      context("when the main UTXO parameter is invalid", () => {
        const mainUtxo = {
          txHash: ethers.constants.HashZero,
          txOutputIndex: 0,
          txOutputValue: to1ePrecision(1, 8),
        }

        before(async () => {
          await createSnapshot()

          await bridge.setWallet(ecdsaWalletTestData.pubKeyHash160, {
            ...walletDraft,
            state: walletState.MovingFunds,
          })

          await bridge.setWalletMainUtxo(
            ecdsaWalletTestData.pubKeyHash160,
            mainUtxo
          )
        })

        after(async () => {
          await restoreSnapshot()
        })

        it("should revert", async () => {
          const corruptedMainUtxo = {
            ...mainUtxo,
            txOutputIndex: 1,
          }

          await expect(
            bridge.notifyMovingFundsBelowDust(
              ecdsaWalletTestData.pubKeyHash160,
              corruptedMainUtxo
            )
          ).to.be.revertedWith("Invalid wallet main UTXO data")
        })
      })
    })

    context("when the wallet is not in the MovingFunds state", () => {
      const testData = [
        {
          testName: "when wallet state is Unknown",
          walletState: walletState.Unknown,
        },
        {
          testName: "when wallet state is Live",
          walletState: walletState.Live,
        },
        {
          testName: "when wallet state is Closing",
          walletState: walletState.Closing,
        },
        {
          testName: "when wallet state is Closed",
          walletState: walletState.Closed,
        },
        {
          testName: "when wallet state is Terminated",
          walletState: walletState.Terminated,
        },
      ]

      testData.forEach((test) => {
        context(test.testName, () => {
          before(async () => {
            await createSnapshot()

            await bridge.setWallet(ecdsaWalletTestData.pubKeyHash160, {
              ...walletDraft,
              state: test.walletState,
            })
          })

          after(async () => {
            await restoreSnapshot()
          })

          it("should revert", async () => {
            await expect(
              bridge.notifyMovingFundsBelowDust(
                ecdsaWalletTestData.pubKeyHash160,
                NO_MAIN_UTXO
              )
            ).to.be.revertedWith("ECDSA wallet must be in MovingFunds state")
          })
        })
      })
    })
  })

  async function runMovingFundsScenario(
    data: MovingFundsTestData,
    beforeProofActions?: () => Promise<void>
  ): Promise<ContractTransaction> {
    relay.getCurrentEpochDifficulty.returns(data.chainDifficulty)
    relay.getPrevEpochDifficulty.returns(data.chainDifficulty)

    // Simulate the wallet is a registered one.
    await bridge.setWallet(data.wallet.pubKeyHash, {
      ecdsaWalletID: data.wallet.ecdsaWalletID,
      mainUtxoHash: ethers.constants.HashZero,
      pendingRedemptionsValue: 0,
      createdAt: await lastBlockTime(),
      movingFundsRequestedAt: await lastBlockTime(),
      closingStartedAt: 0,
      state: data.wallet.state,
      movingFundsTargetWalletsCommitmentHash:
        data.targetWalletsCommitment.length > 0
          ? ethers.utils.solidityKeccak256(
              ["bytes20[]"],
              [data.targetWalletsCommitment]
            )
          : ethers.constants.HashZero,
    })
    // Simulate the prepared main UTXO belongs to the wallet.
    await bridge.setWalletMainUtxo(data.wallet.pubKeyHash, data.mainUtxo)

    if (beforeProofActions) {
      await beforeProofActions()
    }

    const tx = await bridge.submitMovingFundsProof(
      data.movingFundsTx,
      data.movingFundsProof,
      data.mainUtxo,
      data.wallet.pubKeyHash
    )

    relay.getCurrentEpochDifficulty.reset()
    relay.getPrevEpochDifficulty.reset()

    return tx
  }
})<|MERGE_RESOLUTION|>--- conflicted
+++ resolved
@@ -14,13 +14,8 @@
   IRelay,
   IWalletRegistry,
 } from "../../typechain"
-<<<<<<< HEAD
-import bridgeFixture from "./bridge-fixture"
+import bridgeFixture from "../fixtures/bridge"
 import { constants, walletState } from "../fixtures"
-=======
-import bridgeFixture from "../fixtures/bridge"
-import { walletState } from "../fixtures"
->>>>>>> 73325e5c
 import {
   MovingFundsTestData,
   MultipleInputs,
