--- conflicted
+++ resolved
@@ -51,15 +51,6 @@
 
   before(async () => {
     // eslint-disable-next-line @typescript-eslint/no-extra-semi
-<<<<<<< HEAD
-    ;({ thirdParty, treasury, bank, relay, walletRegistry, Bridge, bridge } =
-      await waffle.loadFixture(fixture))
-    ;({
-      movingFundsTimeout,
-      movingFundsTimeoutSlashingAmount,
-      movingFundsTimeoutNotifierRewardMultiplier,
-    } = await bridge.movingFundsParameters())
-=======
     ;({
       thirdParty,
       treasury,
@@ -69,7 +60,11 @@
       bridge,
       BridgeFactory,
     } = await waffle.loadFixture(bridgeFixture))
->>>>>>> 2bbde1a9
+    ;({
+      movingFundsTimeout,
+      movingFundsTimeoutSlashingAmount,
+      movingFundsTimeoutNotifierRewardMultiplier,
+    } = await bridge.movingFundsParameters())
   })
 
   describe("submitMovingFundsCommitment", () => {
@@ -1587,17 +1582,10 @@
         before(async () => {
           await createSnapshot()
 
-<<<<<<< HEAD
+          walletRegistry.closeWallet.reset()
+          walletRegistry.seize.reset()
+
           await increaseTime(movingFundsTimeout)
-=======
-          walletRegistry.closeWallet.reset()
-
-          await increaseTime(
-            (
-              await bridge.movingFundsParameters()
-            ).movingFundsTimeout
-          )
->>>>>>> 2bbde1a9
 
           tx = await bridge
             .connect(thirdParty)
