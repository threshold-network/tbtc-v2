--- conflicted
+++ resolved
@@ -275,15 +275,12 @@
         const newMovingFundsTxMaxTotalFee =
           constants.movingFundsTxMaxTotalFee / 2
         const newMovingFundsTimeout = constants.movingFundsTimeout * 2
-<<<<<<< HEAD
         const newMovingFundsTimeoutSlashingAmount =
           constants.movingFundsTimeoutSlashingAmount.mul(3)
         const newMovingFundsTimeoutNotifierRewardMultiplier =
           constants.movingFundsTimeoutNotifierRewardMultiplier / 2
-=======
         const newMovingFundsDustThreshold =
           constants.movingFundsDustThreshold * 2
->>>>>>> 2bbde1a9
 
         let tx: ContractTransaction
 
@@ -295,12 +292,9 @@
             .updateMovingFundsParameters(
               newMovingFundsTxMaxTotalFee,
               newMovingFundsTimeout,
-<<<<<<< HEAD
               newMovingFundsTimeoutSlashingAmount,
-              newMovingFundsTimeoutNotifierRewardMultiplier
-=======
+              newMovingFundsTimeoutNotifierRewardMultiplier,
               newMovingFundsDustThreshold
->>>>>>> 2bbde1a9
             )
         })
 
@@ -315,16 +309,14 @@
             newMovingFundsTxMaxTotalFee
           )
           expect(params.movingFundsTimeout).to.be.equal(newMovingFundsTimeout)
-<<<<<<< HEAD
           expect(params.movingFundsTimeoutSlashingAmount).to.be.equal(
             newMovingFundsTimeoutSlashingAmount
           )
           expect(params.movingFundsTimeoutNotifierRewardMultiplier).to.be.equal(
             newMovingFundsTimeoutNotifierRewardMultiplier
-=======
+          )
           expect(params.movingFundsDustThreshold).to.be.equal(
             newMovingFundsDustThreshold
->>>>>>> 2bbde1a9
           )
         })
 
@@ -334,12 +326,9 @@
             .withArgs(
               newMovingFundsTxMaxTotalFee,
               newMovingFundsTimeout,
-<<<<<<< HEAD
               newMovingFundsTimeoutSlashingAmount,
-              newMovingFundsTimeoutNotifierRewardMultiplier
-=======
+              newMovingFundsTimeoutNotifierRewardMultiplier,
               newMovingFundsDustThreshold
->>>>>>> 2bbde1a9
             )
         })
       })
@@ -352,12 +341,9 @@
               .updateMovingFundsParameters(
                 0,
                 constants.movingFundsTimeout,
-<<<<<<< HEAD
                 constants.movingFundsTimeoutSlashingAmount,
-                constants.movingFundsTimeoutNotifierRewardMultiplier
-=======
+                constants.movingFundsTimeoutNotifierRewardMultiplier,
                 constants.movingFundsDustThreshold
->>>>>>> 2bbde1a9
               )
           ).to.be.revertedWith(
             "Moving funds transaction max total fee must be greater than zero"
@@ -373,18 +359,14 @@
               .updateMovingFundsParameters(
                 constants.movingFundsTxMaxTotalFee,
                 0,
-<<<<<<< HEAD
                 constants.movingFundsTimeoutSlashingAmount,
-                constants.movingFundsTimeoutNotifierRewardMultiplier
-=======
+                constants.movingFundsTimeoutNotifierRewardMultiplier,
                 constants.movingFundsDustThreshold
->>>>>>> 2bbde1a9
               )
           ).to.be.revertedWith("Moving funds timeout must be greater than zero")
         })
       })
 
-<<<<<<< HEAD
       context(
         "when new moving funds timeout notifier reward multiplier is greater than 100",
         () => {
@@ -396,7 +378,8 @@
                   constants.movingFundsTxMaxTotalFee,
                   constants.movingFundsTimeout,
                   constants.movingFundsTimeoutSlashingAmount,
-                  101
+                  101,
+                  constants.movingFundsDustThreshold
                 )
             ).to.be.revertedWith(
               "Moving funds timeout notifier reward multiplier must be in the range [0, 100]"
@@ -404,7 +387,6 @@
           })
         }
       )
-=======
       context("when new moving funds dust threshold is zero", () => {
         it("should revert", async () => {
           await expect(
@@ -413,6 +395,8 @@
               .updateMovingFundsParameters(
                 constants.movingFundsTxMaxTotalFee,
                 constants.movingFundsTimeout,
+                constants.movingFundsTimeoutSlashingAmount,
+                constants.movingFundsTimeoutNotifierRewardMultiplier,
                 0
               )
           ).to.be.revertedWith(
@@ -420,7 +404,6 @@
           )
         })
       })
->>>>>>> 2bbde1a9
     })
 
     context("when caller is not the contract guvnor", () => {
@@ -431,12 +414,9 @@
             .updateMovingFundsParameters(
               constants.movingFundsTxMaxTotalFee,
               constants.movingFundsTimeout,
-<<<<<<< HEAD
               constants.movingFundsTimeoutSlashingAmount,
-              constants.movingFundsTimeoutNotifierRewardMultiplier
-=======
+              constants.movingFundsTimeoutNotifierRewardMultiplier,
               constants.movingFundsDustThreshold
->>>>>>> 2bbde1a9
             )
         ).to.be.revertedWith("Caller is not the governance")
       })
