/* eslint-disable no-underscore-dangle */
import { ethers, helpers, waffle } from "hardhat"
import { SignerWithAddress } from "@nomiclabs/hardhat-ethers/signers"
import chai, { expect } from "chai"
import { BigNumber, BigNumberish, ContractTransaction } from "ethers"
import { BytesLike } from "@ethersproject/bytes"
import { smock } from "@defi-wonderland/smock"
import type { FakeContract } from "@defi-wonderland/smock"
import type {
  Bank,
  BankStub,
  BankStub__factory,
  Bridge,
  BridgeStub,
  BridgeStub__factory,
  Bridge__factory,
  TestRelay,
  TestRelay__factory,
  IWalletRegistry,
} from "../../typechain"
import {
  MultipleDepositsNoMainUtxo,
  MultipleDepositsWithMainUtxo,
  NO_MAIN_UTXO,
  SingleP2SHDeposit,
  SingleP2WSHDeposit,
  SingleMainUtxo,
  SweepTestData,
} from "../data/sweep"
import {
  MultiplePendingRequestedRedemptions,
  MultiplePendingRequestedRedemptionsWithP2WPKHChange,
  RedemptionBalanceChange,
  RedemptionTestData,
  SingleP2PKHChange,
  SingleP2SHChange,
  SingleP2WPKHChange,
  SingleP2WPKHChangeZeroValue,
  SingleNonRequestedRedemption,
  SinglePendingRequestedRedemption,
  SingleProvablyUnspendable,
  MultiplePendingRequestedRedemptionsWithP2SHChange,
  MultiplePendingRequestedRedemptionsWithMultipleP2WPKHChanges,
  MultiplePendingRequestedRedemptionsWithP2WPKHChangeZeroValue,
  MultiplePendingRequestedRedemptionsWithNonRequestedRedemption,
  MultiplePendingRequestedRedemptionsWithProvablyUnspendable,
  MultiplePendingRequestedRedemptionsWithMultipleInputs,
} from "../data/redemption"
<<<<<<< HEAD
import { ecdsaWalletTestData } from "../data/ecdsa"

chai.use(smock.matchers)
=======
import { BridgeStub__factory } from "../../typechain"
>>>>>>> 853bc8ff

const { createSnapshot, restoreSnapshot } = helpers.snapshot
const { lastBlockTime, increaseTime } = helpers.time
const { impersonateAccount } = helpers.account

const ZERO_ADDRESS = ethers.constants.AddressZero
const ZERO_32_BYTES =
  "0x0000000000000000000000000000000000000000000000000000000000000000"

const fixture = async () => {
  const [deployer, governance, thirdParty, treasury] = await ethers.getSigners()

  const Bank = await ethers.getContractFactory<BankStub__factory>("BankStub")
  const bank: Bank & BankStub = await Bank.deploy()
  await bank.deployed()

  const TestRelay = await ethers.getContractFactory<TestRelay__factory>(
    "TestRelay"
  )
  const relay: TestRelay = await TestRelay.deploy()
  await relay.deployed()

<<<<<<< HEAD
  const walletRegistry = await smock.fake<IWalletRegistry>("IWalletRegistry")
  await deployer.sendTransaction({
    to: walletRegistry.address,
    value: ethers.utils.parseEther("1"),
  })

  const Bridge = await ethers.getContractFactory<BridgeStub__factory>(
    "BridgeStub"
  )
=======
  const BitcoinTx = await ethers.getContractFactory("BitcoinTx")
  const bitcoinTx = await BitcoinTx.deploy()
  await bitcoinTx.deployed()

  const Bridge = await ethers.getContractFactory("BridgeStub", {
    libraries: {
      BitcoinTx: bitcoinTx.address,
    },
  })
>>>>>>> 853bc8ff
  const bridge: Bridge & BridgeStub = await Bridge.deploy(
    bank.address,
    relay.address,
    treasury.address,
    walletRegistry.address,
    1
  )
  await bridge.deployed()

  await bank.updateBridge(bridge.address)
  await bridge.connect(deployer).transferOwnership(governance.address)

  // Set the deposit dust threshold to 0.0001 BTC, i.e. 100x smaller than
  // the initial value in the Bridge in order to save test Bitcoins.
  await bridge.setDepositDustThreshold(10000)
  // Set the deposit transaction max fee to 10000 satoshi, i.e. 10x bigger than
  // the initial value in the Bridge. This is required because `depositTxMaxFee`
  // was introduced after BTC testnet transactions used in sweep tests were
  // created and many of them used a high fee to speed up mining. A bigger
  // value of this parameter gives more flexibility in general.
  await bridge.setDepositTxMaxFee(10000)
  // Set the redemption dust threshold to 0.001 BTC, i.e. 10x smaller than
  // the initial value in the Bridge in order to save test Bitcoins.
  await bridge.setRedemptionDustThreshold(100000)

  return {
    governance,
    thirdParty,
    treasury,
    bank,
    relay,
    Bridge,
    bridge,
    walletRegistry,
  }
}

describe("Bridge", () => {
  let governance: SignerWithAddress
  let thirdParty: SignerWithAddress
  let treasury: SignerWithAddress

  let bank: Bank & BankStub
  let relay: TestRelay
  let Bridge: BridgeStub__factory
  let bridge: Bridge & BridgeStub
  let walletRegistry: FakeContract<IWalletRegistry>

  before(async () => {
    // eslint-disable-next-line @typescript-eslint/no-extra-semi
<<<<<<< HEAD
    ;({
      governance,
      thirdParty,
      treasury,
      bank,
      relay,
      bridge,
      walletRegistry,
    } = await waffle.loadFixture(fixture))
=======
    ;({ governance, thirdParty, treasury, bank, relay, Bridge, bridge } =
      await waffle.loadFixture(fixture))
>>>>>>> 853bc8ff
  })

  describe("isVaultTrusted", () => {
    const vault = "0x2553E09f832c9f5C656808bb7A24793818877732"

    it("should not trust a vault by default", async () => {
      // eslint-disable-next-line @typescript-eslint/no-unused-expressions
      expect(await bridge.isVaultTrusted(vault)).to.be.false
    })
  })

  describe("setVaultStatus", () => {
    const vault = "0x2553E09f832c9f5C656808bb7A24793818877732"

    describe("when called not by the governance", () => {
      it("should revert", async () => {
        await expect(
          bridge.connect(thirdParty).setVaultStatus(vault, true)
        ).to.be.revertedWith("Ownable: caller is not the owner")
      })
    })

    describe("when called by the governance", () => {
      let tx: ContractTransaction

      describe("when setting vault status as trusted", () => {
        before(async () => {
          await createSnapshot()
          tx = await bridge.connect(governance).setVaultStatus(vault, true)
        })

        after(async () => {
          await restoreSnapshot()
        })

        it("should correctly update vault status", async () => {
          // eslint-disable-next-line @typescript-eslint/no-unused-expressions
          expect(await bridge.isVaultTrusted(vault)).to.be.true
        })

        it("should emit VaultStatusUpdated event", async () => {
          await expect(tx)
            .to.emit(bridge, "VaultStatusUpdated")
            .withArgs(vault, true)
        })
      })

      describe("when setting vault status as no longer trusted", () => {
        before(async () => {
          await createSnapshot()
          await bridge.connect(governance).setVaultStatus(vault, true)
          tx = await bridge.connect(governance).setVaultStatus(vault, false)
        })

        after(async () => {
          await restoreSnapshot()
        })

        it("should correctly update vault status", async () => {
          // eslint-disable-next-line @typescript-eslint/no-unused-expressions
          expect(await bridge.isVaultTrusted(vault)).to.be.false
        })

        it("should emit VaultStatusUpdated event", async () => {
          await expect(tx)
            .to.emit(bridge, "VaultStatusUpdated")
            .withArgs(vault, false)
        })
      })
    })
  })

  describe("createNewWallet", () => {
    before(async () => {
      await createSnapshot()
    })

    after(async () => {
      walletRegistry.requestNewWallet.reset()

      await restoreSnapshot()
    })

    // TODO: Implement wallet creation rules

    context("when called by a third party", async () => {
      it("should call ECDSA Wallet Registry's requestNewWallet function", async () => {
        await bridge.connect(thirdParty).createNewWallet()

        await expect(walletRegistry.requestNewWallet).to.have.been.calledOnce
      })
    })
  })

  describe("__ecdsaWalletCreatedCallback", () => {
    context("when called by a third party", async () => {
      it("should revert", async () => {
        await expect(
          bridge
            .connect(thirdParty)
            .__ecdsaWalletCreatedCallback(
              ecdsaWalletTestData.walletID,
              ecdsaWalletTestData.publicKeyX,
              ecdsaWalletTestData.publicKeyY
            )
        ).to.be.revertedWith("Caller is not the ECDSA Wallet Registry")
      })
    })

    context("when called by the ECDSA Wallet Registry", async () => {
      context("when called with a valid ECDSA Wallet details", async () => {
        let tx: ContractTransaction

        before(async () => {
          await createSnapshot()

          tx = await bridge
            .connect(walletRegistry.wallet)
            .__ecdsaWalletCreatedCallback(
              ecdsaWalletTestData.walletID,
              ecdsaWalletTestData.publicKeyX,
              ecdsaWalletTestData.publicKeyY
            )
        })

        after(async () => {
          await restoreSnapshot()
        })

        it("should register ECDSA wallet reference", async () => {
          await expect(
            (
              await bridge.wallets(ecdsaWalletTestData.pubKeyHash160)
            ).ecdsaWalletID
          ).equals(ecdsaWalletTestData.walletID)
        })

        it("should emit WalletCreated event", async () => {
          await expect(tx)
            .to.emit(bridge, "WalletCreated")
            .withArgs(
              ecdsaWalletTestData.pubKeyHash160,
              ecdsaWalletTestData.walletID
            )
        })
      })

      context(
        "when called with the ECDSA Wallet already registered",
        async () => {
          before(async () => {
            await createSnapshot()

            await bridge
              .connect(walletRegistry.wallet)
              .__ecdsaWalletCreatedCallback(
                ecdsaWalletTestData.walletID,
                ecdsaWalletTestData.publicKeyX,
                ecdsaWalletTestData.publicKeyY
              )
          })

          after(async () => {
            await restoreSnapshot()
          })

          const testData = [
            {
              testName: "with unique wallet ID and unique public key",
              walletID: ethers.utils.randomBytes(32),
              publicKeyX: ethers.utils.randomBytes(32),
              publicKeyY: ethers.utils.randomBytes(32),
              expectedError: undefined,
            },
            {
              testName: "with duplicated wallet ID and unique public key",
              walletID: ecdsaWalletTestData.walletID,
              publicKeyX: ethers.utils.randomBytes(32),
              publicKeyY: ethers.utils.randomBytes(32),
              expectedError: undefined,
            },
            {
              testName: "with unique wallet ID and duplicated public key",
              walletID: ethers.utils.randomBytes(32),
              publicKeyX: ecdsaWalletTestData.publicKeyX,
              publicKeyY: ecdsaWalletTestData.publicKeyY,
              expectedError: "ECDSA wallet has been already registered",
            },
            {
              testName: "with duplicated wallet ID and duplicated public key",
              walletID: ecdsaWalletTestData.walletID,
              publicKeyX: ecdsaWalletTestData.publicKeyX,
              publicKeyY: ecdsaWalletTestData.publicKeyY,
              expectedError: "ECDSA wallet has been already registered",
            },
          ]

          testData.forEach((test) => {
            context(test.testName, async () => {
              beforeEach(async () => {
                await createSnapshot()
              })

              afterEach(async () => {
                await restoreSnapshot()
              })

              it(
                test.expectedError ? "should revert" : "should not revert",
                async () => {
                  const tx: Promise<ContractTransaction> = bridge
                    .connect(walletRegistry.wallet)
                    .__ecdsaWalletCreatedCallback(
                      test.walletID,
                      test.publicKeyX,
                      test.publicKeyY
                    )

                  if (test.expectedError) {
                    await expect(tx).to.be.revertedWith(test.expectedError)
                  } else {
                    await expect(tx).not.to.be.reverted
                  }
                }
              )
            })
          })
        }
      )
    })
  })

  describe("revealDeposit", () => {
    // Data of a proper P2SH deposit funding transaction. Little-endian hash is:
    // 0x17350f81cdb61cd8d7014ad1507d4af8d032b75812cf88d2c636c1c022991af2 and
    // this is the same as `expectedP2SHDepositData.transaction` mentioned in
    // tbtc-ts/test/deposit.test.ts file.
    const P2SHFundingTx = {
      version: "0x01000000",
      inputVector:
        "0x018348cdeb551134fe1f19d378a8adec9b146671cb67b945b71bf56b20d" +
        "c2b952f0100000000ffffffff",
      outputVector:
        "0x02102700000000000017a9142c1444d23936c57bdd8b3e67e5938a5440c" +
        "da455877ed73b00000000001600147ac2d9378a1c47e589dfb8095ca95ed2" +
        "140d2726",
      locktime: "0x00000000",
    }

    // Data of a proper P2WSH deposit funding transaction. Little-endian hash is:
    // 0x6a81de17ce3da1eadc833c5fd9d85dac307d3b78235f57afbcd9f068fc01b99e and
    // this is the same as `expectedP2WSHDepositData.transaction` mentioned in
    // tbtc-ts/test/deposit.test.ts file.
    const P2WSHFundingTx = {
      version: "0x01000000",
      inputVector:
        "0x018348cdeb551134fe1f19d378a8adec9b146671cb67b945b71bf56b20d" +
        "c2b952f0100000000ffffffff",
      outputVector:
        "0x021027000000000000220020df74a2e385542c87acfafa564ea4bc4fc4e" +
        "b87d2b6a37d6c3b64722be83c636f10d73b00000000001600147ac2d9378a" +
        "1c47e589dfb8095ca95ed2140d2726",
      locktime: "0x00000000",
    }

    // Data matching the redeem script locking the funding output of
    // P2SHFundingTx and P2WSHFundingTx.
    const reveal = {
      fundingOutputIndex: 0,
      depositor: "0x934B98637cA318a4D6E7CA6ffd1690b8e77df637",
      blindingFactor: "0xf9f0c90d00039523",
      // HASH160 of 03989d253b17a6a0f41838b84ff0d20e8898f9d7b1a98f2564da4cc29dcf8581d9.
      walletPubKeyHash: "0x8db50eb52063ea9d98b3eac91489a90f738986f6",
      // HASH160 of 0300d6f28a2f6bf9836f57fcda5d284c9a8f849316119779f0d6090830d97763a9.
      refundPubKeyHash: "0x28e081f285138ccbe389c1eb8985716230129f89",
      refundLocktime: "0x60bcea61",
      vault: "0x594cfd89700040163727828AE20B52099C58F02C",
    }

    before(async () => {
      await bridge.connect(governance).setVaultStatus(reveal.vault, true)
    })

    context("when funding transaction is P2SH", () => {
      context("when funding output script hash is correct", () => {
        context("when deposit was not revealed yet", () => {
          context("when amount is not below the dust threshold", () => {
            context("when deposit is routed to a trusted vault", () => {
              let tx: ContractTransaction

              before(async () => {
                await createSnapshot()

                tx = await bridge.revealDeposit(P2SHFundingTx, reveal)
              })

              after(async () => {
                await restoreSnapshot()
              })

              it("should store proper deposit data", async () => {
                // Deposit key is keccak256(fundingTxHash | fundingOutputIndex).
                const depositKey = ethers.utils.solidityKeccak256(
                  ["bytes32", "uint32"],
                  [
                    "0x17350f81cdb61cd8d7014ad1507d4af8d032b75812cf88d2c636c1c022991af2",
                    reveal.fundingOutputIndex,
                  ]
                )

                const deposit = await bridge.deposits(depositKey)

                // Depositor address, same as in `reveal.depositor`.
                expect(deposit.depositor).to.be.equal(
                  "0x934B98637cA318a4D6E7CA6ffd1690b8e77df637"
                )
                // Deposit amount in satoshi. In this case it's 10000 satoshi
                // because the P2SH deposit transaction set this value for the
                // funding output.
                expect(deposit.amount).to.be.equal(10000)
                // Revealed time should be set.
                expect(deposit.revealedAt).to.be.equal(await lastBlockTime())
                // Deposit vault, same as in `reveal.vault`.
                expect(deposit.vault).to.be.equal(
                  "0x594cfd89700040163727828AE20B52099C58F02C"
                )
                // Treasury fee should be computed according to the current
                // value of the `depositTreasuryFeeDivisor`.
                expect(deposit.treasuryFee).to.be.equal(5)
                // Swept time should be unset.
                expect(deposit.sweptAt).to.be.equal(0)
              })

              it("should emit DepositRevealed event", async () => {
                await expect(tx)
                  .to.emit(bridge, "DepositRevealed")
                  .withArgs(
                    "0x17350f81cdb61cd8d7014ad1507d4af8d032b75812cf88d2c636c1c022991af2",
                    reveal.fundingOutputIndex,
                    "0x934B98637cA318a4D6E7CA6ffd1690b8e77df637",
                    10000,
                    "0xf9f0c90d00039523",
                    "0x8db50eb52063ea9d98b3eac91489a90f738986f6",
                    "0x28e081f285138ccbe389c1eb8985716230129f89",
                    "0x60bcea61",
                    reveal.vault
                  )
              })
            })

            context("when deposit is not routed to a vault", () => {
              let tx: ContractTransaction
              let nonRoutedReveal

              before(async () => {
                await createSnapshot()

                nonRoutedReveal = { ...reveal }
                nonRoutedReveal.vault = ZERO_ADDRESS
                tx = await bridge.revealDeposit(P2SHFundingTx, nonRoutedReveal)
              })

              after(async () => {
                await restoreSnapshot()
              })

              it("should accept the deposit", async () => {
                await expect(tx)
                  .to.emit(bridge, "DepositRevealed")
                  .withArgs(
                    "0x17350f81cdb61cd8d7014ad1507d4af8d032b75812cf88d2c636c1c022991af2",
                    reveal.fundingOutputIndex,
                    "0x934B98637cA318a4D6E7CA6ffd1690b8e77df637",
                    10000,
                    "0xf9f0c90d00039523",
                    "0x8db50eb52063ea9d98b3eac91489a90f738986f6",
                    "0x28e081f285138ccbe389c1eb8985716230129f89",
                    "0x60bcea61",
                    ZERO_ADDRESS
                  )
              })
            })

            context("when deposit is routed to a non-trusted vault", () => {
              let nonTrustedVaultReveal

              before(async () => {
                await createSnapshot()

                nonTrustedVaultReveal = { ...reveal }
                nonTrustedVaultReveal.vault =
                  "0x92499afEAD6c41f757Ec3558D0f84bf7ec5aD967"
              })

              after(async () => {
                await restoreSnapshot()
              })

              it("should revert", async () => {
                await expect(
                  bridge.revealDeposit(P2SHFundingTx, nonTrustedVaultReveal)
                ).to.be.revertedWith("Vault is not trusted")
              })
            })
          })

          context("when amount is below the dust threshold", () => {
            before(async () => {
              await createSnapshot()

              // The `P2SHFundingTx` used within this scenario has an output
              // whose value is 10000 satoshi. To make the scenario happen, it
              // is enough that the contract's deposit dust threshold is
              // bigger by 1 satoshi.
              await bridge.setDepositDustThreshold(10001)
            })

            after(async () => {
              await restoreSnapshot()
            })

            it("should revert", async () => {
              await expect(
                bridge.revealDeposit(P2SHFundingTx, reveal)
              ).to.be.revertedWith("Deposit amount too small")
            })
          })
        })

        context("when deposit was already revealed", () => {
          before(async () => {
            await createSnapshot()

            await bridge.revealDeposit(P2SHFundingTx, reveal)
          })

          after(async () => {
            await restoreSnapshot()
          })

          it("should revert", async () => {
            await expect(
              bridge.revealDeposit(P2SHFundingTx, reveal)
            ).to.be.revertedWith("Deposit already revealed")
          })
        })
      })

      context("when funding output script hash is wrong", () => {
        it("should revert", async () => {
          // Corrupt reveal data by setting a wrong depositor address.
          const corruptedReveal = { ...reveal }
          corruptedReveal.depositor =
            "0x24CbaB95C69e5bcbE328252F957A39d906eE75f3"

          await expect(
            bridge.revealDeposit(P2SHFundingTx, corruptedReveal)
          ).to.be.revertedWith("Wrong 20-byte script hash")
        })
      })
    })

    context("when funding transaction is P2WSH", () => {
      context("when funding output script hash is correct", () => {
        context("when deposit was not revealed yet", () => {
          context("when deposit is routed to a trusted vault", () => {
            let tx: ContractTransaction

            before(async () => {
              await createSnapshot()

              tx = await bridge.revealDeposit(P2WSHFundingTx, reveal)
            })

            after(async () => {
              await restoreSnapshot()
            })

            it("should store proper deposit data", async () => {
              // Deposit key is keccak256(fundingTxHash | fundingOutputIndex).
              const depositKey = ethers.utils.solidityKeccak256(
                ["bytes32", "uint32"],
                [
                  "0x6a81de17ce3da1eadc833c5fd9d85dac307d3b78235f57afbcd9f068fc01b99e",
                  reveal.fundingOutputIndex,
                ]
              )

              const deposit = await bridge.deposits(depositKey)

              // Depositor address, same as in `reveal.depositor`.
              expect(deposit.depositor).to.be.equal(
                "0x934B98637cA318a4D6E7CA6ffd1690b8e77df637"
              )
              // Deposit amount in satoshi. In this case it's 10000 satoshi
              // because the P2SH deposit transaction set this value for the
              // funding output.
              expect(deposit.amount).to.be.equal(10000)
              // Revealed time should be set.
              expect(deposit.revealedAt).to.be.equal(await lastBlockTime())
              // Deposit vault, same as in `reveal.vault`.
              expect(deposit.vault).to.be.equal(
                "0x594cfd89700040163727828AE20B52099C58F02C"
              )
              // Treasury fee should be computed according to the current
              // value of the `depositTreasuryFeeDivisor`.
              expect(deposit.treasuryFee).to.be.equal(5)
              // Swept time should be unset.
              expect(deposit.sweptAt).to.be.equal(0)
            })

            it("should emit DepositRevealed event", async () => {
              await expect(tx)
                .to.emit(bridge, "DepositRevealed")
                .withArgs(
                  "0x6a81de17ce3da1eadc833c5fd9d85dac307d3b78235f57afbcd9f068fc01b99e",
                  reveal.fundingOutputIndex,
                  "0x934B98637cA318a4D6E7CA6ffd1690b8e77df637",
                  10000,
                  "0xf9f0c90d00039523",
                  "0x8db50eb52063ea9d98b3eac91489a90f738986f6",
                  "0x28e081f285138ccbe389c1eb8985716230129f89",
                  "0x60bcea61",
                  reveal.vault
                )
            })
          })

          context("when deposit is not routed to a vault", () => {
            let tx: ContractTransaction
            let nonRoutedReveal

            before(async () => {
              await createSnapshot()

              nonRoutedReveal = { ...reveal }
              nonRoutedReveal.vault = ZERO_ADDRESS
              tx = await bridge.revealDeposit(P2WSHFundingTx, nonRoutedReveal)
            })

            after(async () => {
              await restoreSnapshot()
            })

            it("should accept the deposit", async () => {
              await expect(tx)
                .to.emit(bridge, "DepositRevealed")
                .withArgs(
                  "0x6a81de17ce3da1eadc833c5fd9d85dac307d3b78235f57afbcd9f068fc01b99e",
                  reveal.fundingOutputIndex,
                  "0x934B98637cA318a4D6E7CA6ffd1690b8e77df637",
                  10000,
                  "0xf9f0c90d00039523",
                  "0x8db50eb52063ea9d98b3eac91489a90f738986f6",
                  "0x28e081f285138ccbe389c1eb8985716230129f89",
                  "0x60bcea61",
                  ZERO_ADDRESS
                )
            })
          })

          context("when deposit is routed to a non-trusted vault", () => {
            let nonTrustedVaultReveal

            before(async () => {
              await createSnapshot()

              nonTrustedVaultReveal = { ...reveal }
              nonTrustedVaultReveal.vault =
                "0x92499afEAD6c41f757Ec3558D0f84bf7ec5aD967"
            })

            after(async () => {
              await restoreSnapshot()
            })

            it("should revert", async () => {
              await expect(
                bridge.revealDeposit(P2WSHFundingTx, nonTrustedVaultReveal)
              ).to.be.revertedWith("Vault is not trusted")
            })
          })
        })

        context("when deposit was already revealed", () => {
          before(async () => {
            await createSnapshot()

            await bridge.revealDeposit(P2WSHFundingTx, reveal)
          })

          after(async () => {
            await restoreSnapshot()
          })

          it("should revert", async () => {
            await expect(
              bridge.revealDeposit(P2WSHFundingTx, reveal)
            ).to.be.revertedWith("Deposit already revealed")
          })
        })
      })

      context("when funding output script hash is wrong", () => {
        it("should revert", async () => {
          // Corrupt reveal data by setting a wrong depositor address.
          const corruptedReveal = { ...reveal }
          corruptedReveal.depositor =
            "0x24CbaB95C69e5bcbE328252F957A39d906eE75f3"

          await expect(
            bridge.revealDeposit(P2WSHFundingTx, corruptedReveal)
          ).to.be.revertedWith("Wrong 32-byte script hash")
        })
      })
    })

    context("when funding transaction is neither P2SH nor P2WSH", () => {
      it("should revert", async () => {
        // Corrupt transaction output data by making a 21-byte script hash.
        const corruptedP2SHFundingTx = { ...P2SHFundingTx }
        corruptedP2SHFundingTx.outputVector =
          "0x02102700000000000017a9156a6ade1c799a3e5a59678e776f21be14d66dc" +
          "15ed8877ed73b00000000001600147ac2d9378a1c47e589dfb8095ca95ed2" +
          "140d2726"

        await expect(
          bridge.revealDeposit(corruptedP2SHFundingTx, reveal)
        ).to.be.revertedWith("Wrong script hash length")
      })
    })
  })

  describe("submitSweepProof", () => {
    context("when transaction proof is valid", () => {
      context("when there is only one output", () => {
        context("when wallet public key hash length is 20 bytes", () => {
          context("when main UTXO data are valid", () => {
            context(
              "when transaction fee does not exceed the deposit transaction maximum fee",
              () => {
                context("when there is only one input", () => {
                  context(
                    "when the single input is a revealed unswept P2SH deposit",
                    () => {
                      let tx: ContractTransaction
                      const data: SweepTestData = SingleP2SHDeposit
                      // Take wallet public key hash from first deposit. All
                      // deposits in same sweep batch should have the same value
                      // of that field.
                      const { walletPubKeyHash } = data.deposits[0].reveal

                      before(async () => {
                        await createSnapshot()

                        tx = await runSweepScenario(data)
                      })

                      after(async () => {
                        await restoreSnapshot()
                      })

                      it("should mark deposit as swept", async () => {
                        // Deposit key is keccak256(fundingTxHash | fundingOutputIndex).
                        const depositKey = ethers.utils.solidityKeccak256(
                          ["bytes32", "uint32"],
                          [
                            data.deposits[0].fundingTx.hash,
                            data.deposits[0].reveal.fundingOutputIndex,
                          ]
                        )

                        const deposit = await bridge.deposits(depositKey)

                        expect(deposit.sweptAt).to.be.equal(
                          await lastBlockTime()
                        )
                      })

                      it("should update main UTXO for the given wallet", async () => {
                        const mainUtxoHash = await bridge.mainUtxos(
                          walletPubKeyHash
                        )

                        // Amount can be checked by opening the sweep tx in a Bitcoin
                        // testnet explorer. In this case, the sum of inputs is
                        // 20000 satoshi (from the single deposit) and there is a
                        // fee of 1500 so the output value is 18500.
                        const expectedMainUtxo = ethers.utils.solidityKeccak256(
                          ["bytes32", "uint32", "uint64"],
                          [data.sweepTx.hash, 0, 18500]
                        )

                        expect(mainUtxoHash).to.be.equal(expectedMainUtxo)
                      })

                      it("should update the depositor's balance", async () => {
                        // The sum of sweep tx inputs is 20000 satoshi. The output
                        // value is 18500 so the transaction fee is 1500. There is
                        // only one deposit so it incurs the entire transaction fee.
                        // The deposit should also incur the treasury fee whose
                        // initial value is 0.05% of the deposited amount so the
                        // final depositor balance should be cut by 10 satoshi.
                        expect(
                          await bank.balanceOf(
                            data.deposits[0].reveal.depositor
                          )
                        ).to.be.equal(18490)
                      })

                      it("should transfer collected treasury fee", async () => {
                        expect(
                          await bank.balanceOf(treasury.address)
                        ).to.be.equal(10)
                      })

                      it("should emit DepositsSwept event", async () => {
                        await expect(tx)
                          .to.emit(bridge, "DepositsSwept")
                          .withArgs(walletPubKeyHash, data.sweepTx.hash)
                      })
                    }
                  )

                  context(
                    "when the single input is a revealed unswept P2WSH deposit",
                    () => {
                      let tx: ContractTransaction
                      const data: SweepTestData = SingleP2WSHDeposit
                      // Take wallet public key hash from first deposit. All
                      // deposits in same sweep batch should have the same value
                      // of that field.
                      const { walletPubKeyHash } = data.deposits[0].reveal

                      before(async () => {
                        await createSnapshot()

                        tx = await runSweepScenario(data)
                      })

                      after(async () => {
                        await restoreSnapshot()
                      })

                      it("should mark deposit as swept", async () => {
                        // Deposit key is keccak256(fundingTxHash | fundingOutputIndex).
                        const depositKey = ethers.utils.solidityKeccak256(
                          ["bytes32", "uint32"],
                          [
                            data.deposits[0].fundingTx.hash,
                            data.deposits[0].reveal.fundingOutputIndex,
                          ]
                        )

                        const deposit = await bridge.deposits(depositKey)

                        expect(deposit.sweptAt).to.be.equal(
                          await lastBlockTime()
                        )
                      })

                      it("should update main UTXO for the given wallet", async () => {
                        const mainUtxoHash = await bridge.mainUtxos(
                          walletPubKeyHash
                        )

                        // Amount can be checked by opening the sweep tx in a Bitcoin
                        // testnet explorer. In this case, the sum of inputs is
                        // 80000 satoshi (from the single deposit) and there is a
                        // fee of 2000 so the output value is 78000.
                        const expectedMainUtxo = ethers.utils.solidityKeccak256(
                          ["bytes32", "uint32", "uint64"],
                          [data.sweepTx.hash, 0, 78000]
                        )

                        expect(mainUtxoHash).to.be.equal(expectedMainUtxo)
                      })

                      it("should update the depositor's balance", async () => {
                        // The sum of sweep tx inputs is 80000 satoshi. The output
                        // value is 78000 so the fee is 2000. There is only one
                        // deposit so it incurs the entire fee. The deposit should
                        // also incur the treasury fee whose initial value is 0.05%
                        // of the deposited amount so the final depositor balance
                        // should be cut by 40 satoshi.
                        expect(
                          await bank.balanceOf(
                            data.deposits[0].reveal.depositor
                          )
                        ).to.be.equal(77960)
                      })

                      it("should transfer collected treasury fee", async () => {
                        expect(
                          await bank.balanceOf(treasury.address)
                        ).to.be.equal(40)
                      })

                      it("should emit DepositsSwept event", async () => {
                        await expect(tx)
                          .to.emit(bridge, "DepositsSwept")
                          .withArgs(walletPubKeyHash, data.sweepTx.hash)
                      })
                    }
                  )

                  context(
                    "when the single input is the expected main UTXO",
                    () => {
                      const previousData: SweepTestData = SingleP2SHDeposit
                      const data: SweepTestData = SingleMainUtxo

                      before(async () => {
                        await createSnapshot()

                        // Make the first sweep which is actually the predecessor
                        // of the sweep tested within this scenario.
                        await runSweepScenario(previousData)
                      })

                      after(async () => {
                        await restoreSnapshot()
                      })

                      it("should revert", async () => {
                        await expect(runSweepScenario(data)).to.be.revertedWith(
                          "Sweep transaction must process at least one deposit"
                        )
                      })
                    }
                  )

                  context(
                    "when the single input is a revealed but already swept deposit",
                    () => {
                      const data: SweepTestData = SingleP2SHDeposit

                      before(async () => {
                        await createSnapshot()

                        // Make a proper sweep to turn the tested deposit into
                        // the swept state.
                        await runSweepScenario(data)
                      })

                      after(async () => {
                        await restoreSnapshot()
                      })

                      it("should revert", async () => {
                        // Main UTXO parameter must point to the properly
                        // made sweep to avoid revert at validation stage.
                        const mainUtxo = {
                          txHash: data.sweepTx.hash,
                          txOutputIndex: 0,
                          txOutputValue: 18500,
                        }

                        // Try replaying the already done sweep.
                        await expect(
                          bridge.submitSweepProof(
                            data.sweepTx,
                            data.sweepProof,
                            mainUtxo
                          )
                        ).to.be.revertedWith("Deposit already swept")
                      })
                    }
                  )

                  context("when the single input is an unknown", () => {
                    const data: SweepTestData = SingleP2SHDeposit

                    before(async () => {
                      await createSnapshot()

                      // Necessary to pass the proof validation.
                      await relay.setCurrentEpochDifficulty(
                        data.chainDifficulty
                      )
                      await relay.setPrevEpochDifficulty(data.chainDifficulty)
                    })

                    after(async () => {
                      await restoreSnapshot()
                    })

                    it("should revert", async () => {
                      // Try to sweep a deposit which was not revealed before and
                      // is unknown from system's point of view.
                      await expect(
                        bridge.submitSweepProof(
                          data.sweepTx,
                          data.sweepProof,
                          NO_MAIN_UTXO
                        )
                      ).to.be.revertedWith("Unknown input type")
                    })
                  })
                })

                // Since P2SH vs P2WSH path has been already checked in the scenario
                // "when there is only one input", we no longer differentiate deposits
                // using that criterion during "when there are multiple inputs" scenario.
                context("when there are multiple inputs", () => {
                  context(
                    "when input vector consists only of revealed unswept " +
                      "deposits and the expected main UTXO",
                    () => {
                      let tx: ContractTransaction
                      const previousData: SweepTestData =
                        MultipleDepositsNoMainUtxo
                      const data: SweepTestData = MultipleDepositsWithMainUtxo
                      // Take wallet public key hash from first deposit. All
                      // deposits in same sweep batch should have the same value
                      // of that field.
                      const { walletPubKeyHash } = data.deposits[0].reveal

                      before(async () => {
                        await createSnapshot()

                        // Make the first sweep which is actually the predecessor
                        // of the sweep tested within this scenario.
                        await runSweepScenario(previousData)

                        tx = await runSweepScenario(data)
                      })

                      after(async () => {
                        await restoreSnapshot()
                      })

                      it("should mark deposits as swept", async () => {
                        for (let i = 0; i < data.deposits.length; i++) {
                          // Deposit key is keccak256(fundingTxHash | fundingOutputIndex).
                          const depositKey = ethers.utils.solidityKeccak256(
                            ["bytes32", "uint32"],
                            [
                              data.deposits[i].fundingTx.hash,
                              data.deposits[i].reveal.fundingOutputIndex,
                            ]
                          )

                          // eslint-disable-next-line no-await-in-loop
                          const deposit = await bridge.deposits(depositKey)

                          expect(deposit.sweptAt).to.be.equal(
                            // eslint-disable-next-line no-await-in-loop
                            await lastBlockTime(),
                            `Deposit with index ${i} has an unexpected swept time`
                          )
                        }
                      })

                      it("should update main UTXO for the given wallet", async () => {
                        const mainUtxoHash = await bridge.mainUtxos(
                          walletPubKeyHash
                        )

                        // Amount can be checked by opening the sweep tx in a Bitcoin
                        // testnet explorer. In this case, the sum of inputs is
                        // 4148000 satoshi and there is a fee of 2999 so the output
                        // value is 4145001.
                        const expectedMainUtxo = ethers.utils.solidityKeccak256(
                          ["bytes32", "uint32", "uint64"],
                          [data.sweepTx.hash, 0, 4145001]
                        )

                        expect(mainUtxoHash).to.be.equal(expectedMainUtxo)
                      })

                      it("should update the depositors balances", async () => {
                        // The sum of sweep tx inputs is 4148000 satoshi. The output
                        // value is 4145001 so the sweep transaction fee is 2999.
                        // There are 5 deposits so the fee per deposit is 599
                        // and the indivisible remainder is 4 which means the
                        // last deposit should incur 603 satoshi. Worth noting
                        // the order of deposits used by this test scenario
                        // data does not correspond to the order of sweep
                        // transaction inputs. Each deposit should also incur
                        // the treasury fee whose initial value is 0.05% of the
                        // deposited amount.

                        // Deposit with index 0 used as input with index 5
                        // in the sweep transaction. This is the last deposit
                        // (according to inputs order) and it should incur the
                        // remainder of the transaction fee.
                        expect(
                          await bank.balanceOf(
                            data.deposits[0].reveal.depositor
                          )
                        ).to.be.equal(219287)

                        // Deposit with index 1 used as input with index 3
                        // in the sweep transaction.
                        expect(
                          await bank.balanceOf(
                            data.deposits[1].reveal.depositor
                          )
                        ).to.be.equal(759021)

                        // Deposit with index 2 used as input with index 1
                        // in the sweep transaction.
                        expect(
                          await bank.balanceOf(
                            data.deposits[2].reveal.depositor
                          )
                        ).to.be.equal(938931)

                        // Deposit with index 3 used as input with index 2
                        // in the sweep transaction.
                        expect(
                          await bank.balanceOf(
                            data.deposits[3].reveal.depositor
                          )
                        ).to.be.equal(878961)

                        // Deposit with index 4 used as input with index 4
                        // in the sweep transaction.
                        expect(
                          await bank.balanceOf(
                            data.deposits[4].reveal.depositor
                          )
                        ).to.be.equal(289256)
                      })

                      it("should transfer collected treasury fee", async () => {
                        expect(
                          await bank.balanceOf(treasury.address)
                        ).to.be.equal(2075)
                      })

                      it("should emit DepositsSwept event", async () => {
                        await expect(tx)
                          .to.emit(bridge, "DepositsSwept")
                          .withArgs(walletPubKeyHash, data.sweepTx.hash)
                      })
                    }
                  )

                  context(
                    "when input vector consists only of revealed unswept " +
                      "deposits but there is no main UTXO since it is not expected",
                    () => {
                      let tx: ContractTransaction
                      const data: SweepTestData = MultipleDepositsNoMainUtxo
                      // Take wallet public key hash from first deposit. All
                      // deposits in same sweep batch should have the same value
                      // of that field.
                      const { walletPubKeyHash } = data.deposits[0].reveal

                      before(async () => {
                        await createSnapshot()

                        tx = await runSweepScenario(data)
                      })

                      after(async () => {
                        await restoreSnapshot()
                      })

                      it("should mark deposits as swept", async () => {
                        for (let i = 0; i < data.deposits.length; i++) {
                          // Deposit key is keccak256(fundingTxHash | fundingOutputIndex).
                          const depositKey = ethers.utils.solidityKeccak256(
                            ["bytes32", "uint32"],
                            [
                              data.deposits[i].fundingTx.hash,
                              data.deposits[i].reveal.fundingOutputIndex,
                            ]
                          )

                          // eslint-disable-next-line no-await-in-loop
                          const deposit = await bridge.deposits(depositKey)

                          expect(deposit.sweptAt).to.be.equal(
                            // eslint-disable-next-line no-await-in-loop
                            await lastBlockTime(),
                            `Deposit with index ${i} has an unexpected swept time`
                          )
                        }
                      })

                      it("should update main UTXO for the given wallet", async () => {
                        const mainUtxoHash = await bridge.mainUtxos(
                          walletPubKeyHash
                        )

                        // Amount can be checked by opening the sweep tx in a Bitcoin
                        // testnet explorer. In this case, the sum of inputs is
                        // 1060000 satoshi and there is a fee of 2000 so the output
                        // value is 1058000.
                        const expectedMainUtxo = ethers.utils.solidityKeccak256(
                          ["bytes32", "uint32", "uint64"],
                          [data.sweepTx.hash, 0, 1058000]
                        )

                        expect(mainUtxoHash).to.be.equal(expectedMainUtxo)
                      })

                      it("should update the depositors balances", async () => {
                        // The sum of sweep tx inputs is 1060000 satoshi. The output
                        // value is 1058000 so the sweep transaction fee is 2000.
                        // There are 5 deposits so the fee per deposit is 400
                        // and there is no indivisible remainder. Each deposit
                        // should also incur the treasury fee whose initial
                        // value is 0.05% of the deposited amount.
                        expect(
                          await bank.balanceOf(
                            data.deposits[0].reveal.depositor
                          )
                        ).to.be.equal(29585)

                        expect(
                          await bank.balanceOf(
                            data.deposits[1].reveal.depositor
                          )
                        ).to.be.equal(9595)

                        expect(
                          await bank.balanceOf(
                            data.deposits[2].reveal.depositor
                          )
                        ).to.be.equal(209495)

                        expect(
                          await bank.balanceOf(
                            data.deposits[3].reveal.depositor
                          )
                        ).to.be.equal(369415)

                        expect(
                          await bank.balanceOf(
                            data.deposits[4].reveal.depositor
                          )
                        ).to.be.equal(439380)
                      })

                      it("should transfer collected treasury fee", async () => {
                        expect(
                          await bank.balanceOf(treasury.address)
                        ).to.be.equal(530)
                      })

                      it("should emit DepositsSwept event", async () => {
                        await expect(tx)
                          .to.emit(bridge, "DepositsSwept")
                          .withArgs(walletPubKeyHash, data.sweepTx.hash)
                      })
                    }
                  )

                  context(
                    "when input vector consists only of revealed unswept " +
                      "deposits but there is no main UTXO despite it is expected",
                    () => {
                      const previousData: SweepTestData = SingleP2WSHDeposit
                      const data: SweepTestData = JSON.parse(
                        JSON.stringify(MultipleDepositsNoMainUtxo)
                      )

                      before(async () => {
                        await createSnapshot()

                        // Make the first sweep to create an on-chain expectation
                        // that the tested sweep will contain the main UTXO
                        // input.
                        await runSweepScenario(previousData)
                      })

                      after(async () => {
                        await restoreSnapshot()
                      })

                      it("should revert", async () => {
                        // Use sweep data which doesn't reference the main UTXO.
                        // However, pass a correct main UTXO parameter in order
                        // to pass main UTXO validation in the contract.
                        data.mainUtxo = {
                          txHash: previousData.sweepTx.hash,
                          txOutputIndex: 0,
                          txOutputValue: 78000,
                        }

                        await expect(runSweepScenario(data)).to.be.revertedWith(
                          "Expected main UTXO not present in sweep transaction inputs"
                        )
                      })
                    }
                  )

                  context(
                    "when input vector contains a revealed but already swept deposit",
                    () => {
                      const data: SweepTestData = MultipleDepositsNoMainUtxo

                      before(async () => {
                        await createSnapshot()

                        // Make a proper sweep to turn the tested deposits into
                        // the swept state.
                        await runSweepScenario(data)
                      })

                      after(async () => {
                        await restoreSnapshot()
                      })

                      it("should revert", async () => {
                        // Main UTXO parameter must point to the properly
                        // made sweep to avoid revert at validation stage.
                        const mainUtxo = {
                          txHash: data.sweepTx.hash,
                          txOutputIndex: 0,
                          txOutputValue: 1058000,
                        }

                        // Try replaying the already done sweep.
                        await expect(
                          bridge.submitSweepProof(
                            data.sweepTx,
                            data.sweepProof,
                            mainUtxo
                          )
                        ).to.be.revertedWith("Deposit already swept")
                      })
                    }
                  )

                  context("when input vector contains an unknown input", () => {
                    const data: SweepTestData = MultipleDepositsWithMainUtxo

                    before(async () => {
                      await createSnapshot()
                    })

                    after(async () => {
                      await restoreSnapshot()
                    })

                    it("should revert", async () => {
                      // Used test data contains an actual main UTXO input
                      // but the previous action proof was not submitted on-chain
                      // so input is unknown from contract's perspective.
                      await expect(runSweepScenario(data)).to.be.revertedWith(
                        "Unknown input type"
                      )
                    })
                  })
                })
              }
            )

            context(
              "when transaction fee exceeds the deposit transaction maximum fee",
              () => {
                const data: SweepTestData = SingleP2SHDeposit

                before(async () => {
                  await createSnapshot()

                  // Set the deposit transaction maximum fee to a value much
                  // lower than the fee used by the test data transaction.
                  await bridge.setDepositTxMaxFee(100)
                })

                after(async () => {
                  await restoreSnapshot()
                })

                it("should revert", async () => {
                  await expect(runSweepScenario(data)).to.be.revertedWith(
                    "'Transaction fee is too high"
                  )
                })
              }
            )
          })

          context("when main UTXO data are invalid", () => {
            const previousData: SweepTestData = MultipleDepositsNoMainUtxo
            const data: SweepTestData = JSON.parse(
              JSON.stringify(MultipleDepositsWithMainUtxo)
            )

            before(async () => {
              await createSnapshot()

              // Make the first sweep which is actually the predecessor
              // of the sweep tested within this scenario.
              await runSweepScenario(previousData)
            })

            after(async () => {
              await restoreSnapshot()
            })

            it("should revert", async () => {
              // Forge the main UTXO parameter to force validation crash.
              data.mainUtxo = NO_MAIN_UTXO

              await expect(runSweepScenario(data)).to.be.revertedWith(
                "Invalid main UTXO data"
              )
            })
          })
        })

        context(
          "when wallet public key hash length is other than 20 bytes",
          () => {
            before(async () => {
              await createSnapshot()

              // Necessary to pass the proof validation.
              await relay.setCurrentEpochDifficulty(20870012)
              await relay.setPrevEpochDifficulty(20870012)
            })

            after(async () => {
              await restoreSnapshot()
            })

            it("should revert", async () => {
              // To test this case, an arbitrary transaction with single
              // P2WSH output is used. In that case, the wallet public key
              // hash will have a wrong length of 32 bytes. Used transaction:
              // https://live.blockcypher.com/btc-testnet/tx/af56cae479215c5e44a6a4db0eeb10a1abdd98020a6c01b9c26ea7b829aa2809
              const sweepTx = {
                version: "0x01000000",
                inputVector:
                  "0x01d32586237f6a832c3aa324bb83151e43e6cca2e4312d676f14" +
                  "dbbd6b1f04f4680100000000ffffffff",
                outputVector:
                  "0x012ea3090000000000220020af802a76c10b6a646fff8d358241" +
                  "c121c9be1c53628adb26bd6554631bfc7d8b",
                locktime: "0x00000000",
              }

              const sweepProof = {
                merkleProof:
                  "0xf09955dcfb05b1c369eb9f58b6e583e49f47b9b8d6e63537dcac" +
                  "10bf0cc5407d06e76ee2d75b5be5ec365a4c1272067b786d79a64d" +
                  "c015eb40dedd3c813f4dee40c149ee21036bba713d14b3c22454ef" +
                  "44c958293a015e9e186983f20c46d74a29ca5f705913e210229078" +
                  "af993e89d90bb731dab3c8cf8907d683ab60faca1866036118737e" +
                  "07aaa74d489e80f773b4d9ff2887a4855b805aaf1b5a7a1b0bf382" +
                  "be8dab2401ec758a705b648724f93d14c3b72ce4fb3cd7d414e8a1" +
                  "75ef173e",
                txIndexInBlock: 20,
                bitcoinHeaders:
                  "0x0000e020fbeb3a876746438f1fd793add061b0b7af2f88a387ee" +
                  "f5b38600000000000000933a0cec98a028727df04dafbbe691c8ad" +
                  "442351db7321c9f7cc169aa9f64a9a7af6f361cbcd001a65073028",
              }

              await expect(
                bridge.submitSweepProof(sweepTx, sweepProof, NO_MAIN_UTXO)
              ).to.be.revertedWith(
                "Wallet public key hash should have 20 bytes"
              )
            })
          }
        )
      })

      context("when output count is other than one", () => {
        before(async () => {
          await createSnapshot()

          // Necessary to pass the proof validation.
          await relay.setCurrentEpochDifficulty(1)
          await relay.setPrevEpochDifficulty(1)
        })

        after(async () => {
          await restoreSnapshot()
        })

        it("should revert", async () => {
          // To test this case, an arbitrary transaction with two
          // outputs is used. Used transaction:
          // https://live.blockcypher.com/btc-testnet/tx/af56cae479215c5e44a6a4db0eeb10a1abdd98020a6c01b9c26ea7b829aa2809
          const sweepTx = {
            version: "0x01000000",
            inputVector:
              "0x011d9b71144a3ddbb56dd099ee94e6dd8646d7d1eb37fe1195367e6f" +
              "a844a388e7010000006a47304402206f8553c07bcdc0c3b90631188810" +
              "3d623ca9096ca0b28b7d04650a029a01fcf9022064cda02e39e65ace71" +
              "2029845cfcf58d1b59617d753c3fd3556f3551b609bbb00121039d61d6" +
              "2dcd048d3f8550d22eb90b4af908db60231d117aeede04e7bc11907bfa" +
              "ffffffff",
            outputVector:
              "0x02204e00000000000017a9143ec459d0f3c29286ae5df5fcc421e278" +
              "6024277e87a6c2140000000000160014e257eccafbc07c381642ce6e7e" +
              "55120fb077fbed",
            locktime: "0x00000000",
          }

          const sweepProof = {
            merkleProof:
              "0x161d24e53fc61db783f0271d45ef43b76e69fc975cf38decbba654ae" +
              "3d09f5d1a060c3448c0c06ededa9749e559ffa65e2d5f3abac749b278e" +
              "1189aa5b49a499b032963ea3fad337c4a9c8df4e748865503b5aea083f" +
              "b32efe4dca057a741a020790cde5b50acc2cdbd231e43594036388f1e5" +
              "d20ebba319465c56e85bf4e4b4f8b7276402b6c114000c59149494f852" +
              "84507c253bbc505fec7ea50f370aa150",
            txIndexInBlock: 8,
            bitcoinHeaders:
              "0x00000020fbee5222c9fc99c8071cee3fed39b4c0d39f41075469ce9f" +
              "52000000000000003fd9c72d0611b373ce2b1996e0ebb8bc36dc12d431" +
              "cae5b9371f343111f3d7519015da61ffff001dbddfb528000040208a9f" +
              "e49585b4cd8a94daeeb926c6f1e96151c74ae1ae0b18c6a6d564000000" +
              "0065c05d9ea40cace1b6b0ad0b8a9a18646096b54484fbdd96b1596560" +
              "f6999194a815da612ac0001a2e4c6405",
          }

          await expect(
            bridge.submitSweepProof(sweepTx, sweepProof, NO_MAIN_UTXO)
          ).to.be.revertedWith("Sweep transaction must have a single output")
        })
      })
    })

    context("when transaction proof is not valid", () => {
      context("when input vector is not valid", () => {
        const data: SweepTestData = JSON.parse(
          JSON.stringify(SingleP2SHDeposit)
        )

        before(async () => {
          await createSnapshot()
        })

        after(async () => {
          await restoreSnapshot()
        })

        it("should revert", async () => {
          // Corrupt the input vector by setting a compactSize uint claiming
          // there is no inputs at all.
          data.sweepTx.inputVector =
            "0x0079544f374199c68869ce7df906eeb0ee5c0506a512d903e3900d5752" +
            "e3e080c500000000c847304402205eff3ae003a5903eb33f32737e3442b6" +
            "516685a1addb19339c2d02d400cf67ce0220707435fc2a0577373c63c99d" +
            "242c30bea5959ec180169978d43ece50618fe0ff012103989d253b17a6a0" +
            "f41838b84ff0d20e8898f9d7b1a98f2564da4cc29dcf8581d94c5c14934b" +
            "98637ca318a4d6e7ca6ffd1690b8e77df6377508f9f0c90d000395237576" +
            "a9148db50eb52063ea9d98b3eac91489a90f738986f68763ac6776a914e2" +
            "57eccafbc07c381642ce6e7e55120fb077fbed8804e0250162b175ac68ff" +
            "ffffff"

          await expect(runSweepScenario(data)).to.be.revertedWith(
            "Invalid input vector provided"
          )
        })
      })

      context("when output vector is not valid", () => {
        const data: SweepTestData = JSON.parse(
          JSON.stringify(SingleP2SHDeposit)
        )

        before(async () => {
          await createSnapshot()
        })

        after(async () => {
          await restoreSnapshot()
        })

        it("should revert", async () => {
          // Corrupt the output vector by setting a compactSize uint claiming
          // there is no outputs at all.
          data.sweepTx.outputVector =
            "0x0044480000000000001600148db50eb52063ea9d98b3eac91489a90f73" +
            "8986f6"

          await expect(runSweepScenario(data)).to.be.revertedWith(
            "Invalid output vector provided"
          )
        })
      })

      context("when merkle proof is not valid", () => {
        const data: SweepTestData = JSON.parse(
          JSON.stringify(SingleP2SHDeposit)
        )

        before(async () => {
          await createSnapshot()
        })

        after(async () => {
          await restoreSnapshot()
        })

        it("should revert", async () => {
          // Corrupt the merkle proof by changing tx index in block to an
          // invalid one. The proper one is 36 so any other will do the trick.
          data.sweepProof.txIndexInBlock = 30

          await expect(runSweepScenario(data)).to.be.revertedWith(
            "Tx merkle proof is not valid for provided header and tx hash"
          )
        })
      })

      context("when proof difficulty is not current nor previous", () => {
        const data: SweepTestData = JSON.parse(
          JSON.stringify(SingleP2SHDeposit)
        )

        before(async () => {
          await createSnapshot()
        })

        after(async () => {
          await restoreSnapshot()
        })

        it("should revert", async () => {
          // To pass the proof validation, the difficulty returned by the relay
          // must be 22350181 for test data used in this scenario. Setting
          // a different value will cause difficulty comparison failure.
          data.chainDifficulty = 1

          await expect(runSweepScenario(data)).to.be.revertedWith(
            "Not at current or previous difficulty"
          )
        })
      })

      context("when headers chain length is not valid", () => {
        const data: SweepTestData = JSON.parse(
          JSON.stringify(SingleP2SHDeposit)
        )

        before(async () => {
          await createSnapshot()
        })

        after(async () => {
          await restoreSnapshot()
        })

        it("should revert", async () => {
          // Corrupt the bitcoin headers length in the sweep proof. The proper
          // value is length divisible by 80 so any length violating this
          // rule will cause failure. In this case, we just remove the last
          // byte from proper headers chain.
          const properHeaders = data.sweepProof.bitcoinHeaders.toString()
          data.sweepProof.bitcoinHeaders = properHeaders.substring(
            0,
            properHeaders.length - 2
          )

          await expect(runSweepScenario(data)).to.be.revertedWith(
            "Invalid length of the headers chain"
          )
        })
      })

      context("when headers chain is not valid", () => {
        const data: SweepTestData = JSON.parse(
          JSON.stringify(SingleP2SHDeposit)
        )

        before(async () => {
          await createSnapshot()
        })

        after(async () => {
          await restoreSnapshot()
        })

        it("should revert", async () => {
          // Bitcoin headers must form a chain to pass the proof validation.
          // That means the `previous block hash` encoded in the given block
          // header must match the actual previous header's hash. To test
          // that scenario, we corrupt the `previous block hash` of the
          // second header. Each header is 80 bytes length. First 4 bytes
          // of each header is `version` and 32 subsequent bytes is
          // `previous block hash`. Changing byte 85 of the whole chain will
          // do the work.
          const properHeaders = data.sweepProof.bitcoinHeaders.toString()
          data.sweepProof.bitcoinHeaders = `${properHeaders.substring(
            0,
            170
          )}ff${properHeaders.substring(172)}`

          await expect(runSweepScenario(data)).to.be.revertedWith(
            "Invalid headers chain"
          )
        })
      })

      context("when the work in the header is insufficient", () => {
        const data: SweepTestData = JSON.parse(
          JSON.stringify(SingleP2SHDeposit)
        )

        before(async () => {
          await createSnapshot()
        })

        after(async () => {
          await restoreSnapshot()
        })

        it("should revert", async () => {
          // Each header encodes a `difficulty target` field in bytes 72-76.
          // The given header's hash (interpreted as uint) must be bigger than
          // the `difficulty target`. To test this scenario, we change the
          // last byte of the last header in such a way their hash becomes
          // lower than their `difficulty target`.
          const properHeaders = data.sweepProof.bitcoinHeaders.toString()
          data.sweepProof.bitcoinHeaders = `${properHeaders.substring(
            0,
            properHeaders.length - 2
          )}ff`

          await expect(runSweepScenario(data)).to.be.revertedWith(
            "Insufficient work in a header"
          )
        })
      })

      context(
        "when accumulated difficulty in headers chain is insufficient",
        () => {
          let otherBridge: Bridge
          const data: SweepTestData = JSON.parse(
            JSON.stringify(SingleP2SHDeposit)
          )

          before(async () => {
            await createSnapshot()

            // Necessary to pass the first part of proof validation.
            await relay.setCurrentEpochDifficulty(data.chainDifficulty)
            await relay.setPrevEpochDifficulty(data.chainDifficulty)

            // Deploy another bridge which has higher `txProofDifficultyFactor`
            // than the original bridge. That means it will need 12 confirmations
            // to deem transaction proof validity. This scenario uses test
            // data which has only 6 confirmations. That should force the
            // failure we expect within this scenario.
<<<<<<< HEAD
            const Bridge = await ethers.getContractFactory<Bridge__factory>(
              "Bridge"
            )
=======
>>>>>>> 853bc8ff
            otherBridge = await Bridge.deploy(
              bank.address,
              relay.address,
              treasury.address,
              ethers.utils.hexZeroPad("0x01", 20),
              12
            )
            await otherBridge.deployed()
          })

          after(async () => {
            await restoreSnapshot()
          })

          it("should revert", async () => {
            await expect(
              otherBridge.submitSweepProof(
                data.sweepTx,
                data.sweepProof,
                data.mainUtxo
              )
            ).to.be.revertedWith(
              "Insufficient accumulated difficulty in header chain"
            )
          })
        }
      )
    })
  })

  describe("requestRedemption", () => {
    const walletPubKeyHash = "0x8db50eb52063ea9d98b3eac91489a90f738986f6"

    context("when wallet state is active", () => {
      before(async () => {
        await createSnapshot()

        // Simulate the wallet is an active one and is known in the system.
        await bridge.setWallet(walletPubKeyHash, {
          state: 1,
          pendingRedemptionsValue: 0,
          ecdsaWalletID: ethers.constants.HashZero,
        })
      })

      after(async () => {
        await restoreSnapshot()
      })

      context("when there is a main UTXO for the given wallet", () => {
        // Prepare a dumb main UTXO with 10M satoshi as value. This will
        // be the wallet BTC balance.
        const mainUtxo = {
          txHash:
            "0x3835ecdee2daa83c9a19b5012104ace55ecab197b5e16489c26d372e475f5d2a",
          txOutputIndex: 0,
          txOutputValue: 10000000,
        }

        before(async () => {
          await createSnapshot()

          // Simulate the prepared main UTXO belongs to the wallet.
          await bridge.setMainUtxo(walletPubKeyHash, mainUtxo)
        })

        after(async () => {
          await restoreSnapshot()
        })

        context("when main UTXO data are valid", () => {
          context("when redeemer output script is standard type", () => {
            // Arbitrary standard output scripts.
            const redeemerOutputScriptP2WPKH =
              "0x160014f4eedc8f40d4b8e30771f792b065ebec0abaddef"
            const redeemerOutputScriptP2WSH =
              "0x220020ef0b4d985752aa5ef6243e4c6f6bebc2a007e7d671ef27d4b1d0db8dcc93bc1c"
            const redeemerOutputScriptP2PKH =
              "0x1976a914f4eedc8f40d4b8e30771f792b065ebec0abaddef88ac"
            const redeemerOutputScriptP2SH =
              "0x17a914f4eedc8f40d4b8e30771f792b065ebec0abaddef87"

            context(
              "when redeemer output script does not point to the wallet public key hash",
              () => {
                context("when amount is not below the dust threshold", () => {
                  // Requested amount is 1901000 satoshi.
                  const requestedAmount = BigNumber.from(1901000)
                  // Treasury fee is `requestedAmount / redemptionTreasuryFeeDivisor`
                  // where the divisor is `2000` initially. So, we
                  // have 1901000 / 2000 = 950.5 though Solidity
                  // loses the decimal part.
                  const treasuryFee = 950

                  context(
                    "when there is no pending request for the given redemption key",
                    () => {
                      context("when wallet has sufficient funds", () => {
                        context(
                          "when redeemer made a sufficient allowance in Bank",
                          () => {
                            let redeemer: SignerWithAddress

                            before(async () => {
                              await createSnapshot()

                              // Use an arbitrary ETH account as redeemer.
                              redeemer = thirdParty

                              await makeRedemptionAllowance(
                                redeemer,
                                requestedAmount
                              )
                            })

                            after(async () => {
                              await restoreSnapshot()
                            })

                            context(
                              "when redeemer output script is P2WPKH",
                              () => {
                                const redeemerOutputScript =
                                  redeemerOutputScriptP2WPKH

                                let initialBridgeBalance: BigNumber
                                let initialRedeemerBalance: BigNumber
                                let initialWalletPendingRedemptionValue: BigNumber
                                let tx: ContractTransaction

                                before(async () => {
                                  await createSnapshot()

                                  // Capture initial TBTC balance of Bridge and
                                  // redeemer.
                                  initialBridgeBalance = await bank.balanceOf(
                                    bridge.address
                                  )
                                  initialRedeemerBalance = await bank.balanceOf(
                                    redeemer.address
                                  )

                                  // Capture the initial pending redemptions value
                                  // for the given wallet.
                                  initialWalletPendingRedemptionValue = (
                                    await bridge.wallets(walletPubKeyHash)
                                  ).pendingRedemptionsValue

                                  // Perform the redemption request.
                                  tx = await bridge
                                    .connect(redeemer)
                                    .requestRedemption(
                                      walletPubKeyHash,
                                      mainUtxo,
                                      redeemerOutputScript,
                                      requestedAmount
                                    )
                                })

                                after(async () => {
                                  await restoreSnapshot()
                                })

                                it("should increase the wallet's pending redemptions value", async () => {
                                  const walletPendingRedemptionValue = (
                                    await bridge.wallets(walletPubKeyHash)
                                  ).pendingRedemptionsValue

                                  expect(
                                    walletPendingRedemptionValue.sub(
                                      initialWalletPendingRedemptionValue
                                    )
                                  ).to.be.equal(
                                    requestedAmount.sub(treasuryFee)
                                  )
                                })

                                it("should store the redemption request", async () => {
                                  const redemptionKey = buildRedemptionKey(
                                    walletPubKeyHash,
                                    redeemerOutputScript
                                  )

                                  const redemptionRequest =
                                    await bridge.pendingRedemptions(
                                      redemptionKey
                                    )

                                  expect(
                                    redemptionRequest.redeemer
                                  ).to.be.equal(redeemer.address)
                                  expect(
                                    redemptionRequest.requestedAmount
                                  ).to.be.equal(requestedAmount)
                                  expect(
                                    redemptionRequest.treasuryFee
                                  ).to.be.equal(treasuryFee)
                                  expect(
                                    redemptionRequest.txMaxFee
                                  ).to.be.equal(
                                    await bridge.redemptionTxMaxFee()
                                  )
                                  expect(
                                    redemptionRequest.requestedAt
                                  ).to.be.equal(await lastBlockTime())
                                })

                                it("should emit RedemptionRequested event", async () => {
                                  await expect(tx)
                                    .to.emit(bridge, "RedemptionRequested")
                                    .withArgs(
                                      walletPubKeyHash,
                                      redeemerOutputScript,
                                      redeemer.address,
                                      requestedAmount,
                                      treasuryFee,
                                      await bridge.redemptionTxMaxFee()
                                    )
                                })

                                it("should take the right TBTC balance from Bank", async () => {
                                  const bridgeBalance = await bank.balanceOf(
                                    bridge.address
                                  )
                                  expect(
                                    bridgeBalance.sub(initialBridgeBalance)
                                  ).to.equal(requestedAmount)

                                  const redeemerBalance = await bank.balanceOf(
                                    redeemer.address
                                  )
                                  expect(
                                    redeemerBalance.sub(initialRedeemerBalance)
                                  ).to.equal(requestedAmount.mul(-1))
                                })
                              }
                            )

                            context(
                              "when redeemer output script is P2WSH",
                              () => {
                                before(async () => {
                                  await createSnapshot()
                                })

                                after(async () => {
                                  await restoreSnapshot()
                                })

                                // Do not repeat all check made in the
                                // "when redeemer output script is P2WPKH"
                                // scenario but just assert the call succeeds
                                // for an P2WSH output script.
                                it("should succeed", async () => {
                                  await expect(
                                    bridge
                                      .connect(redeemer)
                                      .requestRedemption(
                                        walletPubKeyHash,
                                        mainUtxo,
                                        redeemerOutputScriptP2WSH,
                                        requestedAmount
                                      )
                                  ).to.not.be.reverted
                                })
                              }
                            )

                            context(
                              "when redeemer output script is P2PKH",
                              () => {
                                before(async () => {
                                  await createSnapshot()
                                })

                                after(async () => {
                                  await restoreSnapshot()
                                })

                                // Do not repeat all check made in the
                                // "when redeemer output script is P2WPKH"
                                // scenario but just assert the call succeeds
                                // for an P2PKH output script.
                                it("should succeed", async () => {
                                  await expect(
                                    bridge
                                      .connect(redeemer)
                                      .requestRedemption(
                                        walletPubKeyHash,
                                        mainUtxo,
                                        redeemerOutputScriptP2PKH,
                                        requestedAmount
                                      )
                                  ).to.not.be.reverted
                                })
                              }
                            )

                            context(
                              "when redeemer output script is P2SH",
                              () => {
                                before(async () => {
                                  await createSnapshot()
                                })

                                after(async () => {
                                  await restoreSnapshot()
                                })

                                // Do not repeat all check made in the
                                // "when redeemer output script is P2WPKH"
                                // scenario but just assert the call succeeds
                                // for an P2SH output script.
                                it("should succeed", async () => {
                                  await expect(
                                    bridge
                                      .connect(redeemer)
                                      .requestRedemption(
                                        walletPubKeyHash,
                                        mainUtxo,
                                        redeemerOutputScriptP2SH,
                                        requestedAmount
                                      )
                                  ).to.not.be.reverted
                                })
                              }
                            )
                          }
                        )

                        context(
                          "when redeemer has not made a sufficient allowance in Bank",
                          () => {
                            it("should revert", async () => {
                              await expect(
                                bridge
                                  .connect(thirdParty)
                                  .requestRedemption(
                                    walletPubKeyHash,
                                    mainUtxo,
                                    redeemerOutputScriptP2WPKH,
                                    requestedAmount
                                  )
                              ).to.be.revertedWith(
                                "Transfer amount exceeds allowance"
                              )
                            })
                          }
                        )
                      })

                      context("when wallet has insufficient funds", () => {
                        before(async () => {
                          await createSnapshot()

                          // Simulate a situation when the wallet has so many
                          // pending redemptions that a new request will
                          // exceed its Bitcoin balance. This is done by making
                          // a redemption request that will request the entire
                          // wallet's balance right before the tested request.
                          await makeRedemptionAllowance(
                            thirdParty,
                            mainUtxo.txOutputValue
                          )
                          await bridge
                            .connect(thirdParty)
                            .requestRedemption(
                              walletPubKeyHash,
                              mainUtxo,
                              redeemerOutputScriptP2WPKH,
                              mainUtxo.txOutputValue
                            )
                        })

                        after(async () => {
                          await restoreSnapshot()
                        })

                        it("should revert", async () => {
                          await expect(
                            bridge
                              .connect(thirdParty)
                              .requestRedemption(
                                walletPubKeyHash,
                                mainUtxo,
                                redeemerOutputScriptP2WSH,
                                requestedAmount
                              )
                          ).to.be.revertedWith("Insufficient wallet funds")
                        })
                      })
                    }
                  )

                  context(
                    "when there is a pending request for the given redemption key",
                    () => {
                      before(async () => {
                        await createSnapshot()

                        // Make a request targeting the given wallet and
                        // redeemer output script. Tested request will use
                        // the same parameters.
                        await makeRedemptionAllowance(
                          thirdParty,
                          mainUtxo.txOutputValue
                        )
                        await bridge
                          .connect(thirdParty)
                          .requestRedemption(
                            walletPubKeyHash,
                            mainUtxo,
                            redeemerOutputScriptP2WPKH,
                            mainUtxo.txOutputValue
                          )
                      })

                      after(async () => {
                        await restoreSnapshot()
                      })

                      it("should revert", async () => {
                        await expect(
                          bridge
                            .connect(thirdParty)
                            .requestRedemption(
                              walletPubKeyHash,
                              mainUtxo,
                              redeemerOutputScriptP2WPKH,
                              requestedAmount
                            )
                        ).to.be.revertedWith(
                          "There is a pending redemption request from this wallet to the same address"
                        )
                      })
                    }
                  )
                })

                context("when amount is below the dust threshold", () => {
                  it("should revert", async () => {
                    // Initial dust threshold set in the tests `fixture`
                    // for tests is 100000. A value lower by 1 sat should
                    // trigger the tested condition.
                    await expect(
                      bridge
                        .connect(thirdParty)
                        .requestRedemption(
                          walletPubKeyHash,
                          mainUtxo,
                          redeemerOutputScriptP2WPKH,
                          99999
                        )
                    ).to.be.revertedWith("Redemption amount too small")
                  })
                })
              }
            )

            context(
              "when redeemer output script points to the wallet public key hash",
              () => {
                it("should revert", async () => {
                  // Wallet public key hash hidden under P2WPKH.
                  await expect(
                    bridge
                      .connect(thirdParty)
                      .requestRedemption(
                        walletPubKeyHash,
                        mainUtxo,
                        `0x160014${walletPubKeyHash.substring(2)}`,
                        100000
                      )
                  ).to.be.revertedWith(
                    "Redeemer output script must not point to the wallet PKH"
                  )

                  // Wallet public key hash hidden under P2PKH.
                  await expect(
                    bridge
                      .connect(thirdParty)
                      .requestRedemption(
                        walletPubKeyHash,
                        mainUtxo,
                        `0x1976a914${walletPubKeyHash.substring(2)}88ac`,
                        100000
                      )
                  ).to.be.revertedWith(
                    "Redeemer output script must not point to the wallet PKH"
                  )

                  // Wallet public key hash hidden under P2SH.
                  await expect(
                    bridge
                      .connect(thirdParty)
                      .requestRedemption(
                        walletPubKeyHash,
                        mainUtxo,
                        `0x17a914${walletPubKeyHash.substring(2)}87`,
                        100000
                      )
                  ).to.be.revertedWith(
                    "Redeemer output script must not point to the wallet PKH"
                  )

                  // There is no need to check for P2WSH since that type
                  // uses 32-byte hashes. Because wallet public key hash is
                  // always 20-byte, there is no possibility those hashes
                  // can be confused during change output recognition.
                })
              }
            )
          })

          context("when redeemer output script is not standard type", () => {
            it("should revert", async () => {
              // The set of non-standard/malformed scripts is infinite.
              // A malformed P2PKH redeemer script is used as example.
              await expect(
                bridge
                  .connect(thirdParty)
                  .requestRedemption(
                    walletPubKeyHash,
                    mainUtxo,
                    "0x1988a914f4eedc8f40d4b8e30771f792b065ebec0abaddef88ac",
                    100000
                  )
              ).to.be.revertedWith(
                "Redeemer output script must be a standard type"
              )
            })
          })
        })

        context("when main UTXO data are invalid", () => {
          it("should revert", async () => {
            // The proper main UTXO hash `0` as `txOutputIndex`.
            await expect(
              bridge.connect(thirdParty).requestRedemption(
                walletPubKeyHash,
                {
                  txHash:
                    "0x3835ecdee2daa83c9a19b5012104ace55ecab197b5e16489c26d372e475f5d2a",
                  txOutputIndex: 1,
                  txOutputValue: 10000000,
                },
                "0x160014f4eedc8f40d4b8e30771f792b065ebec0abaddef",
                100000
              )
            ).to.be.revertedWith("Invalid main UTXO data")
          })
        })
      })

      context("when there is no main UTXO for the given wallet", () => {
        it("should revert", async () => {
          // Since there is no main UTXO for this wallet recorded in the
          // Bridge, the `mainUtxo` parameter can be anything.
          await expect(
            bridge
              .connect(thirdParty)
              .requestRedemption(
                walletPubKeyHash,
                NO_MAIN_UTXO,
                "0x160014f4eedc8f40d4b8e30771f792b065ebec0abaddef",
                100000
              )
          ).to.be.revertedWith("No main UTXO for the given wallet")
        })
      })
    })

    context("when wallet state is other than Active", () => {
      context("when wallet state is Unknown", () => {
        // No need to set wallet state explicitly as Unknown is the default
        // for wallets not being in the `wallets` mapping.
        it("should revert", async () => {
          await expect(
            bridge
              .connect(thirdParty)
              .requestRedemption(
                walletPubKeyHash,
                NO_MAIN_UTXO,
                "0x160014f4eedc8f40d4b8e30771f792b065ebec0abaddef",
                100000
              )
          ).to.be.revertedWith("Wallet must be in Active state")
        })
      })

      context("when wallet state is MovingFunds", () => {
        before(async () => {
          await createSnapshot()

          await bridge.setWallet(walletPubKeyHash, {
            state: 2,
            pendingRedemptionsValue: 0,
            ecdsaWalletID: ethers.constants.HashZero,
          })
        })

        after(async () => {
          await restoreSnapshot()
        })

        it("should revert", async () => {
          await expect(
            bridge
              .connect(thirdParty)
              .requestRedemption(
                walletPubKeyHash,
                NO_MAIN_UTXO,
                "0x160014f4eedc8f40d4b8e30771f792b065ebec0abaddef",
                100000
              )
          ).to.be.revertedWith("Wallet must be in Active state")
        })
      })

      context("when wallet state is Closed", () => {
        before(async () => {
          await createSnapshot()

          await bridge.setWallet(walletPubKeyHash, {
            state: 3,
            pendingRedemptionsValue: 0,
            ecdsaWalletID: ethers.constants.HashZero,
          })
        })

        after(async () => {
          await restoreSnapshot()
        })

        it("should revert", async () => {
          await expect(
            bridge
              .connect(thirdParty)
              .requestRedemption(
                walletPubKeyHash,
                NO_MAIN_UTXO,
                "0x160014f4eedc8f40d4b8e30771f792b065ebec0abaddef",
                100000
              )
          ).to.be.revertedWith("Wallet must be in Active state")
        })
      })

      context("when wallet state is Terminated", () => {
        before(async () => {
          await createSnapshot()

          await bridge.setWallet(walletPubKeyHash, {
            state: 4,
            pendingRedemptionsValue: 0,
            ecdsaWalletID: ethers.constants.HashZero,
          })
        })

        after(async () => {
          await restoreSnapshot()
        })

        it("should revert", async () => {
          await expect(
            bridge
              .connect(thirdParty)
              .requestRedemption(
                walletPubKeyHash,
                NO_MAIN_UTXO,
                "0x160014f4eedc8f40d4b8e30771f792b065ebec0abaddef",
                100000
              )
          ).to.be.revertedWith("Wallet must be in Active state")
        })
      })
    })
  })

  describe("submitRedemptionProof", () => {
    context("when transaction proof is valid", () => {
      context("when there is a main UTXO for the given wallet", () => {
        context("when main UTXO data are valid", () => {
          context("when there is only one input", () => {
            context(
              "when the single input points to the wallet's main UTXO",
              () => {
                context("when wallet state is Active", () => {
                  context("when there is only one output", () => {
                    context(
                      "when the single output is a pending requested redemption",
                      () => {
                        const data: RedemptionTestData =
                          SinglePendingRequestedRedemption

                        let tx: ContractTransaction
                        let bridgeBalance: RedemptionBalanceChange
                        let walletPendingRedemptionsValue: RedemptionBalanceChange
                        let treasuryBalance: RedemptionBalanceChange
                        let redeemersBalances: RedemptionBalanceChange[]

                        before(async () => {
                          await createSnapshot()

                          // Simulate the situation when treasury fee is 0% to
                          // allow using the whole wallet's main UTXO value
                          // to fulfill the redemption request.
                          await bridge.setRedemptionTreasuryFeeDivisor(0)

                          // eslint-disable-next-line @typescript-eslint/no-extra-semi
                          ;({
                            tx,
                            bridgeBalance,
                            walletPendingRedemptionsValue,
                            treasuryBalance,
                            redeemersBalances,
                          } = await runRedemptionScenario(data))
                        })

                        after(async () => {
                          await restoreSnapshot()
                        })

                        it("should close processed redemption request", async () => {
                          const redemptionRequest =
                            await bridge.pendingRedemptions(
                              buildRedemptionKey(
                                data.wallet.pubKeyHash,
                                data.redemptionRequests[0].redeemerOutputScript
                              )
                            )

                          expect(redemptionRequest.requestedAt).to.be.equal(
                            0,
                            "Redemption request has not been closed"
                          )
                        })

                        it("should delete the wallet's main UTXO", async () => {
                          // The Bitcoin redemption transaction has no change
                          // output so the wallet's main UTXO should be
                          // deleted on the Bridge side.
                          expect(
                            await bridge.mainUtxos(data.wallet.pubKeyHash)
                          ).to.be.equal(ZERO_32_BYTES)
                        })

                        it("should decrease the wallet's pending redemptions value", async () => {
                          // Wallet pending redemptions value should be
                          // decreased by the total redeemable amount but since
                          // the treasury fee is 0% in this test case, the
                          // total redeemable amount is equal to the total
                          // requested amount. See docs of the used test
                          // data for details.
                          expect(
                            walletPendingRedemptionsValue.afterProof.sub(
                              walletPendingRedemptionsValue.beforeProof
                            )
                          ).to.equal(-1177424)
                        })

                        it("should decrease Bridge's balance in Bank", async () => {
                          // Balance should be decreased by the total
                          // redeemable amount but since the treasury fee
                          // is 0% in this test case, the total redeemable
                          // amount is equal to the total requested amount.
                          // See docs of the used test data for details.
                          await expect(tx)
                            .to.emit(bank, "BalanceDecreased")
                            .withArgs(bridge.address, 1177424)
                          // In this case, the total Bridge balance change
                          // should be also equal to the same amount.
                          expect(
                            bridgeBalance.afterProof.sub(
                              bridgeBalance.beforeProof
                            )
                          ).to.equal(-1177424)
                        })

                        it("should not transfer anything to the treasury", async () => {
                          // Treasury balance should not be increased because
                          // the treasury fee is 0% in this test case.
                          expect(
                            treasuryBalance.afterProof.sub(
                              treasuryBalance.beforeProof
                            )
                          ).to.equal(0)
                        })

                        it("should not change redeemer balance in any way", async () => {
                          // Redemption proof submission should NEVER cause
                          // any change of the redeemer balance.
                          const redeemerBalance = redeemersBalances[0]

                          expect(
                            redeemerBalance.afterProof.sub(
                              redeemerBalance.beforeProof
                            )
                          ).to.be.equal(0, "Balance of redeemer has changed")
                        })
                      }
                    )

                    context(
                      "when the single output is a non-reported timed out requested redemption",
                      () => {
                        const data: RedemptionTestData =
                          SinglePendingRequestedRedemption

                        let tx: ContractTransaction
                        let bridgeBalance: RedemptionBalanceChange
                        let walletPendingRedemptionsValue: RedemptionBalanceChange
                        let treasuryBalance: RedemptionBalanceChange
                        let redeemersBalances: RedemptionBalanceChange[]

                        before(async () => {
                          await createSnapshot()

                          // Simulate the situation when treasury fee is 0% to
                          // allow using the whole wallet's main UTXO value
                          // to fulfill the redemption request.
                          await bridge.setRedemptionTreasuryFeeDivisor(0)

                          // Before submitting the redemption proof, wait
                          // an amount of time that will make the request
                          // timed out though don't report the timeout.
                          const beforeProofActions = async () => {
                            await increaseTime(await bridge.redemptionTimeout())
                          }

                          // eslint-disable-next-line @typescript-eslint/no-extra-semi
                          ;({
                            tx,
                            bridgeBalance,
                            walletPendingRedemptionsValue,
                            treasuryBalance,
                            redeemersBalances,
                          } = await runRedemptionScenario(
                            data,
                            beforeProofActions
                          ))
                        })

                        after(async () => {
                          await restoreSnapshot()
                        })

                        it("should close processed redemption request", async () => {
                          const redemptionRequest =
                            await bridge.pendingRedemptions(
                              buildRedemptionKey(
                                data.wallet.pubKeyHash,
                                data.redemptionRequests[0].redeemerOutputScript
                              )
                            )

                          expect(redemptionRequest.requestedAt).to.be.equal(
                            0,
                            "Redemption request has not been closed"
                          )
                        })

                        it("should delete the wallet's main UTXO", async () => {
                          // The Bitcoin redemption transaction has no change
                          // output so the wallet's main UTXO should be
                          // deleted on the Bridge side.
                          expect(
                            await bridge.mainUtxos(data.wallet.pubKeyHash)
                          ).to.be.equal(ZERO_32_BYTES)
                        })

                        it("should decrease the wallet's pending redemptions value", async () => {
                          // Wallet pending redemptions value should be
                          // decreased by the total redeemable amount but since
                          // the treasury fee is 0% in this test case, the
                          // total redeemable amount is equal to the total
                          // requested amount. See docs of the used test
                          // data for details.
                          expect(
                            walletPendingRedemptionsValue.afterProof.sub(
                              walletPendingRedemptionsValue.beforeProof
                            )
                          ).to.equal(-1177424)
                        })

                        it("should decrease Bridge's balance in Bank", async () => {
                          // Balance should be decreased by the total
                          // redeemable amount but since the treasury fee
                          // is 0% in this test case, the total redeemable
                          // amount is equal to the total requested amount.
                          // See docs of the used test data for details.
                          await expect(tx)
                            .to.emit(bank, "BalanceDecreased")
                            .withArgs(bridge.address, 1177424)
                          // In this case, the total Bridge balance change
                          // should be also equal to the same amount.
                          expect(
                            bridgeBalance.afterProof.sub(
                              bridgeBalance.beforeProof
                            )
                          ).to.equal(-1177424)
                        })

                        it("should not transfer anything to the treasury", async () => {
                          // Treasury balance should not be increased because
                          // the treasury fee is 0% in this test case.
                          expect(
                            treasuryBalance.afterProof.sub(
                              treasuryBalance.beforeProof
                            )
                          ).to.equal(0)
                        })

                        it("should not change redeemer balance in any way", async () => {
                          // Redemption proof submission should NEVER cause
                          // any change of the redeemer balance.
                          const redeemerBalance = redeemersBalances[0]

                          expect(
                            redeemerBalance.afterProof.sub(
                              redeemerBalance.beforeProof
                            )
                          ).to.be.equal(0, "Balance of redeemer has changed")
                        })
                      }
                    )

                    context(
                      "when the single output is a reported timed out requested redemption",
                      () => {
                        const data: RedemptionTestData =
                          SinglePendingRequestedRedemption

                        let tx: ContractTransaction
                        let bridgeBalance: RedemptionBalanceChange
                        let walletPendingRedemptionsValue: RedemptionBalanceChange
                        let treasuryBalance: RedemptionBalanceChange
                        let redeemersBalances: RedemptionBalanceChange[]

                        before(async () => {
                          await createSnapshot()

                          // Simulate the situation when treasury fee is 0% to
                          // allow using the whole wallet's main UTXO value
                          // to fulfill the redemption request.
                          await bridge.setRedemptionTreasuryFeeDivisor(0)

                          // Before submitting the redemption proof, wait
                          // an amount of time that will make the request
                          // timed out and then report the timeout.
                          const beforeProofActions = async () => {
                            await increaseTime(await bridge.redemptionTimeout())
                            await bridge.notifyRedemptionTimeout(
                              data.wallet.pubKeyHash,
                              data.redemptionRequests[0].redeemerOutputScript
                            )
                          }

                          // eslint-disable-next-line @typescript-eslint/no-extra-semi
                          ;({
                            tx,
                            bridgeBalance,
                            walletPendingRedemptionsValue,
                            treasuryBalance,
                            redeemersBalances,
                          } = await runRedemptionScenario(
                            data,
                            beforeProofActions
                          ))
                        })

                        after(async () => {
                          await restoreSnapshot()
                        })

                        it("should hold the timed out request in the contract state", async () => {
                          const redemptionRequest =
                            await bridge.timedOutRedemptions(
                              buildRedemptionKey(
                                data.wallet.pubKeyHash,
                                data.redemptionRequests[0].redeemerOutputScript
                              )
                            )

                          expect(
                            redemptionRequest.requestedAt
                          ).to.be.greaterThan(
                            0,
                            "Timed out request was removed from the contract state"
                          )
                        })

                        it("should delete the wallet's main UTXO", async () => {
                          // The Bitcoin redemption transaction has no change
                          // output so the wallet's main UTXO should be
                          // deleted on the Bridge side. It doesn't matter
                          // the only redemption handled by the transaction
                          // is reported as timed out.
                          expect(
                            await bridge.mainUtxos(data.wallet.pubKeyHash)
                          ).to.be.equal(ZERO_32_BYTES)
                        })

                        it("should not change the wallet's pending redemptions value", async () => {
                          // All the bookkeeping regarding the timed out
                          // request was done upon timeout report. The
                          // wallet pending redemptions value should not
                          // be changed in any way.
                          expect(
                            walletPendingRedemptionsValue.afterProof.sub(
                              walletPendingRedemptionsValue.beforeProof
                            )
                          ).to.equal(0)
                        })

                        it("should not change Bridge's balance in Bank", async () => {
                          // All the bookkeeping regarding the timed out
                          // request was done upon timeout report. The Bridge
                          // balance in the bank should neither be decreased...
                          await expect(tx)
                            .to.emit(bank, "BalanceDecreased")
                            .withArgs(bridge.address, 0)
                          // ...nor changed in any other way.
                          expect(
                            bridgeBalance.afterProof.sub(
                              bridgeBalance.beforeProof
                            )
                          ).to.equal(0)
                        })

                        it("should not transfer anything to the treasury", async () => {
                          // Treasury balance should not be increased in any way
                          // since the only request handled by the redemption
                          // transaction is reported as timed out and is just
                          // skipped during processing.
                          expect(
                            treasuryBalance.afterProof.sub(
                              treasuryBalance.beforeProof
                            )
                          ).to.equal(0)
                        })

                        it("should not change redeemer balance in any way", async () => {
                          // Redemption proof submission should NEVER cause
                          // any change of the redeemer balance.
                          const redeemerBalance = redeemersBalances[0]

                          expect(
                            redeemerBalance.afterProof.sub(
                              redeemerBalance.beforeProof
                            )
                          ).to.be.equal(0, "Balance of redeemer has changed")
                        })
                      }
                    )

                    context(
                      "when the single output is a pending requested redemption but redeemed amount is wrong",
                      () => {
                        const data: RedemptionTestData = JSON.parse(
                          JSON.stringify(SinglePendingRequestedRedemption)
                        )

                        let outcome: Promise<RedemptionScenarioOutcome>

                        before(async () => {
                          await createSnapshot()

                          // Alter the single redemption request in the test
                          // data and set such an amount that will cause
                          // the Bitcoin redemption transaction to be deemed
                          // as invalid due to a wrong amount. The transaction
                          // output has the value of 1176924 so to make this
                          // test scenario happen, the request amount must be
                          // way different (lesser or greater) than the output
                          // value. Worth noting that this test scenario tests
                          // the amount condition in a general and simplified
                          // way without stressing all specific edge cases.
                          // Doing a detailed check would require more dedicated
                          // test data sets which would make it far more
                          // complicated without giving much value in return.
                          data.redemptionRequests[0].amount = 300000

                          outcome = runRedemptionScenario(data)
                        })

                        after(async () => {
                          await restoreSnapshot()
                        })

                        it("should revert", async () => {
                          await expect(outcome).to.be.revertedWith(
                            "Output value is not within the acceptable range of the pending request"
                          )
                        })
                      }
                    )

                    context(
                      "when the single output is a reported timed out requested redemption but amount is wrong",
                      () => {
                        const data: RedemptionTestData = JSON.parse(
                          JSON.stringify(SinglePendingRequestedRedemption)
                        )

                        let outcome: Promise<RedemptionScenarioOutcome>

                        before(async () => {
                          await createSnapshot()

                          // Alter the single redemption request in the test
                          // data and set such an amount that will cause
                          // the Bitcoin redemption transaction to be deemed
                          // as invalid due to a wrong amount. The transaction
                          // output has the value of 1176924 so to make this
                          // test scenario happen, the request amount must be
                          // way different (lesser or greater) than the output
                          // value. Worth noting that this test scenario tests
                          // the amount condition in a general and simplified
                          // way without stressing all specific edge cases.
                          // Doing a detailed check would require more dedicated
                          // test data sets which would make it far more
                          // complicated without giving much value in return.
                          data.redemptionRequests[0].amount = 300000

                          // Before submitting the redemption proof, wait
                          // an amount of time that will make the request
                          // timed out and then report the timeout.
                          const beforeProofActions = async () => {
                            await increaseTime(await bridge.redemptionTimeout())
                            await bridge.notifyRedemptionTimeout(
                              data.wallet.pubKeyHash,
                              data.redemptionRequests[0].redeemerOutputScript
                            )
                          }

                          outcome = runRedemptionScenario(
                            data,
                            beforeProofActions
                          )
                        })

                        after(async () => {
                          await restoreSnapshot()
                        })

                        it("should revert", async () => {
                          await expect(outcome).to.be.revertedWith(
                            "Output value is not within the acceptable range of the timed out request"
                          )
                        })
                      }
                    )

                    context(
                      "when the single output is a legal P2PKH change with a non-zero value",
                      () => {
                        const data: RedemptionTestData = SingleP2PKHChange

                        let outcome: Promise<RedemptionScenarioOutcome>

                        before(async () => {
                          await createSnapshot()

                          outcome = runRedemptionScenario(data)
                        })

                        after(async () => {
                          await restoreSnapshot()
                        })

                        // Should be deemed as valid change though rejected
                        // because this change is a single output and at least
                        // one requested redemption is expected.
                        it("should revert", async () => {
                          await expect(outcome).to.be.revertedWith(
                            "Redemption transaction must process at least one redemption"
                          )
                        })
                      }
                    )

                    context(
                      "when the single output is a legal P2WPKH change with a non-zero value",
                      () => {
                        const data: RedemptionTestData = SingleP2WPKHChange

                        let outcome: Promise<RedemptionScenarioOutcome>

                        before(async () => {
                          await createSnapshot()

                          outcome = runRedemptionScenario(data)
                        })

                        after(async () => {
                          await restoreSnapshot()
                        })

                        // Should be deemed as valid change though rejected
                        // because this change is a single output and at least
                        // one requested redemption is expected.
                        it("should revert", async () => {
                          await expect(outcome).to.be.revertedWith(
                            "Redemption transaction must process at least one redemption"
                          )
                        })
                      }
                    )

                    context(
                      "when the single output is an illegal P2SH change with a non-zero value",
                      () => {
                        const data: RedemptionTestData = SingleP2SHChange

                        let outcome: Promise<RedemptionScenarioOutcome>

                        before(async () => {
                          await createSnapshot()

                          outcome = runRedemptionScenario(data)
                        })

                        after(async () => {
                          await restoreSnapshot()
                        })

                        // We have this case because P2SH script has a 20-byte
                        // payload which may match the 20-byte wallet public
                        // key hash though it should be always rejected as
                        // non-requested output. There is no need to check for
                        // P2WSH since the payload is always 32-byte there.
                        // The main reason we need to bother about 20-byte
                        // hashes is because the wallet public key hash has
                        // always 20-bytes and we must make sure no redemption
                        // request uses it as a redeemer script to not confuse
                        // an output that will try to handle that request with
                        // a proper change output also referencing the wallet
                        // public key hash.
                        it("should revert", async () => {
                          await expect(outcome).to.be.revertedWith(
                            "Output is a non-requested redemption"
                          )
                        })
                      }
                    )

                    context(
                      "when the single output is a change with a zero as value",
                      () => {
                        const data: RedemptionTestData =
                          SingleP2WPKHChangeZeroValue

                        let outcome: Promise<RedemptionScenarioOutcome>

                        before(async () => {
                          await createSnapshot()

                          outcome = runRedemptionScenario(data)
                        })

                        after(async () => {
                          await restoreSnapshot()
                        })

                        it("should revert", async () => {
                          await expect(outcome).to.be.revertedWith(
                            "Output is a non-requested redemption"
                          )
                        })
                      }
                    )

                    context(
                      "when the single output is a non-requested redemption to an arbitrary script",
                      () => {
                        const data: RedemptionTestData =
                          SingleNonRequestedRedemption

                        let outcome: Promise<RedemptionScenarioOutcome>

                        before(async () => {
                          await createSnapshot()

                          outcome = runRedemptionScenario(data)
                        })

                        after(async () => {
                          await restoreSnapshot()
                        })

                        it("should revert", async () => {
                          await expect(outcome).to.be.revertedWith(
                            "Output is a non-requested redemption"
                          )
                        })
                      }
                    )

                    context(
                      "when the single output is provably unspendable OP_RETURN",
                      () => {
                        const data: RedemptionTestData =
                          SingleProvablyUnspendable

                        let outcome: Promise<RedemptionScenarioOutcome>

                        before(async () => {
                          await createSnapshot()

                          outcome = runRedemptionScenario(data)
                        })

                        after(async () => {
                          await restoreSnapshot()
                        })

                        it("should revert", async () => {
                          await expect(outcome).to.be.revertedWith(
                            "Output is a non-requested redemption"
                          )
                        })
                      }
                    )
                  })

                  context("when there are multiple outputs", () => {
                    context(
                      "when output vector consists only of pending requested redemptions",
                      () => {
                        const data: RedemptionTestData =
                          MultiplePendingRequestedRedemptions

                        let tx: ContractTransaction
                        let bridgeBalance: RedemptionBalanceChange
                        let walletPendingRedemptionsValue: RedemptionBalanceChange
                        let treasuryBalance: RedemptionBalanceChange
                        let redeemersBalances: RedemptionBalanceChange[]

                        before(async () => {
                          await createSnapshot()

                          // Simulate the situation when treasury fee is 0% to
                          // allow using the whole wallet's main UTXO value
                          // to fulfill the redemption requests.
                          await bridge.setRedemptionTreasuryFeeDivisor(0)

                          // eslint-disable-next-line @typescript-eslint/no-extra-semi
                          ;({
                            tx,
                            bridgeBalance,
                            walletPendingRedemptionsValue,
                            treasuryBalance,
                            redeemersBalances,
                          } = await runRedemptionScenario(data))
                        })

                        after(async () => {
                          await restoreSnapshot()
                        })

                        it("should close processed redemption requests", async () => {
                          for (
                            let i = 0;
                            i < data.redemptionRequests.length;
                            i++
                          ) {
                            const redemptionRequest =
                              // eslint-disable-next-line no-await-in-loop
                              await bridge.pendingRedemptions(
                                buildRedemptionKey(
                                  data.wallet.pubKeyHash,
                                  data.redemptionRequests[i]
                                    .redeemerOutputScript
                                )
                              )

                            expect(redemptionRequest.requestedAt).to.be.equal(
                              0,
                              `Redemption request with index ${i} has not been closed`
                            )
                          }
                        })

                        it("should delete the wallet's main UTXO", async () => {
                          // The Bitcoin redemption transaction has no change
                          // output so the wallet's main UTXO should be
                          // deleted on the Bridge side.
                          expect(
                            await bridge.mainUtxos(data.wallet.pubKeyHash)
                          ).to.be.equal(ZERO_32_BYTES)
                        })

                        it("should decrease the wallet's pending redemptions value", async () => {
                          // Wallet pending redemptions value should be
                          // decreased by the total redeemable amount but since
                          // the treasury fee is 0% in this test case, the
                          // total redeemable amount is equal to the total
                          // requested amount. See docs of the used test
                          // data for details.
                          expect(
                            walletPendingRedemptionsValue.afterProof.sub(
                              walletPendingRedemptionsValue.beforeProof
                            )
                          ).to.equal(-959845)
                        })

                        it("should decrease Bridge's balance in Bank", async () => {
                          // Balance should be decreased by the total
                          // redeemable amount but since the treasury fee
                          // is 0% in this test case, the total redeemable
                          // amount is equal to the total requested amount.
                          // See docs of the used test data for details.
                          await expect(tx)
                            .to.emit(bank, "BalanceDecreased")
                            .withArgs(bridge.address, 959845)
                          // In this case, the total Bridge balance change
                          // should be also equal to the same amount.
                          expect(
                            bridgeBalance.afterProof.sub(
                              bridgeBalance.beforeProof
                            )
                          ).to.equal(-959845)
                        })

                        it("should not transfer anything to the treasury", async () => {
                          // Treasury balance should not be increased because
                          // the treasury fee is 0% in this test case.
                          expect(
                            treasuryBalance.afterProof.sub(
                              treasuryBalance.beforeProof
                            )
                          ).to.equal(0)
                        })

                        it("should not change redeemers balances in any way", async () => {
                          // Redemption proof submission should NEVER cause
                          // any change of the redeemers balances.
                          for (
                            let i = 0;
                            i < data.redemptionRequests.length;
                            i++
                          ) {
                            const redeemerBalance = redeemersBalances[i]

                            expect(
                              redeemerBalance.afterProof.sub(
                                redeemerBalance.beforeProof
                              )
                            ).to.be.equal(
                              0,
                              `Balance of redeemer with index ${i} has changed`
                            )
                          }
                        })
                      }
                    )

                    context(
                      "when output vector consists of pending requested redemptions and a non-zero change",
                      () => {
                        const data: RedemptionTestData =
                          MultiplePendingRequestedRedemptionsWithP2WPKHChange

                        let tx: ContractTransaction
                        let bridgeBalance: RedemptionBalanceChange
                        let walletPendingRedemptionsValue: RedemptionBalanceChange
                        let treasuryBalance: RedemptionBalanceChange
                        let redeemersBalances: RedemptionBalanceChange[]

                        before(async () => {
                          await createSnapshot()

                          // eslint-disable-next-line @typescript-eslint/no-extra-semi
                          ;({
                            tx,
                            bridgeBalance,
                            walletPendingRedemptionsValue,
                            treasuryBalance,
                            redeemersBalances,
                          } = await runRedemptionScenario(data))
                        })

                        after(async () => {
                          await restoreSnapshot()
                        })

                        it("should close processed redemption requests", async () => {
                          for (
                            let i = 0;
                            i < data.redemptionRequests.length;
                            i++
                          ) {
                            const redemptionRequest =
                              // eslint-disable-next-line no-await-in-loop
                              await bridge.pendingRedemptions(
                                buildRedemptionKey(
                                  data.wallet.pubKeyHash,
                                  data.redemptionRequests[i]
                                    .redeemerOutputScript
                                )
                              )

                            expect(redemptionRequest.requestedAt).to.be.equal(
                              0,
                              `Redemption request with index ${i} has not been closed`
                            )
                          }
                        })

                        it("should update the wallet's main UTXO", async () => {
                          // Change index and value can be taken by exploring
                          // the redemption transaction structure and getting
                          // the output pointing back to wallet PKH.
                          const expectedMainUtxoHash = buildMainUtxoHash(
                            data.redemptionTx.hash,
                            5,
                            137130866
                          )

                          expect(
                            await bridge.mainUtxos(data.wallet.pubKeyHash)
                          ).to.be.equal(expectedMainUtxoHash)
                        })

                        it("should decrease the wallet's pending redemptions value", async () => {
                          // Wallet pending redemptions value should be
                          // decreased by the total redeemable amount. See docs
                          // of the used test data for details.
                          expect(
                            walletPendingRedemptionsValue.afterProof.sub(
                              walletPendingRedemptionsValue.beforeProof
                            )
                          ).to.equal(-6432350)
                        })

                        it("should decrease Bridge's balance in Bank", async () => {
                          // Balance should be decreased by the total
                          // redeemable amount. See docs of the used test
                          // data for details.
                          await expect(tx)
                            .to.emit(bank, "BalanceDecreased")
                            .withArgs(bridge.address, 6432350)
                          // However, the total balance change of the
                          // Bridge should also consider the treasury
                          // fee collected upon requests and transferred
                          // to the treasury at the end of the proof.
                          // This is why the total Bridge's balance change
                          // is equal to the total requested amount for
                          // all requests. See docs of the used test data
                          // for details.
                          expect(
                            bridgeBalance.afterProof.sub(
                              bridgeBalance.beforeProof
                            )
                          ).to.equal(-6435567)
                        })

                        it("should transfer collected treasury fee", async () => {
                          // Treasury balance should be increased by the total
                          // treasury fee for all requests. See docs of the
                          // used test data for details.
                          expect(
                            treasuryBalance.afterProof.sub(
                              treasuryBalance.beforeProof
                            )
                          ).to.equal(3217)
                        })

                        it("should not change redeemers balances in any way", async () => {
                          // Redemption proof submission should NEVER cause
                          // any change of the redeemers balances.
                          for (
                            let i = 0;
                            i < data.redemptionRequests.length;
                            i++
                          ) {
                            const redeemerBalance = redeemersBalances[i]

                            expect(
                              redeemerBalance.afterProof.sub(
                                redeemerBalance.beforeProof
                              )
                            ).to.be.equal(
                              0,
                              `Balance of redeemer with index ${i} has changed`
                            )
                          }
                        })
                      }
                    )

                    context(
                      "when output vector consists only of reported timed out requested redemptions",
                      () => {
                        const data: RedemptionTestData =
                          MultiplePendingRequestedRedemptions

                        let tx: ContractTransaction
                        let bridgeBalance: RedemptionBalanceChange
                        let walletPendingRedemptionsValue: RedemptionBalanceChange
                        let treasuryBalance: RedemptionBalanceChange
                        let redeemersBalances: RedemptionBalanceChange[]

                        before(async () => {
                          await createSnapshot()

                          // Simulate the situation when treasury fee is 0% to
                          // allow using the whole wallet's main UTXO value
                          // to fulfill the redemption requests.
                          await bridge.setRedemptionTreasuryFeeDivisor(0)

                          // Before submitting the redemption proof, wait
                          // an amount of time that will make the requests
                          // timed out and then report the timeouts.
                          const beforeProofActions = async () => {
                            await increaseTime(await bridge.redemptionTimeout())

                            for (
                              let i = 0;
                              i < data.redemptionRequests.length;
                              i++
                            ) {
                              // eslint-disable-next-line no-await-in-loop
                              await bridge.notifyRedemptionTimeout(
                                data.wallet.pubKeyHash,
                                data.redemptionRequests[i].redeemerOutputScript
                              )
                            }
                          }

                          // eslint-disable-next-line @typescript-eslint/no-extra-semi
                          ;({
                            tx,
                            bridgeBalance,
                            walletPendingRedemptionsValue,
                            treasuryBalance,
                            redeemersBalances,
                          } = await runRedemptionScenario(
                            data,
                            beforeProofActions
                          ))
                        })

                        after(async () => {
                          await restoreSnapshot()
                        })

                        it("should hold the timed out requests in the contract state", async () => {
                          for (
                            let i = 0;
                            i < data.redemptionRequests.length;
                            i++
                          ) {
                            const redemptionRequest =
                              // eslint-disable-next-line no-await-in-loop
                              await bridge.timedOutRedemptions(
                                buildRedemptionKey(
                                  data.wallet.pubKeyHash,
                                  data.redemptionRequests[i]
                                    .redeemerOutputScript
                                )
                              )

                            expect(
                              redemptionRequest.requestedAt
                            ).to.be.greaterThan(
                              0,
                              `Timed out request with index ${i} was removed from the contract state`
                            )
                          }
                        })

                        it("should delete the wallet's main UTXO", async () => {
                          // The Bitcoin redemption transaction has no change
                          // output so the wallet's main UTXO should be
                          // deleted on the Bridge side. It doesn't matter
                          // that all redemptions handled by the transaction
                          // are reported as timed out.
                          expect(
                            await bridge.mainUtxos(data.wallet.pubKeyHash)
                          ).to.be.equal(ZERO_32_BYTES)
                        })

                        it("should not change the wallet's pending redemptions value", async () => {
                          // All the bookkeeping regarding the timed out
                          // requests was done upon timeout reports. The
                          // wallet pending redemptions value should not
                          // be changed in any way.
                          expect(
                            walletPendingRedemptionsValue.afterProof.sub(
                              walletPendingRedemptionsValue.beforeProof
                            )
                          ).to.equal(0)
                        })

                        it("should not change Bridge's balance in Bank", async () => {
                          // All the bookkeeping regarding the timed out
                          // requests was done upon timeout reports. The Bridge
                          // balance in the bank should neither be decreased...
                          await expect(tx)
                            .to.emit(bank, "BalanceDecreased")
                            .withArgs(bridge.address, 0)
                          // ...nor changed in any other way.
                          expect(
                            bridgeBalance.afterProof.sub(
                              bridgeBalance.beforeProof
                            )
                          ).to.equal(0)
                        })

                        it("should not transfer anything to the treasury", async () => {
                          // Treasury balance should not be increased in any way
                          // since all requests handled by the redemption
                          // transaction are reported as timed out and are just
                          // skipped during processing.
                          expect(
                            treasuryBalance.afterProof.sub(
                              treasuryBalance.beforeProof
                            )
                          ).to.equal(0)
                        })

                        it("should not change redeemers balances in any way", async () => {
                          // Redemption proof submission should NEVER cause
                          // any change of the redeemers balances.
                          for (
                            let i = 0;
                            i < data.redemptionRequests.length;
                            i++
                          ) {
                            const redeemerBalance = redeemersBalances[i]

                            expect(
                              redeemerBalance.afterProof.sub(
                                redeemerBalance.beforeProof
                              )
                            ).to.be.equal(
                              0,
                              `Balance of redeemer with index ${i} has changed`
                            )
                          }
                        })
                      }
                    )

                    context(
                      "when output vector consists of reported timed out requested redemptions and a non-zero change",
                      () => {
                        const data: RedemptionTestData =
                          MultiplePendingRequestedRedemptionsWithP2WPKHChange

                        let tx: ContractTransaction
                        let bridgeBalance: RedemptionBalanceChange
                        let walletPendingRedemptionsValue: RedemptionBalanceChange
                        let treasuryBalance: RedemptionBalanceChange
                        let redeemersBalances: RedemptionBalanceChange[]

                        before(async () => {
                          await createSnapshot()

                          // Before submitting the redemption proof, wait
                          // an amount of time that will make the requests
                          // timed out and then report the timeouts.
                          const beforeProofActions = async () => {
                            await increaseTime(await bridge.redemptionTimeout())

                            for (
                              let i = 0;
                              i < data.redemptionRequests.length;
                              i++
                            ) {
                              // eslint-disable-next-line no-await-in-loop
                              await bridge.notifyRedemptionTimeout(
                                data.wallet.pubKeyHash,
                                data.redemptionRequests[i].redeemerOutputScript
                              )
                            }
                          }

                          // eslint-disable-next-line @typescript-eslint/no-extra-semi
                          ;({
                            tx,
                            bridgeBalance,
                            walletPendingRedemptionsValue,
                            treasuryBalance,
                            redeemersBalances,
                          } = await runRedemptionScenario(
                            data,
                            beforeProofActions
                          ))
                        })

                        after(async () => {
                          await restoreSnapshot()
                        })

                        it("should hold the timed out requests in the contract state", async () => {
                          for (
                            let i = 0;
                            i < data.redemptionRequests.length;
                            i++
                          ) {
                            const redemptionRequest =
                              // eslint-disable-next-line no-await-in-loop
                              await bridge.timedOutRedemptions(
                                buildRedemptionKey(
                                  data.wallet.pubKeyHash,
                                  data.redemptionRequests[i]
                                    .redeemerOutputScript
                                )
                              )

                            expect(
                              redemptionRequest.requestedAt
                            ).to.be.greaterThan(
                              0,
                              `Timed out request with index ${i} was removed from the contract state`
                            )
                          }
                        })

                        it("should update the wallet's main UTXO", async () => {
                          // Change index and value can be taken by exploring
                          // the redemption transaction structure and getting
                          // the output pointing back to wallet PKH.
                          const expectedMainUtxoHash = buildMainUtxoHash(
                            data.redemptionTx.hash,
                            5,
                            137130866
                          )

                          expect(
                            await bridge.mainUtxos(data.wallet.pubKeyHash)
                          ).to.be.equal(expectedMainUtxoHash)
                        })

                        it("should not change the wallet's pending redemptions value", async () => {
                          // All the bookkeeping regarding the timed out
                          // requests was done upon timeout reports. The
                          // wallet pending redemptions value should not
                          // be changed in any way.
                          expect(
                            walletPendingRedemptionsValue.afterProof.sub(
                              walletPendingRedemptionsValue.beforeProof
                            )
                          ).to.equal(0)
                        })

                        it("should not change Bridge's balance in Bank", async () => {
                          // All the bookkeeping regarding the timed out
                          // requests was done upon timeout reports. The Bridge
                          // balance in the bank should neither be decreased...
                          await expect(tx)
                            .to.emit(bank, "BalanceDecreased")
                            .withArgs(bridge.address, 0)
                          // ...nor changed in any other way.
                          expect(
                            bridgeBalance.afterProof.sub(
                              bridgeBalance.beforeProof
                            )
                          ).to.equal(0)
                        })

                        it("should not transfer anything to the treasury", async () => {
                          // Treasury balance should not be increased in any way
                          // since all requests handled by the redemption
                          // transaction are reported as timed out and are just
                          // skipped during processing.
                          expect(
                            treasuryBalance.afterProof.sub(
                              treasuryBalance.beforeProof
                            )
                          ).to.equal(0)
                        })

                        it("should not change redeemers balances in any way", async () => {
                          // Redemption proof submission should NEVER cause
                          // any change of the redeemers balances.
                          for (
                            let i = 0;
                            i < data.redemptionRequests.length;
                            i++
                          ) {
                            const redeemerBalance = redeemersBalances[i]

                            expect(
                              redeemerBalance.afterProof.sub(
                                redeemerBalance.beforeProof
                              )
                            ).to.be.equal(
                              0,
                              `Balance of redeemer with index ${i} has changed`
                            )
                          }
                        })
                      }
                    )

                    context(
                      "when output vector consists of pending requested redemptions and reported timed out requested redemptions",
                      () => {
                        const data: RedemptionTestData =
                          MultiplePendingRequestedRedemptions

                        let tx: ContractTransaction
                        let bridgeBalance: RedemptionBalanceChange
                        let walletPendingRedemptionsValue: RedemptionBalanceChange
                        let treasuryBalance: RedemptionBalanceChange
                        let redeemersBalances: RedemptionBalanceChange[]

                        before(async () => {
                          await createSnapshot()

                          // Simulate the situation when treasury fee is 0% to
                          // allow using the whole wallet's main UTXO value
                          // to fulfill the redemption requests.
                          await bridge.setRedemptionTreasuryFeeDivisor(0)

                          // Before submitting the redemption proof, wait
                          // an amount of time that will make the requests
                          // timed out but report timeout only the two first
                          // requests.
                          const beforeProofActions = async () => {
                            await increaseTime(await bridge.redemptionTimeout())

                            await bridge.notifyRedemptionTimeout(
                              data.wallet.pubKeyHash,
                              data.redemptionRequests[0].redeemerOutputScript
                            )
                            await bridge.notifyRedemptionTimeout(
                              data.wallet.pubKeyHash,
                              data.redemptionRequests[1].redeemerOutputScript
                            )
                          }

                          // eslint-disable-next-line @typescript-eslint/no-extra-semi
                          ;({
                            tx,
                            bridgeBalance,
                            walletPendingRedemptionsValue,
                            treasuryBalance,
                            redeemersBalances,
                          } = await runRedemptionScenario(
                            data,
                            beforeProofActions
                          ))
                        })

                        after(async () => {
                          await restoreSnapshot()
                        })

                        it("should hold the timed out requests in the contract state", async () => {
                          // Check the two first requests reported as timed out
                          // are actually held in the contract state after
                          // proof submission.
                          for (let i = 0; i < 2; i++) {
                            const redemptionRequest =
                              // eslint-disable-next-line no-await-in-loop
                              await bridge.timedOutRedemptions(
                                buildRedemptionKey(
                                  data.wallet.pubKeyHash,
                                  data.redemptionRequests[i]
                                    .redeemerOutputScript
                                )
                              )

                            expect(
                              redemptionRequest.requestedAt
                            ).to.be.greaterThan(
                              0,
                              `Timed out request with index ${i} was removed from the contract state`
                            )
                          }
                        })

                        it("should close processed redemption requests", async () => {
                          // Check the remaining requests not reported as
                          // timed out were actually closed after proof
                          // submission.
                          for (
                            let i = 2;
                            i < data.redemptionRequests.length;
                            i++
                          ) {
                            const redemptionRequest =
                              // eslint-disable-next-line no-await-in-loop
                              await bridge.pendingRedemptions(
                                buildRedemptionKey(
                                  data.wallet.pubKeyHash,
                                  data.redemptionRequests[i]
                                    .redeemerOutputScript
                                )
                              )

                            expect(redemptionRequest.requestedAt).to.be.equal(
                              0,
                              `Redemption request with index ${i} has not been closed`
                            )
                          }
                        })

                        it("should delete the wallet's main UTXO", async () => {
                          // The Bitcoin redemption transaction has no change
                          // output so the wallet's main UTXO should be
                          // deleted on the Bridge side.
                          expect(
                            await bridge.mainUtxos(data.wallet.pubKeyHash)
                          ).to.be.equal(ZERO_32_BYTES)
                        })

                        it("should decrease the wallet's pending redemptions value", async () => {
                          // Wallet pending redemptions value should be
                          // decreased by the total redeemable amount but since
                          // the treasury fee is 0% in this test case, the
                          // total redeemable amount is equal to the total
                          // requested amount. However, only pending
                          // requests are taken into account and all reported
                          // timeouts should be ignored because the appropriate
                          // bookkeeping was already made upon timeout reports.
                          // See docs of the used test data for details.
                          expect(
                            walletPendingRedemptionsValue.afterProof.sub(
                              walletPendingRedemptionsValue.beforeProof
                            )
                          ).to.equal(-575907)
                        })

                        it("should decrease Bridge's balance in Bank", async () => {
                          // Balance should be decreased by the total
                          // redeemable amount but since the treasury fee
                          // is 0% in this test case, the total redeemable
                          // amount is equal to the total requested amount.
                          // However, only pending requests are taken into
                          // account and all reported timeouts should be
                          // ignored because the appropriate bookkeeping was
                          // already made upon timeout reports. See docs of the
                          // used test data for details.
                          await expect(tx)
                            .to.emit(bank, "BalanceDecreased")
                            .withArgs(bridge.address, 575907)
                          // In this case, the total Bridge balance change
                          // should be also equal to the same amount.
                          expect(
                            bridgeBalance.afterProof.sub(
                              bridgeBalance.beforeProof
                            )
                          ).to.equal(-575907)
                        })

                        it("should not transfer anything to the treasury", async () => {
                          // Treasury balance should not be increased because
                          // the treasury fee is 0% in this test case.
                          expect(
                            treasuryBalance.afterProof.sub(
                              treasuryBalance.beforeProof
                            )
                          ).to.equal(0)
                        })

                        it("should not change redeemers balances in any way", async () => {
                          // Redemption proof submission should NEVER cause
                          // any change of the redeemers balances.
                          for (
                            let i = 0;
                            i < data.redemptionRequests.length;
                            i++
                          ) {
                            const redeemerBalance = redeemersBalances[i]

                            expect(
                              redeemerBalance.afterProof.sub(
                                redeemerBalance.beforeProof
                              )
                            ).to.be.equal(
                              0,
                              `Balance of redeemer with index ${i} has changed`
                            )
                          }
                        })
                      }
                    )

                    context(
                      "when output vector consists of pending requested redemptions, reported timed out requested redemptions and a non-zero change",
                      () => {
                        const data: RedemptionTestData =
                          MultiplePendingRequestedRedemptionsWithP2WPKHChange

                        let tx: ContractTransaction
                        let bridgeBalance: RedemptionBalanceChange
                        let walletPendingRedemptionsValue: RedemptionBalanceChange
                        let treasuryBalance: RedemptionBalanceChange
                        let redeemersBalances: RedemptionBalanceChange[]

                        before(async () => {
                          await createSnapshot()

                          // Before submitting the redemption proof, wait
                          // an amount of time that will make the requests
                          // timed out but report timeout only the two first
                          // requests.
                          const beforeProofActions = async () => {
                            await increaseTime(await bridge.redemptionTimeout())

                            await bridge.notifyRedemptionTimeout(
                              data.wallet.pubKeyHash,
                              data.redemptionRequests[0].redeemerOutputScript
                            )
                            await bridge.notifyRedemptionTimeout(
                              data.wallet.pubKeyHash,
                              data.redemptionRequests[1].redeemerOutputScript
                            )
                          }

                          // eslint-disable-next-line @typescript-eslint/no-extra-semi
                          ;({
                            tx,
                            bridgeBalance,
                            walletPendingRedemptionsValue,
                            treasuryBalance,
                            redeemersBalances,
                          } = await runRedemptionScenario(
                            data,
                            beforeProofActions
                          ))
                        })

                        after(async () => {
                          await restoreSnapshot()
                        })

                        it("should hold the timed out requests in the contract state", async () => {
                          // Check the two first requests reported as timed out
                          // are actually held in the contract state after
                          // proof submission.
                          for (let i = 0; i < 2; i++) {
                            const redemptionRequest =
                              // eslint-disable-next-line no-await-in-loop
                              await bridge.timedOutRedemptions(
                                buildRedemptionKey(
                                  data.wallet.pubKeyHash,
                                  data.redemptionRequests[i]
                                    .redeemerOutputScript
                                )
                              )

                            expect(
                              redemptionRequest.requestedAt
                            ).to.be.greaterThan(
                              0,
                              `Timed out request with index ${i} was removed from the contract state`
                            )
                          }
                        })

                        it("should close processed redemption requests", async () => {
                          // Check the remaining requests not reported as
                          // timed out were actually closed after proof
                          // submission.
                          for (
                            let i = 2;
                            i < data.redemptionRequests.length;
                            i++
                          ) {
                            const redemptionRequest =
                              // eslint-disable-next-line no-await-in-loop
                              await bridge.pendingRedemptions(
                                buildRedemptionKey(
                                  data.wallet.pubKeyHash,
                                  data.redemptionRequests[i]
                                    .redeemerOutputScript
                                )
                              )

                            expect(redemptionRequest.requestedAt).to.be.equal(
                              0,
                              `Redemption request with index ${i} has not been closed`
                            )
                          }
                        })

                        it("should update the wallet's main UTXO", async () => {
                          // Change index and value can be taken by exploring
                          // the redemption transaction structure and getting
                          // the output pointing back to wallet PKH.
                          const expectedMainUtxoHash = buildMainUtxoHash(
                            data.redemptionTx.hash,
                            5,
                            137130866
                          )

                          expect(
                            await bridge.mainUtxos(data.wallet.pubKeyHash)
                          ).to.be.equal(expectedMainUtxoHash)
                        })

                        it("should decrease the wallet's pending redemptions value", async () => {
                          // Wallet pending redemptions value should be
                          // decreased by the total redeemable amount. However,
                          // only pending requests are taken into account and
                          // all reported timeouts should be ignored because
                          // the appropriate bookkeeping was already made upon
                          // timeout reports. See docs of the used test data
                          // for details.
                          expect(
                            walletPendingRedemptionsValue.afterProof.sub(
                              walletPendingRedemptionsValue.beforeProof
                            )
                          ).to.equal(-4433350)
                        })

                        it("should decrease Bridge's balance in Bank", async () => {
                          // Balance should be decreased by the total
                          // redeemable amount. However, only pending requests
                          // are taken into account and all reported timeouts
                          // should be ignored because the appropriate
                          // bookkeeping was already made upon timeout reports.
                          // See docs of the used test data for details.
                          await expect(tx)
                            .to.emit(bank, "BalanceDecreased")
                            .withArgs(bridge.address, 4433350)
                          // However, the total balance change of the
                          // Bridge should also consider the treasury
                          // fee collected upon requests and transferred
                          // to the treasury at the end of the proof.
                          // This is why the total Bridge's balance change
                          // is equal to the total requested amount for
                          // all requests (without taking the reported timed
                          // out ones into account). See docs of the used test
                          // data for details.
                          expect(
                            bridgeBalance.afterProof.sub(
                              bridgeBalance.beforeProof
                            )
                          ).to.equal(-4435567)
                        })

                        it("should transfer collected treasury fee", async () => {
                          // Treasury balance should be increased by the total
                          // treasury fee for all requests. However, only
                          // pending requests are taken into account and all
                          // reported timeouts should be ignored because the
                          // appropriate bookkeeping was already made upon
                          // timeout reports. See docs of the used test data
                          // for details.
                          expect(
                            treasuryBalance.afterProof.sub(
                              treasuryBalance.beforeProof
                            )
                          ).to.equal(2217)
                        })

                        it("should not change redeemers balances in any way", async () => {
                          // Redemption proof submission should NEVER cause
                          // any change of the redeemers balances.
                          for (
                            let i = 0;
                            i < data.redemptionRequests.length;
                            i++
                          ) {
                            const redeemerBalance = redeemersBalances[i]

                            expect(
                              redeemerBalance.afterProof.sub(
                                redeemerBalance.beforeProof
                              )
                            ).to.be.equal(
                              0,
                              `Balance of redeemer with index ${i} has changed`
                            )
                          }
                        })
                      }
                    )

                    context(
                      "when output vector contains a pending requested redemption with wrong amount redeemed",
                      () => {
                        const data: RedemptionTestData = JSON.parse(
                          JSON.stringify(MultiplePendingRequestedRedemptions)
                        )

                        let outcome: Promise<RedemptionScenarioOutcome>

                        before(async () => {
                          await createSnapshot()

                          // Alter the last redemption requests in the test
                          // data and set such an amount that will cause
                          // the Bitcoin redemption transaction to be deemed
                          // as invalid due to a wrong amount. The corresponding
                          // transaction output has the value of 191169 so to
                          // make this test scenario happen, the request amount
                          // must be way different (lesser or greater) than the
                          // output value. Worth noting that this test scenario
                          // tests the amount condition in a general and simplified
                          // way without stressing all specific edge cases.
                          // Doing a detailed check would require more dedicated
                          // test data sets which would make it far more
                          // complicated without giving much value in return.
                          data.redemptionRequests[4].amount = 100000

                          outcome = runRedemptionScenario(data)
                        })

                        after(async () => {
                          await restoreSnapshot()
                        })

                        it("should revert", async () => {
                          await expect(outcome).to.be.revertedWith(
                            "Output value is not within the acceptable range of the pending request"
                          )
                        })
                      }
                    )

                    context(
                      "when output vector contains a reported timed out requested redemption with wrong amount redeemed",
                      () => {
                        const data: RedemptionTestData = JSON.parse(
                          JSON.stringify(MultiplePendingRequestedRedemptions)
                        )

                        let outcome: Promise<RedemptionScenarioOutcome>

                        before(async () => {
                          await createSnapshot()

                          // Alter the last redemption requests in the test
                          // data and set such an amount that will cause
                          // the Bitcoin redemption transaction to be deemed
                          // as invalid due to a wrong amount. The corresponding
                          // transaction output has the value of 191169 so to
                          // make this test scenario happen, the request amount
                          // must be way different (lesser or greater) than the
                          // output value. Worth noting that this test scenario
                          // tests the amount condition in a general and simplified
                          // way without stressing all specific edge cases.
                          // Doing a detailed check would require more dedicated
                          // test data sets which would make it far more
                          // complicated without giving much value in return.
                          data.redemptionRequests[4].amount = 100000

                          // Before submitting the redemption proof, wait
                          // an amount of time that will make the last request
                          // timed out and then report the timeout.
                          const beforeProofActions = async () => {
                            await increaseTime(await bridge.redemptionTimeout())
                            await bridge.notifyRedemptionTimeout(
                              data.wallet.pubKeyHash,
                              data.redemptionRequests[4].redeemerOutputScript
                            )
                          }

                          outcome = runRedemptionScenario(
                            data,
                            beforeProofActions
                          )
                        })

                        after(async () => {
                          await restoreSnapshot()
                        })

                        it("should revert", async () => {
                          await expect(outcome).to.be.revertedWith(
                            "Output value is not within the acceptable range of the timed out request"
                          )
                        })
                      }
                    )

                    context(
                      "when output vector contains a non-zero P2SH change output",
                      () => {
                        const data: RedemptionTestData = JSON.parse(
                          JSON.stringify(
                            MultiplePendingRequestedRedemptionsWithP2SHChange
                          )
                        )

                        let outcome: Promise<RedemptionScenarioOutcome>

                        before(async () => {
                          await createSnapshot()

                          outcome = runRedemptionScenario(data)
                        })

                        after(async () => {
                          await restoreSnapshot()
                        })

                        // We have this case because P2SH script has a 20-byte
                        // payload which may match the 20-byte wallet public
                        // key hash though it should be always rejected as
                        // non-requested output. There is no need to check for
                        // P2WSH since the payload is always 32-byte there.
                        it("should revert", async () => {
                          await expect(outcome).to.be.revertedWith(
                            "Output is a non-requested redemption"
                          )
                        })
                      }
                    )

                    context(
                      "when output vector contains multiple non-zero change outputs",
                      () => {
                        const data: RedemptionTestData = JSON.parse(
                          JSON.stringify(
                            MultiplePendingRequestedRedemptionsWithMultipleP2WPKHChanges
                          )
                        )

                        let outcome: Promise<RedemptionScenarioOutcome>

                        before(async () => {
                          await createSnapshot()

                          outcome = runRedemptionScenario(data)
                        })

                        after(async () => {
                          await restoreSnapshot()
                        })

                        it("should revert", async () => {
                          await expect(outcome).to.be.revertedWith(
                            "Output is a non-requested redemption"
                          )
                        })
                      }
                    )

                    context(
                      "when output vector contains one change but with zero as value",
                      () => {
                        const data: RedemptionTestData = JSON.parse(
                          JSON.stringify(
                            MultiplePendingRequestedRedemptionsWithP2WPKHChangeZeroValue
                          )
                        )

                        let outcome: Promise<RedemptionScenarioOutcome>

                        before(async () => {
                          await createSnapshot()

                          outcome = runRedemptionScenario(data)
                        })

                        after(async () => {
                          await restoreSnapshot()
                        })

                        it("should revert", async () => {
                          await expect(outcome).to.be.revertedWith(
                            "Output is a non-requested redemption"
                          )
                        })
                      }
                    )

                    context(
                      "when output vector contains a non-requested redemption to an arbitrary script hash",
                      () => {
                        const data: RedemptionTestData = JSON.parse(
                          JSON.stringify(
                            MultiplePendingRequestedRedemptionsWithNonRequestedRedemption
                          )
                        )

                        let outcome: Promise<RedemptionScenarioOutcome>

                        before(async () => {
                          await createSnapshot()

                          outcome = runRedemptionScenario(data)
                        })

                        after(async () => {
                          await restoreSnapshot()
                        })

                        it("should revert", async () => {
                          await expect(outcome).to.be.revertedWith(
                            "Output is a non-requested redemption"
                          )
                        })
                      }
                    )

                    context(
                      "when output vector contains a provably unspendable OP_RETURN output",
                      () => {
                        const data: RedemptionTestData = JSON.parse(
                          JSON.stringify(
                            MultiplePendingRequestedRedemptionsWithProvablyUnspendable
                          )
                        )

                        let outcome: Promise<RedemptionScenarioOutcome>

                        before(async () => {
                          await createSnapshot()

                          outcome = runRedemptionScenario(data)
                        })

                        after(async () => {
                          await restoreSnapshot()
                        })

                        it("should revert", async () => {
                          await expect(outcome).to.be.revertedWith(
                            "Output is a non-requested redemption"
                          )
                        })
                      }
                    )
                  })
                })

                context("when wallet state is MovingFunds", () => {
                  const data: RedemptionTestData =
                    MultiplePendingRequestedRedemptionsWithP2WPKHChange

                  let outcome: Promise<RedemptionScenarioOutcome>

                  before(async () => {
                    await createSnapshot()

                    // Set wallet state to MovingFunds. That must be done
                    // just before proof submission since requests should
                    // be made against an Active wallet.
                    const beforeProofActions = async () => {
                      const wallet = await bridge.wallets(
                        data.wallet.pubKeyHash
                      )
                      await bridge.setWallet(data.wallet.pubKeyHash, {
                        ...wallet,
                        state: 2,
                      })
                    }

                    outcome = runRedemptionScenario(data, beforeProofActions)
                  })

                  after(async () => {
                    await restoreSnapshot()
                  })

                  // Just assert it passes without revert without repeating
                  // checks from Active state scenario.
                  it("should succeed", async () => {
                    await expect(outcome).to.not.be.reverted
                  })
                })

                context(
                  "when wallet state is neither Active nor MovingFunds",
                  () => {
                    context("when wallet state is Unknown", () => {
                      const data: RedemptionTestData =
                        MultiplePendingRequestedRedemptionsWithP2WPKHChange

                      let outcome: Promise<RedemptionScenarioOutcome>

                      before(async () => {
                        await createSnapshot()

                        // Set wallet state to Unknown. That must be done
                        // just before proof submission since requests should
                        // be made against an Active wallet.
                        const beforeProofActions = async () => {
                          const wallet = await bridge.wallets(
                            data.wallet.pubKeyHash
                          )
                          await bridge.setWallet(data.wallet.pubKeyHash, {
                            ...wallet,
                            state: 0,
                          })
                        }

                        outcome = runRedemptionScenario(
                          data,
                          beforeProofActions
                        )
                      })

                      after(async () => {
                        await restoreSnapshot()
                      })

                      it("should revert", async () => {
                        await expect(outcome).to.be.revertedWith(
                          "'Wallet must be in Active or MovingFuds state"
                        )
                      })
                    })

                    context("when wallet state is Closed", () => {
                      const data: RedemptionTestData =
                        MultiplePendingRequestedRedemptionsWithP2WPKHChange

                      let outcome: Promise<RedemptionScenarioOutcome>

                      before(async () => {
                        await createSnapshot()

                        // Set wallet state to Closed. That must be done
                        // just before proof submission since requests should
                        // be made against an Active wallet.
                        const beforeProofActions = async () => {
                          const wallet = await bridge.wallets(
                            data.wallet.pubKeyHash
                          )
                          await bridge.setWallet(data.wallet.pubKeyHash, {
                            ...wallet,
                            state: 3,
                          })
                        }

                        outcome = runRedemptionScenario(
                          data,
                          beforeProofActions
                        )
                      })

                      after(async () => {
                        await restoreSnapshot()
                      })

                      it("should revert", async () => {
                        await expect(outcome).to.be.revertedWith(
                          "'Wallet must be in Active or MovingFuds state"
                        )
                      })
                    })

                    context("when wallet state is Terminated", () => {
                      const data: RedemptionTestData =
                        MultiplePendingRequestedRedemptionsWithP2WPKHChange

                      let outcome: Promise<RedemptionScenarioOutcome>

                      before(async () => {
                        await createSnapshot()

                        // Set wallet state to Terminated. That must be done
                        // just before proof submission since requests should
                        // be made against an Active wallet.
                        const beforeProofActions = async () => {
                          const wallet = await bridge.wallets(
                            data.wallet.pubKeyHash
                          )
                          await bridge.setWallet(data.wallet.pubKeyHash, {
                            ...wallet,
                            state: 4,
                          })
                        }

                        outcome = runRedemptionScenario(
                          data,
                          beforeProofActions
                        )
                      })

                      after(async () => {
                        await restoreSnapshot()
                      })

                      it("should revert", async () => {
                        await expect(outcome).to.be.revertedWith(
                          "'Wallet must be in Active or MovingFuds state"
                        )
                      })
                    })
                  }
                )
              }
            )

            context(
              "when the single input doesn't point to the wallet's main UTXO",
              () => {
                const data: RedemptionTestData = JSON.parse(
                  JSON.stringify(
                    MultiplePendingRequestedRedemptionsWithP2WPKHChange
                  )
                )

                let outcome: Promise<RedemptionScenarioOutcome>

                before(async () => {
                  await createSnapshot()

                  // Corrupt the wallet's main UTXO that is injected to
                  // the Bridge state by the test runner in order to make it
                  // different than the input used by the actual Bitcoin
                  // transaction thus make the tested scenario happen. The
                  // proper value of `txOutputIndex` is `5` so any other value
                  // will do the trick.
                  data.mainUtxo.txOutputIndex = 10

                  outcome = runRedemptionScenario(data)
                })

                after(async () => {
                  await restoreSnapshot()
                })

                it("should revert", async () => {
                  await expect(outcome).to.be.revertedWith(
                    "Redemption transaction input must point to the wallet's main UTXO"
                  )
                })
              }
            )
          })

          context("when input count is other than one", () => {
            const data: RedemptionTestData =
              MultiplePendingRequestedRedemptionsWithMultipleInputs

            let outcome: Promise<RedemptionScenarioOutcome>

            before(async () => {
              await createSnapshot()

              outcome = runRedemptionScenario(data)
            })

            after(async () => {
              await restoreSnapshot()
            })

            it("should revert", async () => {
              await expect(outcome).to.be.revertedWith(
                "Redemption transaction must have a single input"
              )
            })
          })
        })

        context("when main UTXO data are invalid", () => {
          const data: RedemptionTestData =
            MultiplePendingRequestedRedemptionsWithP2WPKHChange

          before(async () => {
            await createSnapshot()

            // Required for a successful SPV proof.
            await relay.setPrevEpochDifficulty(data.chainDifficulty)
            await relay.setCurrentEpochDifficulty(data.chainDifficulty)

            // Wallet main UTXO must be set on the Bridge side to make
            // that scenario happen.
            await bridge.setMainUtxo(data.wallet.pubKeyHash, data.mainUtxo)
          })

          after(async () => {
            await restoreSnapshot()
          })

          it("should revert", async () => {
            // Corrupt the main UTXO parameter passed during
            // `submitRedemptionProof` call. The proper value of
            // `txOutputIndex` for this test data set is `5` so any other
            // value will make this test scenario happen.
            const corruptedMainUtxo = {
              ...data.mainUtxo,
              txOutputIndex: 10,
            }

            await expect(
              bridge.submitRedemptionProof(
                data.redemptionTx,
                data.redemptionProof,
                corruptedMainUtxo,
                data.wallet.pubKeyHash
              )
            ).to.be.revertedWith("Invalid main UTXO data")
          })
        })
      })

      context("when there is no main UTXO for the given wallet", () => {
        const data: RedemptionTestData =
          MultiplePendingRequestedRedemptionsWithP2WPKHChange

        before(async () => {
          await createSnapshot()

          // Required for a successful SPV proof.
          await relay.setPrevEpochDifficulty(data.chainDifficulty)
          await relay.setCurrentEpochDifficulty(data.chainDifficulty)
        })

        after(async () => {
          await restoreSnapshot()
        })

        it("should revert", async () => {
          // There was no preparations before `submitRedemptionProof` call
          // so no main UTXO is set for the given wallet.
          await expect(
            bridge.submitRedemptionProof(
              data.redemptionTx,
              data.redemptionProof,
              data.mainUtxo,
              data.wallet.pubKeyHash
            )
          ).to.be.revertedWith("No main UTXO for given wallet")
        })
      })
    })

    context("when transaction proof is not valid", () => {
      context("when input vector is not valid", () => {
        const data: RedemptionTestData = JSON.parse(
          JSON.stringify(SinglePendingRequestedRedemption)
        )

        before(async () => {
          await createSnapshot()
        })

        after(async () => {
          await restoreSnapshot()
        })

        it("should revert", async () => {
          // Corrupt the input vector by setting a compactSize uint claiming
          // there is no inputs at all.
          data.redemptionTx.inputVector =
            "0x00b69a2869840aa6fdfd143136ff4514ca46ea2d876855040892ad74ab" +
            "8c5274220100000000ffffffff"

          await expect(runRedemptionScenario(data)).to.be.revertedWith(
            "Invalid input vector provided"
          )
        })
      })

      context("when output vector is not valid", () => {
        const data: RedemptionTestData = JSON.parse(
          JSON.stringify(SinglePendingRequestedRedemption)
        )

        before(async () => {
          await createSnapshot()
        })

        after(async () => {
          await restoreSnapshot()
        })

        it("should revert", async () => {
          // Corrupt the output vector by setting a compactSize uint claiming
          // there is no outputs at all.
          data.redemptionTx.outputVector =
            "0x005cf511000000000017a91486884e6be1525dab5ae0b451bd2c72cee6" +
            "7dcf4187"

          await expect(runRedemptionScenario(data)).to.be.revertedWith(
            "Invalid output vector provided"
          )
        })
      })

      context("when merkle proof is not valid", () => {
        const data: RedemptionTestData = JSON.parse(
          JSON.stringify(SinglePendingRequestedRedemption)
        )

        before(async () => {
          await createSnapshot()
        })

        after(async () => {
          await restoreSnapshot()
        })

        it("should revert", async () => {
          // Corrupt the merkle proof by changing tx index in block to an
          // invalid one. The proper one is 33 so any other will do the trick.
          data.redemptionProof.txIndexInBlock = 30

          await expect(runRedemptionScenario(data)).to.be.revertedWith(
            "Tx merkle proof is not valid for provided header and tx hash"
          )
        })
      })

      context("when proof difficulty is not current nor previous", () => {
        const data: RedemptionTestData = JSON.parse(
          JSON.stringify(SinglePendingRequestedRedemption)
        )

        before(async () => {
          await createSnapshot()
        })

        after(async () => {
          await restoreSnapshot()
        })

        it("should revert", async () => {
          // To pass the proof validation, the difficulty returned by the relay
          // must be 1 for test data used in this scenario. Setting
          // a different value will cause difficulty comparison failure.
          data.chainDifficulty = 2

          await expect(runRedemptionScenario(data)).to.be.revertedWith(
            "Not at current or previous difficulty"
          )
        })
      })

      context("when headers chain length is not valid", () => {
        const data: RedemptionTestData = JSON.parse(
          JSON.stringify(SinglePendingRequestedRedemption)
        )

        before(async () => {
          await createSnapshot()
        })

        after(async () => {
          await restoreSnapshot()
        })

        it("should revert", async () => {
          // Corrupt the bitcoin headers length in the redemption proof. The
          // proper value is length divisible by 80 so any length violating
          // this rule will cause failure. In this case, we just remove the
          // last byte from proper headers chain.
          const properHeaders = data.redemptionProof.bitcoinHeaders.toString()
          data.redemptionProof.bitcoinHeaders = properHeaders.substring(
            0,
            properHeaders.length - 2
          )

          await expect(runRedemptionScenario(data)).to.be.revertedWith(
            "Invalid length of the headers chain"
          )
        })
      })

      context("when headers chain is not valid", () => {
        const data: RedemptionTestData = JSON.parse(
          JSON.stringify(SinglePendingRequestedRedemption)
        )

        before(async () => {
          await createSnapshot()
        })

        after(async () => {
          await restoreSnapshot()
        })

        it("should revert", async () => {
          // Bitcoin headers must form a chain to pass the proof validation.
          // That means the `previous block hash` encoded in the given block
          // header must match the actual previous header's hash. To test
          // that scenario, we corrupt the `previous block hash` of the
          // second header. Each header is 80 bytes length. First 4 bytes
          // of each header is `version` and 32 subsequent bytes is
          // `previous block hash`. Changing byte 85 of the whole chain will
          // do the work.
          const properHeaders = data.redemptionProof.bitcoinHeaders.toString()
          data.redemptionProof.bitcoinHeaders = `${properHeaders.substring(
            0,
            170
          )}ff${properHeaders.substring(172)}`

          await expect(runRedemptionScenario(data)).to.be.revertedWith(
            "Invalid headers chain"
          )
        })
      })

      context("when the work in the header is insufficient", () => {
        const data: RedemptionTestData = JSON.parse(
          JSON.stringify(SinglePendingRequestedRedemption)
        )

        before(async () => {
          await createSnapshot()
        })

        after(async () => {
          await restoreSnapshot()
        })

        it("should revert", async () => {
          // Each header encodes a `difficulty target` field in bytes 72-76.
          // The given header's hash (interpreted as uint) must be bigger than
          // the `difficulty target`. To test this scenario, we change the
          // last byte of the last header in such a way their hash becomes
          // lower than their `difficulty target`.
          const properHeaders = data.redemptionProof.bitcoinHeaders.toString()
          data.redemptionProof.bitcoinHeaders = `${properHeaders.substring(
            0,
            properHeaders.length - 2
          )}ff`

          await expect(runRedemptionScenario(data)).to.be.revertedWith(
            "Insufficient work in a header"
          )
        })
      })

      context(
        "when accumulated difficulty in headers chain is insufficient",
        () => {
          let otherBridge: Bridge
          const data: RedemptionTestData = JSON.parse(
            JSON.stringify(SinglePendingRequestedRedemption)
          )

          before(async () => {
            await createSnapshot()

            // Necessary to pass the first part of proof validation.
            await relay.setCurrentEpochDifficulty(data.chainDifficulty)
            await relay.setPrevEpochDifficulty(data.chainDifficulty)

            // Deploy another bridge which has higher `txProofDifficultyFactor`
            // than the original bridge. That means it will need 12 confirmations
            // to deem transaction proof validity. This scenario uses test
            // data which has only 6 confirmations. That should force the
            // failure we expect within this scenario.
<<<<<<< HEAD
            const Bridge = await ethers.getContractFactory<Bridge__factory>(
              "Bridge"
            )
=======
>>>>>>> 853bc8ff
            otherBridge = await Bridge.deploy(
              bank.address,
              relay.address,
              treasury.address,
              walletRegistry.address,
              12
            )
            await otherBridge.deployed()
          })

          after(async () => {
            await restoreSnapshot()
          })

          it("should revert", async () => {
            await expect(
              otherBridge.submitRedemptionProof(
                data.redemptionTx,
                data.redemptionProof,
                data.mainUtxo,
                data.wallet.pubKeyHash
              )
            ).to.be.revertedWith(
              "Insufficient accumulated difficulty in header chain"
            )
          })
        }
      )
    })
  })

  async function runSweepScenario(
    data: SweepTestData
  ): Promise<ContractTransaction> {
    await relay.setCurrentEpochDifficulty(data.chainDifficulty)
    await relay.setPrevEpochDifficulty(data.chainDifficulty)

    for (let i = 0; i < data.deposits.length; i++) {
      const { fundingTx, reveal } = data.deposits[i]
      // eslint-disable-next-line no-await-in-loop
      await bridge.revealDeposit(fundingTx, reveal)
    }

    return bridge.submitSweepProof(data.sweepTx, data.sweepProof, data.mainUtxo)
  }

  interface RedemptionScenarioOutcome {
    tx: ContractTransaction
    bridgeBalance: RedemptionBalanceChange
    walletPendingRedemptionsValue: RedemptionBalanceChange
    treasuryBalance: RedemptionBalanceChange
    redeemersBalances: RedemptionBalanceChange[]
  }

  async function runRedemptionScenario(
    data: RedemptionTestData,
    beforeProofActions?: () => Promise<void>
  ): Promise<RedemptionScenarioOutcome> {
    await relay.setCurrentEpochDifficulty(data.chainDifficulty)
    await relay.setPrevEpochDifficulty(data.chainDifficulty)

    // Simulate the wallet is an active one and is known in the system.
    await bridge.setWallet(data.wallet.pubKeyHash, {
      state: data.wallet.state,
      pendingRedemptionsValue: data.wallet.pendingRedemptionsValue,
      ecdsaWalletID: data.wallet.ecdsaWalletID,
    })
    // Simulate the prepared main UTXO belongs to the wallet.
    await bridge.setMainUtxo(data.wallet.pubKeyHash, data.mainUtxo)

    for (let i = 0; i < data.redemptionRequests.length; i++) {
      const { redeemer, redeemerOutputScript, amount } =
        data.redemptionRequests[i]

      /* eslint-disable no-await-in-loop */
      const redeemerSigner = await impersonateAccount(redeemer, {
        from: governance,
        value: null, // use default value
      })

      await makeRedemptionAllowance(redeemerSigner, amount)

      await bridge
        .connect(redeemerSigner)
        .requestRedemption(
          data.wallet.pubKeyHash,
          data.mainUtxo,
          redeemerOutputScript,
          amount
        )
      /* eslint-enable no-await-in-loop */
    }

    if (beforeProofActions) {
      await beforeProofActions()
    }

    const bridgeBalanceBeforeProof = await bank.balanceOf(bridge.address)
    const walletPendingRedemptionsValueBeforeProof = (
      await bridge.wallets(data.wallet.pubKeyHash)
    ).pendingRedemptionsValue
    const treasuryBalanceBeforeProof = await bank.balanceOf(treasury.address)

    const redeemersBalancesBeforeProof = []
    for (let i = 0; i < data.redemptionRequests.length; i++) {
      const { redeemer } = data.redemptionRequests[i]
      // eslint-disable-next-line no-await-in-loop
      redeemersBalancesBeforeProof.push(await bank.balanceOf(redeemer))
    }

    const tx = await bridge.submitRedemptionProof(
      data.redemptionTx,
      data.redemptionProof,
      data.mainUtxo,
      data.wallet.pubKeyHash
    )

    const bridgeBalanceAfterProof = await bank.balanceOf(bridge.address)
    const walletPendingRedemptionsValueAfterProof = (
      await bridge.wallets(data.wallet.pubKeyHash)
    ).pendingRedemptionsValue
    const treasuryBalanceAfterProof = await bank.balanceOf(treasury.address)

    const redeemersBalances = []
    for (let i = 0; i < data.redemptionRequests.length; i++) {
      const { redeemer } = data.redemptionRequests[i]
      redeemersBalances.push({
        beforeProof: redeemersBalancesBeforeProof[i],
        // eslint-disable-next-line no-await-in-loop
        afterProof: await bank.balanceOf(redeemer),
      })
    }

    return {
      tx,
      bridgeBalance: {
        beforeProof: bridgeBalanceBeforeProof,
        afterProof: bridgeBalanceAfterProof,
      },
      walletPendingRedemptionsValue: {
        beforeProof: walletPendingRedemptionsValueBeforeProof,
        afterProof: walletPendingRedemptionsValueAfterProof,
      },
      treasuryBalance: {
        beforeProof: treasuryBalanceBeforeProof,
        afterProof: treasuryBalanceAfterProof,
      },
      redeemersBalances,
    }
  }

  async function makeRedemptionAllowance(
    redeemer: SignerWithAddress,
    amount: BigNumberish
  ) {
    // Simulate the redeemer has a TBTC balance allowing to make the request.
    await bank.setBalance(redeemer.address, amount)
    // Redeemer must allow the Bridge to spent the requested amount.
    await bank
      .connect(redeemer)
      .increaseBalanceAllowance(bridge.address, amount)
  }

  function buildRedemptionKey(
    walletPubKeyHash: BytesLike,
    redeemerOutputScript: BytesLike
  ): string {
    return ethers.utils.solidityKeccak256(
      ["bytes20", "bytes"],
      [walletPubKeyHash, redeemerOutputScript]
    )
  }

  function buildMainUtxoHash(
    txHash: BytesLike,
    txOutputIndex: BigNumberish,
    txOutputValue: BigNumberish
  ): string {
    return ethers.utils.solidityKeccak256(
      ["bytes32", "uint32", "uint64"],
      [txHash, txOutputIndex, txOutputValue]
    )
  }
})<|MERGE_RESOLUTION|>--- conflicted
+++ resolved
@@ -10,6 +10,7 @@
   Bank,
   BankStub,
   BankStub__factory,
+  BitcoinTx__factory,
   Bridge,
   BridgeStub,
   BridgeStub__factory,
@@ -46,13 +47,9 @@
   MultiplePendingRequestedRedemptionsWithProvablyUnspendable,
   MultiplePendingRequestedRedemptionsWithMultipleInputs,
 } from "../data/redemption"
-<<<<<<< HEAD
 import { ecdsaWalletTestData } from "../data/ecdsa"
 
 chai.use(smock.matchers)
-=======
-import { BridgeStub__factory } from "../../typechain"
->>>>>>> 853bc8ff
 
 const { createSnapshot, restoreSnapshot } = helpers.snapshot
 const { lastBlockTime, increaseTime } = helpers.time
@@ -75,27 +72,26 @@
   const relay: TestRelay = await TestRelay.deploy()
   await relay.deployed()
 
-<<<<<<< HEAD
   const walletRegistry = await smock.fake<IWalletRegistry>("IWalletRegistry")
   await deployer.sendTransaction({
     to: walletRegistry.address,
     value: ethers.utils.parseEther("1"),
   })
 
-  const Bridge = await ethers.getContractFactory<BridgeStub__factory>(
-    "BridgeStub"
+  const BitcoinTx = await ethers.getContractFactory<BitcoinTx__factory>(
+    "BitcoinTx"
   )
-=======
-  const BitcoinTx = await ethers.getContractFactory("BitcoinTx")
   const bitcoinTx = await BitcoinTx.deploy()
   await bitcoinTx.deployed()
 
-  const Bridge = await ethers.getContractFactory("BridgeStub", {
-    libraries: {
-      BitcoinTx: bitcoinTx.address,
-    },
-  })
->>>>>>> 853bc8ff
+  const Bridge = await ethers.getContractFactory<BridgeStub__factory>(
+    "BridgeStub",
+    {
+      libraries: {
+        BitcoinTx: bitcoinTx.address,
+      },
+    }
+  )
   const bridge: Bridge & BridgeStub = await Bridge.deploy(
     bank.address,
     relay.address,
@@ -127,9 +123,9 @@
     treasury,
     bank,
     relay,
+    walletRegistry,
     Bridge,
     bridge,
-    walletRegistry,
   }
 }
 
@@ -146,20 +142,16 @@
 
   before(async () => {
     // eslint-disable-next-line @typescript-eslint/no-extra-semi
-<<<<<<< HEAD
     ;({
       governance,
       thirdParty,
       treasury,
       bank,
       relay,
+      walletRegistry,
+      Bridge,
       bridge,
-      walletRegistry,
     } = await waffle.loadFixture(fixture))
-=======
-    ;({ governance, thirdParty, treasury, bank, relay, Bridge, bridge } =
-      await waffle.loadFixture(fixture))
->>>>>>> 853bc8ff
   })
 
   describe("isVaultTrusted", () => {
@@ -1808,12 +1800,6 @@
             // to deem transaction proof validity. This scenario uses test
             // data which has only 6 confirmations. That should force the
             // failure we expect within this scenario.
-<<<<<<< HEAD
-            const Bridge = await ethers.getContractFactory<Bridge__factory>(
-              "Bridge"
-            )
-=======
->>>>>>> 853bc8ff
             otherBridge = await Bridge.deploy(
               bank.address,
               relay.address,
@@ -4853,12 +4839,6 @@
             // to deem transaction proof validity. This scenario uses test
             // data which has only 6 confirmations. That should force the
             // failure we expect within this scenario.
-<<<<<<< HEAD
-            const Bridge = await ethers.getContractFactory<Bridge__factory>(
-              "Bridge"
-            )
-=======
->>>>>>> 853bc8ff
             otherBridge = await Bridge.deploy(
               bank.address,
               relay.address,
