import { to1ePrecision } from "../helpers/contract-test-helpers"

export const constants = {
  unmintFee: to1ePrecision(1, 15), // 0.001
  depositDustThreshold: 1000000, // 1000000 satoshi = 0.01 BTC
  depositTxMaxFee: 100000, // 100000 satoshi = 0.001 BTC
  depositTreasuryFeeDivisor: 2000, // 1/2000 == 5bps == 0.05% == 0.0005
  redemptionDustThreshold: 1000000, // 1000000 satoshi = 0.01 BTC
  redemptionTreasuryFeeDivisor: 2000, // 1/2000 == 5bps == 0.05% == 0.0005
  redemptionTxMaxFee: 100000, // 100000 satoshi = 0.001 BTC
  redemptionTimeout: 432000, // 5 days
  redemptionTimeoutSlashingAmount: to1ePrecision(100, 18), // 100 T
  redemptionTimeoutNotifierRewardMultiplier: 100, // 100%
  movingFundsTxMaxTotalFee: 100000, // 100000 satoshi = 0.001 BTC
  movingFundsDustThreshold: 200000, // 200000 satoshi = 0.002 BTC
  movingFundsTimeoutResetDelay: 518400, // 6 days
  movingFundsTimeout: 604800, // 1 week
  movingFundsTimeoutSlashingAmount: to1ePrecision(100, 18), // 100 T
  movingFundsTimeoutNotifierRewardMultiplier: 100, // 100%
  movedFundsSweepTxMaxTotalFee: 100000, // 100000 satoshi = 0.001 BTC
  movedFundsSweepTimeout: 604800, // 1 week
  movedFundsSweepTimeoutSlashingAmount: to1ePrecision(100, 18), // 100 T
  movedFundsSweepTimeoutNotifierRewardMultiplier: 100, // 100%
  fraudChallengeDepositAmount: to1ePrecision(5, 18), // 5 ether
  fraudChallengeDefeatTimeout: 604800, // 1 week
  fraudSlashingAmount: to1ePrecision(100, 18), // 100 T
  fraudNotifierRewardMultiplier: 100, // 100%
  walletCreationPeriod: 604800, // 1 week
  walletCreationMinBtcBalance: to1ePrecision(1, 8), // 1 BTC
  walletCreationMaxBtcBalance: to1ePrecision(100, 8), // 100 BTC
  walletClosureMinBtcBalance: to1ePrecision(5, 7), // 0.5 BTC
<<<<<<< HEAD
  walletMaxAge: 26 * 604800, // 26 weeks,
  walletMaxBtcTransfer: to1ePrecision(10, 8), // 10 BTC
  walletClosingPeriod: 3456000, // 40 days
  fraudChallengeDepositAmount: to1ePrecision(2, 18), // 2 ethers
  fraudChallengeDefeatTimeout: 604800, // 1 week
  fraudSlashingAmount: to1ePrecision(10000, 18), // 10000 T
  fraudNotifierRewardMultiplier: 100, // 100%
  governanceDelay: 604800, // 1 week
=======
  walletMaxAge: 26 * 7 * 604800, // 26 weeks ~ 6 months
  walletMaxBtcTransfer: to1ePrecision(10, 8), // 10 BTC
  walletClosingPeriod: 3456000, // 40 days
>>>>>>> cae2bb3b
}

export const walletState = {
  Unknown: 0,
  Live: 1,
  MovingFunds: 2,
  Closing: 3,
  Closed: 4,
  Terminated: 5,
}

export const ecdsaDkgState = {
  IDLE: 0,
  AWAITING_SEED: 1,
  AWAITING_RESULT: 2,
  CHALLENGE: 3,
}

export const movedFundsSweepRequestState = {
  Unknown: 0,
  Pending: 1,
  Processed: 2,
  TimedOut: 3,
}<|MERGE_RESOLUTION|>--- conflicted
+++ resolved
@@ -29,20 +29,10 @@
   walletCreationMinBtcBalance: to1ePrecision(1, 8), // 1 BTC
   walletCreationMaxBtcBalance: to1ePrecision(100, 8), // 100 BTC
   walletClosureMinBtcBalance: to1ePrecision(5, 7), // 0.5 BTC
-<<<<<<< HEAD
-  walletMaxAge: 26 * 604800, // 26 weeks,
-  walletMaxBtcTransfer: to1ePrecision(10, 8), // 10 BTC
-  walletClosingPeriod: 3456000, // 40 days
-  fraudChallengeDepositAmount: to1ePrecision(2, 18), // 2 ethers
-  fraudChallengeDefeatTimeout: 604800, // 1 week
-  fraudSlashingAmount: to1ePrecision(10000, 18), // 10000 T
-  fraudNotifierRewardMultiplier: 100, // 100%
-  governanceDelay: 604800, // 1 week
-=======
   walletMaxAge: 26 * 7 * 604800, // 26 weeks ~ 6 months
   walletMaxBtcTransfer: to1ePrecision(10, 8), // 10 BTC
   walletClosingPeriod: 3456000, // 40 days
->>>>>>> cae2bb3b
+  governanceDelay: 604800, // 1 week
 }
 
 export const walletState = {
