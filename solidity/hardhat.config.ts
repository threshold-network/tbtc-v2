import { HardhatUserConfig } from "hardhat/config"
import "./tasks"

import "@keep-network/hardhat-helpers"
import "@keep-network/hardhat-local-networks-config"
import "@nomiclabs/hardhat-waffle"
import "@nomiclabs/hardhat-etherscan"
import "hardhat-gas-reporter"
import "hardhat-contract-sizer"
import "hardhat-deploy"
import "@tenderly/hardhat-tenderly"
import "@typechain/hardhat"
import "hardhat-dependency-compiler"
import "solidity-docgen"

const ecdsaSolidityCompilerConfig = {
  version: "0.8.17",
  settings: {
    optimizer: {
      enabled: true,
      runs: 200,
    },
  },
}

// Reduce the number of optimizer runs to 100 to keep the contract size sane.
// BridgeGovernance contract does not need to be super gas-efficient.
const bridgeGovernanceCompilerConfig = {
  version: "0.8.17",
  settings: {
    optimizer: {
      enabled: true,
      runs: 200,
    },
  },
}

// Configuration for testing environment.
export const testConfig = {
  // How many accounts we expect to define for non-staking related signers, e.g.
  // deployer, thirdParty, governance.
  // It is used as an offset for getting accounts for operators and stakes registration.
  nonStakingAccountsCount: 10,

  // How many roles do we need to define for staking, i.e. stakeOwner, stakingProvider,
  // operator, beneficiary, authorizer.
  stakingRolesCount: 5,

  // Number of operators to register. Should be at least the same as group size.
  operatorsCount: 110,
}

const config: HardhatUserConfig = {
  solidity: {
    compilers: [
      {
        version: "0.8.17",
        settings: {
          optimizer: {
            enabled: true,
            runs: 200, // Reduced from 1000 to prioritize bytecode size over gas efficiency
          },
        },
      },
    ],
    overrides: {
      "@keep-network/ecdsa/contracts/WalletRegistry.sol":
        ecdsaSolidityCompilerConfig,
      "contracts/bridge/BridgeGovernance.sol": bridgeGovernanceCompilerConfig,
      "contracts/cross-chain/wormhole/L1BTCDepositorNttWithExecutor.sol": {
        version: "0.8.17",
        settings: {
          optimizer: {
            enabled: true,
            runs: 1, // Minimal runs to minimize bytecode size
          },
        },
      },
    },
  },

  paths: {
    artifacts: "./build",
  },

  networks: {
    hardhat: {
      forking: {
        // forking is enabled only if FORKING_URL env is provided
        enabled: !!process.env.FORKING_URL,
        // URL should point to a node with archival data (Alchemy recommended)
        url: process.env.FORKING_URL || "",
        // latest block is taken if FORKING_BLOCK env is not provided
        blockNumber:
          process.env.FORKING_BLOCK && parseInt(process.env.FORKING_BLOCK, 10),
      },
      accounts: {
        // Number of accounts that should be predefined on the testing environment.
        count:
          testConfig.nonStakingAccountsCount +
          testConfig.stakingRolesCount * testConfig.operatorsCount,
      },
      tags: ["allowStubs"],
      // we use higher gas price for tests to obtain more realistic results
      // for gas refund tests than when the default hardhat ~1 gwei gas price is
      // used
      gasPrice: 200000000000, // 200 gwei
      // Ignore contract size on deployment to hardhat network, to be able to
      // deploy stub contracts in tests.
      allowUnlimitedContractSize: process.env.TEST_USE_STUBS_TBTC === "true",
    },
    system_tests: {
      url: "http://127.0.0.1:8545",
      tags: ["allowStubs"],
    },
    development: {
      url: "http://localhost:8545",
      chainId: 1101,
      tags: ["allowStubs"],
    },
    sepolia: {
      url: process.env.CHAIN_API_URL || "",
      chainId: 11155111,
      accounts: process.env.ACCOUNTS_PRIVATE_KEYS
        ? process.env.ACCOUNTS_PRIVATE_KEYS.split(",")
        : undefined,
      tags: ["tenderly"],
    },
    mainnet: {
      url: process.env.CHAIN_API_URL || "",
      chainId: 1,
      accounts: process.env.CONTRACT_OWNER_ACCOUNT_PRIVATE_KEY
        ? [process.env.CONTRACT_OWNER_ACCOUNT_PRIVATE_KEY]
        : undefined,
      tags: ["etherscan", "tenderly"],
      timeout: 300000, // 5 minutes
      httpHeaders: {},
    },
  },

  tenderly: {
    username: "thesis",
    project: "",
  },

  // Define local networks configuration file path to load networks from file.
  // localNetworksConfig: "./.hardhat/networks.ts",

  external: {
    contracts:
      process.env.USE_EXTERNAL_DEPLOY === "true"
        ? [
            {
              artifacts: "node_modules/@keep-network/tbtc/artifacts",
            },
            {
              artifacts:
                "node_modules/@threshold-network/solidity-contracts/export/artifacts",
              deploy:
                "node_modules/@threshold-network/solidity-contracts/export/deploy",
            },
            {
              artifacts:
                "node_modules/@keep-network/random-beacon/export/artifacts",
              deploy: "node_modules/@keep-network/random-beacon/export/deploy",
            },
            {
              artifacts: "node_modules/@keep-network/ecdsa/export/artifacts",
              deploy: "node_modules/@keep-network/ecdsa/export/deploy",
            },
          ]
        : undefined,
    deployments: {
      // For development environment we expect the local dependencies to be
      // linked with `yarn link` command.
      development: [
        "node_modules/@threshold-network/solidity-contracts/deployments/development",
        "node_modules/@keep-network/random-beacon/deployments/development",
        "node_modules/@keep-network/ecdsa/deployments/development",
      ],
      sepolia: [
        "node_modules/@keep-network/tbtc/artifacts",
        "node_modules/@keep-network/random-beacon/artifacts",
        "node_modules/@keep-network/ecdsa/artifacts",
      ],
      mainnet: ["./external/mainnet"],
    },
  },

  namedAccounts: {
    deployer: {
      default: 1,
      sepolia: 0,
      mainnet: 0, // "0x123694886DBf5Ac94DDA07135349534536D14cAf"
    },
    governance: {
      default: 2,
      sepolia: 0,
      mainnet: "0x9f6e831c8f8939dc0c830c6e492e7cef4f9c2f5f", // Threshold Council
    },
    chaosnetOwner: {
      default: 3,
      sepolia: 0,
      // Not used for mainnet deployment scripts of `@keepn-network/tbtc-v2`.
      // Used by `@keep-network/random-beacon` and `@keep-network/ecdsa`
      // when deploying `SortitionPool`s.
    },
    esdm: {
      default: 4,
      sepolia: 0,
      mainnet: "0x9f6e831c8f8939dc0c830c6e492e7cef4f9c2f5f", // Threshold Council
    },
    keepTechnicalWalletTeam: {
      default: 5,
      sepolia: 0,
      mainnet: "0xB3726E69Da808A689F2607939a2D9E958724FC2A",
    },
    keepCommunityMultiSig: {
      default: 6,
      sepolia: 0,
      mainnet: "0x19FcB32347ff4656E4E6746b4584192D185d640d",
    },
    treasury: {
      default: 7,
      sepolia: 0,
      mainnet: "0x87F005317692D05BAA4193AB0c961c69e175f45f", // Token Holder DAO
    },
    spvMaintainer: {
      default: 8,
      sepolia: 0,
      // We are not setting SPV maintainer for mainnet in deployment scripts.
    },
    v1Redeemer: {
      default: 10,
      sepolia: 0,
      mainnet: "0x8Bac178fA95Cb56D11A94d4f1b2B1F5Fc48A30eA",
    },
    redemptionWatchtowerManager: {
      default: 11,
      sepolia: 0,
      mainnet: "0x87F005317692D05BAA4193AB0c961c69e175f45f", // Token Holder DAO
    },
  },
  dependencyCompiler: {
    paths: [
      "@openzeppelin/contracts/proxy/transparent/ProxyAdmin.sol",
      "@openzeppelin/contracts/proxy/transparent/TransparentUpgradeableProxy.sol",
      // WalletRegistry contract is deployed with @open-zeppelin/hardhat-upgrades
      // plugin that doesn't work well with hardhat-deploy artifacts defined in
      // external artifacts section, hence we have to compile the contracts from
      // sources.
      "@keep-network/ecdsa/contracts/WalletRegistry.sol",
    ],
    keep: true,
  },
  etherscan: {
    apiKey: {
      mainnet: process.env.ETHERSCAN_API_KEY,
<<<<<<< HEAD
      sepolia: process.env.ETHERSCAN_API_KEY,
=======
>>>>>>> 17c0cb96
    },
    customChains: [
      {
        network: "mainnet",
        chainId: 1,
        urls: {
          apiURL: "https://api.etherscan.io/v2/api?chainid=1",
          browserURL: "https://etherscan.io",
        },
      },
<<<<<<< HEAD
      {
        network: "sepolia",
        chainId: 11155111,
        urls: {
          apiURL: "https://api.etherscan.io/v2/api?chainid=11155111",
          browserURL: "https://sepolia.etherscan.io",
        },
      },
=======
>>>>>>> 17c0cb96
    ],
  },
  contractSizer: {
    alphaSort: true,
    disambiguatePaths: false,
    runOnCompile: true,
    strict: true,
    except: ["BridgeStub$"],
  },
  mocha: {
    timeout: 60_000,
  },
  typechain: {
    outDir: "typechain",
  },
  docgen: {
    outputDir: "generated-docs",
    templates: "docgen-templates",
    pages: "files", // `single`, `items` or `files`
    exclude: ["./test"],
  },
}

export default config<|MERGE_RESOLUTION|>--- conflicted
+++ resolved
@@ -256,10 +256,7 @@
   etherscan: {
     apiKey: {
       mainnet: process.env.ETHERSCAN_API_KEY,
-<<<<<<< HEAD
       sepolia: process.env.ETHERSCAN_API_KEY,
-=======
->>>>>>> 17c0cb96
     },
     customChains: [
       {
@@ -270,7 +267,6 @@
           browserURL: "https://etherscan.io",
         },
       },
-<<<<<<< HEAD
       {
         network: "sepolia",
         chainId: 11155111,
@@ -279,8 +275,6 @@
           browserURL: "https://sepolia.etherscan.io",
         },
       },
-=======
->>>>>>> 17c0cb96
     ],
   },
   contractSizer: {
