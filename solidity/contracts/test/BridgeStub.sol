// SPDX-License-Identifier: MIT

pragma solidity ^0.8.9;

import "../bridge/BitcoinTx.sol";
import "../bridge/Bridge.sol";
import "../bridge/Wallets.sol";

contract BridgeStub is Bridge {
    struct Outpoint {
        bytes32 fundingTxHash;
        uint32 fundingOutputIndex;
    }

    constructor(
        address _bank,
        address _relay,
        address _treasury,
        address _walletRegistry,
        uint256 _txProofDifficultyFactor
    )
        Bridge(
            _bank,
            _relay,
            _treasury,
            _walletRegistry,
            _txProofDifficultyFactor
        )
    {}

<<<<<<< HEAD
    function setSweptDeposits(Outpoint[] calldata outpoints) external {
        for (uint256 i = 0; i < outpoints.length; i++) {
            uint256 utxoKey = uint256(
                keccak256(
                    abi.encodePacked(
                        outpoints[i].fundingTxHash,
                        outpoints[i].fundingOutputIndex
                    )
                )
            );

            deposits[utxoKey].sweptAt = 1641650400;
        }
    }

    function setSpentMainUtxos(Outpoint[] calldata outpoints) external {
        for (uint256 i = 0; i < outpoints.length; i++) {
            uint256 utxoKey = uint256(
                keccak256(
                    abi.encodePacked(
                        outpoints[i].fundingTxHash,
                        outpoints[i].fundingOutputIndex
                    )
                )
            );

            spentMainUTXOs[utxoKey] = true;
        }
    }

    function setMainUtxo(bytes20 walletPubKeyHash, BitcoinTx.UTXO calldata utxo)
        external
    {
        mainUtxos[walletPubKeyHash] = keccak256(
=======
    function setActiveWallet(bytes20 activeWalletPubKeyHash) external {
        wallets.activeWalletPubKeyHash = activeWalletPubKeyHash;
    }

    function setWalletMainUtxo(
        bytes20 walletPubKeyHash,
        BitcoinTx.UTXO calldata utxo
    ) external {
        wallets.registeredWallets[walletPubKeyHash].mainUtxoHash = keccak256(
>>>>>>> ef45643f
            abi.encodePacked(
                utxo.txHash,
                utxo.txOutputIndex,
                utxo.txOutputValue
            )
        );
    }

    function setWallet(bytes20 walletPubKeyHash, Wallets.Wallet calldata wallet)
        external
    {
        wallets.registeredWallets[walletPubKeyHash] = wallet;
    }

    function setDepositDustThreshold(uint64 _depositDustThreshold) external {
        depositDustThreshold = _depositDustThreshold;
    }

    function setDepositTxMaxFee(uint64 _depositTxMaxFee) external {
        depositTxMaxFee = _depositTxMaxFee;
    }

    function setRedemptionDustThreshold(uint64 _redemptionDustThreshold)
        external
    {
        redemptionDustThreshold = _redemptionDustThreshold;
    }

    function setRedemptionTreasuryFeeDivisor(
        uint64 _redemptionTreasuryFeeDivisor
    ) external {
        redemptionTreasuryFeeDivisor = _redemptionTreasuryFeeDivisor;
    }

    // TODO: Temporary function used for test purposes. Should be removed
    //       once real `notifyRedemptionTimeout` is implemented.
    function notifyRedemptionTimeout(
        bytes20 walletPubKeyHash,
        bytes calldata redeemerOutputScript
    ) external {
        uint256 redemptionKey = uint256(
            keccak256(abi.encodePacked(walletPubKeyHash, redeemerOutputScript))
        );
        RedemptionRequest storage request = pendingRedemptions[redemptionKey];

        require(request.requestedAt != 0, "Request does not exist");
        require(
            /* solhint-disable-next-line not-rely-on-time */
            request.requestedAt + redemptionTimeout < block.timestamp,
            "Request not timed out"
        );

        timedOutRedemptions[redemptionKey] = request;
        delete pendingRedemptions[redemptionKey];

        Wallets.Wallet storage wallet = wallets.registeredWallets[
            walletPubKeyHash
        ];
        wallet.state = Wallets.WalletState.MovingFunds;
        wallet.pendingRedemptionsValue -=
            request.requestedAmount -
            request.treasuryFee;
    }
}<|MERGE_RESOLUTION|>--- conflicted
+++ resolved
@@ -28,7 +28,6 @@
         )
     {}
 
-<<<<<<< HEAD
     function setSweptDeposits(Outpoint[] calldata outpoints) external {
         for (uint256 i = 0; i < outpoints.length; i++) {
             uint256 utxoKey = uint256(
@@ -59,11 +58,6 @@
         }
     }
 
-    function setMainUtxo(bytes20 walletPubKeyHash, BitcoinTx.UTXO calldata utxo)
-        external
-    {
-        mainUtxos[walletPubKeyHash] = keccak256(
-=======
     function setActiveWallet(bytes20 activeWalletPubKeyHash) external {
         wallets.activeWalletPubKeyHash = activeWalletPubKeyHash;
     }
@@ -73,7 +67,6 @@
         BitcoinTx.UTXO calldata utxo
     ) external {
         wallets.registeredWallets[walletPubKeyHash].mainUtxoHash = keccak256(
->>>>>>> ef45643f
             abi.encodePacked(
                 utxo.txHash,
                 utxo.txOutputIndex,
