--- conflicted
+++ resolved
@@ -21,7 +21,6 @@
 import "./IRelay.sol";
 import "./Deposit.sol";
 import "./Redemption.sol";
-import "./RebateStaking.sol";
 import "./Fraud.sol";
 import "./Wallets.sol";
 import "./MovingFunds.sol";
@@ -321,17 +320,11 @@
         // Address of the redemption watchtower. The redemption watchtower
         // is responsible for vetoing redemption requests.
         address redemptionWatchtower;
-<<<<<<< HEAD
-        // Address of the rebate staking contract. The rebate staking contract
-        // is responsible for providing discount for fees.
-        RebateStaking rebateStaking;
-=======
         // Address of the rebate staking contract used by the rebate mechanism.
         // This value is intended to be initialized exactly once via
         // governance wiring; changing it afterwards requires a dedicated
         // upgrade path of the Bridge implementation.
         address rebateStaking;
->>>>>>> 8171f45e
         // Reserved storage space in case we need to add more variables.
         // The convention from OpenZeppelin suggests the storage space should
         // add up to 50 slots. Here we want to have more slots as there are
@@ -393,7 +386,6 @@
     event TreasuryUpdated(address treasury);
 
     event RedemptionWatchtowerSet(address redemptionWatchtower);
-    event RebateStakingSet(address rebateStaking);
 
     // Event emitted when the rebate staking address is initialized. Declared
     // in this library as the event is emitted from within `BridgeState` and
@@ -878,19 +870,6 @@
     }
 
     /// @notice Sets the rebate staking address.
-<<<<<<< HEAD
-    /// @param _rebateStaking Address of the rebate staking.
-    /// @dev Requirements:
-    ///      - Rebate staking address must not be already set,
-    ///      - Rebate staking address must not be 0x0.
-    function setRebateStaking(Storage storage self, address _rebateStaking)
-        internal
-    {
-        require(
-            address(self.rebateStaking) == address(0),
-            "Rebate staking contract already set"
-        );
-=======
     /// @param _rebateStaking Address of the rebate staking contract.
     /// @dev Requirements:
     ///      - Rebate staking address must not be already set,
@@ -904,18 +883,13 @@
         internal
     {
         require(self.rebateStaking == address(0), "Rebate staking already set");
->>>>>>> 8171f45e
 
         require(
             _rebateStaking != address(0),
             "Rebate staking address must not be 0x0"
         );
 
-<<<<<<< HEAD
-        self.rebateStaking = RebateStaking(_rebateStaking);
-=======
         self.rebateStaking = _rebateStaking;
->>>>>>> 8171f45e
         emit RebateStakingSet(_rebateStaking);
     }
 }