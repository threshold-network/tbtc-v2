// SPDX-License-Identifier: GPL-3.0-only

// ██████████████     ▐████▌     ██████████████
// ██████████████     ▐████▌     ██████████████
//               ▐████▌    ▐████▌
//               ▐████▌    ▐████▌
// ██████████████     ▐████▌     ██████████████
// ██████████████     ▐████▌     ██████████████
//               ▐████▌    ▐████▌
//               ▐████▌    ▐████▌
//               ▐████▌    ▐████▌
//               ▐████▌    ▐████▌
//               ▐████▌    ▐████▌
//               ▐████▌    ▐████▌

pragma solidity 0.8.17;

import "@keep-network/random-beacon/contracts/Governable.sol";
import "@keep-network/random-beacon/contracts/ReimbursementPool.sol";
import {IWalletOwner as EcdsaWalletOwner} from "@keep-network/ecdsa/contracts/api/IWalletOwner.sol";

import "@openzeppelin/contracts-upgradeable/proxy/utils/Initializable.sol";
import "@openzeppelin/contracts-upgradeable/utils/math/SafeCastUpgradeable.sol";

import "./IRelay.sol";
import "./BridgeState.sol";
import "./Deposit.sol";
import "./DepositSweep.sol";
import "./Redemption.sol";
import "./BitcoinTx.sol";
import "./EcdsaLib.sol";
import "./Wallets.sol";
import "./Fraud.sol";
import "./MovingFunds.sol";

import "../bank/IReceiveBalanceApproval.sol";
import "../bank/Bank.sol";

/// @title Bitcoin Bridge
/// @notice Bridge manages BTC deposit and redemption flow and is increasing and
///         decreasing balances in the Bank as a result of BTC deposit and
///         redemption operations performed by depositors and redeemers.
///
///         Depositors send BTC funds to the most recently created off-chain
///         ECDSA wallet of the bridge using pay-to-script-hash (P2SH) or
///         pay-to-witness-script-hash (P2WSH) containing hashed information
///         about the depositor’s Ethereum address. Then, the depositor reveals
///         their Ethereum address along with their deposit blinding factor,
///         refund public key hash and refund locktime to the Bridge on Ethereum
///         chain. The off-chain ECDSA wallet listens for these sorts of
///         messages and when it gets one, it checks the Bitcoin network to make
///         sure the deposit lines up. If it does, the off-chain ECDSA wallet
///         may decide to pick the deposit transaction for sweeping, and when
///         the sweep operation is confirmed on the Bitcoin network, the ECDSA
///         wallet informs the Bridge about the sweep increasing appropriate
///         balances in the Bank.
/// @dev Bridge is an upgradeable component of the Bank. The order of
///      functionalities in this contract is: deposit, sweep, redemption,
///      moving funds, wallet lifecycle, frauds, parameters.
contract Bridge is
    Governable,
    EcdsaWalletOwner,
    Initializable,
    IReceiveBalanceApproval
{
    using BridgeState for BridgeState.Storage;
    using Deposit for BridgeState.Storage;
    using DepositSweep for BridgeState.Storage;
    using Redemption for BridgeState.Storage;
    using MovingFunds for BridgeState.Storage;
    using Wallets for BridgeState.Storage;
    using Fraud for BridgeState.Storage;

    BridgeState.Storage internal self;

    event DepositRevealed(
        bytes32 fundingTxHash,
        uint32 fundingOutputIndex,
        address indexed depositor,
        uint64 amount,
        bytes8 blindingFactor,
        bytes20 indexed walletPubKeyHash,
        bytes20 refundPubKeyHash,
        bytes4 refundLocktime,
        address vault
    );

    event DepositsSwept(bytes20 walletPubKeyHash, bytes32 sweepTxHash);

    event RedemptionRequested(
        bytes20 indexed walletPubKeyHash,
        bytes redeemerOutputScript,
        address indexed redeemer,
        uint64 requestedAmount,
        uint64 treasuryFee,
        uint64 txMaxFee
    );

    event RedemptionsCompleted(
        bytes20 indexed walletPubKeyHash,
        bytes32 redemptionTxHash
    );

    event RedemptionTimedOut(
        bytes20 indexed walletPubKeyHash,
        bytes redeemerOutputScript
    );

    event WalletMovingFunds(
        bytes32 indexed ecdsaWalletID,
        bytes20 indexed walletPubKeyHash
    );

    event MovingFundsCommitmentSubmitted(
        bytes20 indexed walletPubKeyHash,
        bytes20[] targetWallets,
        address submitter
    );

    event MovingFundsTimeoutReset(bytes20 indexed walletPubKeyHash);

    event MovingFundsCompleted(
        bytes20 indexed walletPubKeyHash,
        bytes32 movingFundsTxHash
    );

    event MovingFundsTimedOut(bytes20 indexed walletPubKeyHash);

    event MovingFundsBelowDustReported(bytes20 indexed walletPubKeyHash);

    event MovedFundsSwept(
        bytes20 indexed walletPubKeyHash,
        bytes32 sweepTxHash
    );

    event MovedFundsSweepTimedOut(
        bytes20 indexed walletPubKeyHash,
        bytes32 movingFundsTxHash,
        uint32 movingFundsTxOutputIndex
    );

    event NewWalletRequested();

    event NewWalletRegistered(
        bytes32 indexed ecdsaWalletID,
        bytes20 indexed walletPubKeyHash
    );

    event WalletClosing(
        bytes32 indexed ecdsaWalletID,
        bytes20 indexed walletPubKeyHash
    );

    event WalletClosed(
        bytes32 indexed ecdsaWalletID,
        bytes20 indexed walletPubKeyHash
    );

    event WalletTerminated(
        bytes32 indexed ecdsaWalletID,
        bytes20 indexed walletPubKeyHash
    );

    event FraudChallengeSubmitted(
        bytes20 indexed walletPubKeyHash,
        bytes32 sighash,
        uint8 v,
        bytes32 r,
        bytes32 s
    );

    event FraudChallengeDefeated(
        bytes20 indexed walletPubKeyHash,
        bytes32 sighash
    );

    event FraudChallengeDefeatTimedOut(
        bytes20 indexed walletPubKeyHash,
        bytes32 sighash
    );

    event VaultStatusUpdated(address indexed vault, bool isTrusted);

    event SpvMaintainerStatusUpdated(
        address indexed spvMaintainer,
        bool isTrusted
    );

    event ControllerBalanceIncreaserUpdated(
        address indexed previousController,
        address indexed newController
    );

    event ControllerBalanceIncreased(
        address indexed controller,
        address indexed recipient,
        uint256 amount
    );

    event ControllerBalancesIncreased(
        address indexed controller,
        address[] recipients,
        uint256[] amounts
    );

    event DepositParametersUpdated(
        uint64 depositDustThreshold,
        uint64 depositTreasuryFeeDivisor,
        uint64 depositTxMaxFee,
        uint32 depositRevealAheadPeriod
    );

    event RedemptionParametersUpdated(
        uint64 redemptionDustThreshold,
        uint64 redemptionTreasuryFeeDivisor,
        uint64 redemptionTxMaxFee,
        uint64 redemptionTxMaxTotalFee,
        uint32 redemptionTimeout,
        uint96 redemptionTimeoutSlashingAmount,
        uint32 redemptionTimeoutNotifierRewardMultiplier
    );

    event MovingFundsParametersUpdated(
        uint64 movingFundsTxMaxTotalFee,
        uint64 movingFundsDustThreshold,
        uint32 movingFundsTimeoutResetDelay,
        uint32 movingFundsTimeout,
        uint96 movingFundsTimeoutSlashingAmount,
        uint32 movingFundsTimeoutNotifierRewardMultiplier,
        uint16 movingFundsCommitmentGasOffset,
        uint64 movedFundsSweepTxMaxTotalFee,
        uint32 movedFundsSweepTimeout,
        uint96 movedFundsSweepTimeoutSlashingAmount,
        uint32 movedFundsSweepTimeoutNotifierRewardMultiplier
    );

    event WalletParametersUpdated(
        uint32 walletCreationPeriod,
        uint64 walletCreationMinBtcBalance,
        uint64 walletCreationMaxBtcBalance,
        uint64 walletClosureMinBtcBalance,
        uint32 walletMaxAge,
        uint64 walletMaxBtcTransfer,
        uint32 walletClosingPeriod
    );

    event FraudParametersUpdated(
        uint96 fraudChallengeDepositAmount,
        uint32 fraudChallengeDefeatTimeout,
        uint96 fraudSlashingAmount,
        uint32 fraudNotifierRewardMultiplier
    );

    event TreasuryUpdated(address treasury);

    event RedemptionWatchtowerSet(address redemptionWatchtower);

    event RebateStakingSet(address rebateStaking);

    modifier onlySpvMaintainer() {
        require(
            self.isSpvMaintainer[msg.sender],
            "Caller is not SPV maintainer"
        );
        _;
    }

    /// @custom:oz-upgrades-unsafe-allow constructor
    constructor() {
        _disableInitializers();
    }

    /// @dev Initializes upgradable contract on deployment.
    /// @param _bank Address of the Bank the Bridge belongs to.
    /// @param _relay Address of the Bitcoin relay providing the current Bitcoin
    ///        network difficulty.
    /// @param _treasury Address where the deposit and redemption treasury fees
    ///        will be sent to.
    /// @param _ecdsaWalletRegistry Address of the ECDSA Wallet Registry contract.
    /// @param _reimbursementPool Address of the Reimbursement Pool contract.
    /// @param _txProofDifficultyFactor The number of confirmations on the Bitcoin
    ///        chain required to successfully evaluate an SPV proof.
    function initialize(
        address _bank,
        address _relay,
        address _treasury,
        address _ecdsaWalletRegistry,
        address payable _reimbursementPool,
        uint96 _txProofDifficultyFactor
    ) external initializer {
        require(_bank != address(0), "Bank address cannot be zero");
        self.bank = Bank(_bank);

        require(_relay != address(0), "Relay address cannot be zero");
        self.relay = IRelay(_relay);

        require(
            _ecdsaWalletRegistry != address(0),
            "ECDSA Wallet Registry address cannot be zero"
        );
        self.ecdsaWalletRegistry = EcdsaWalletRegistry(_ecdsaWalletRegistry);

        require(
            _reimbursementPool != address(0),
            "Reimbursement Pool address cannot be zero"
        );
        self.reimbursementPool = ReimbursementPool(_reimbursementPool);

        require(_treasury != address(0), "Treasury address cannot be zero");
        self.treasury = _treasury;

        self.txProofDifficultyFactor = _txProofDifficultyFactor;

        //
        // All parameters set in the constructor are initial ones, used at the
        // moment contracts were deployed for the first time. Parameters are
        // governable and values assigned in the constructor do not need to
        // reflect the current ones. Keep in mind the initial parameters are
        // pretty forgiving and valid only for the early stage of the network.
        //

        self.depositDustThreshold = 1000000; // 1000000 satoshi = 0.01 BTC
        self.depositTxMaxFee = 100000; // 100000 satoshi = 0.001 BTC
        self.depositRevealAheadPeriod = 15 days;
        self.depositTreasuryFeeDivisor = 2000; // 1/2000 == 5bps == 0.05% == 0.0005
        self.redemptionDustThreshold = 1000000; // 1000000 satoshi = 0.01 BTC
        self.redemptionTreasuryFeeDivisor = 2000; // 1/2000 == 5bps == 0.05% == 0.0005
        self.redemptionTxMaxFee = 100000; // 100000 satoshi = 0.001 BTC
        self.redemptionTxMaxTotalFee = 1000000; // 1000000 satoshi = 0.01 BTC
        self.redemptionTimeout = 5 days;
        self.redemptionTimeoutSlashingAmount = 100 * 1e18; // 100 T
        self.redemptionTimeoutNotifierRewardMultiplier = 100; // 100%
        self.movingFundsTxMaxTotalFee = 100000; // 100000 satoshi = 0.001 BTC
        self.movingFundsDustThreshold = 200000; // 200000 satoshi = 0.002 BTC
        self.movingFundsTimeoutResetDelay = 6 days;
        self.movingFundsTimeout = 7 days;
        self.movingFundsTimeoutSlashingAmount = 100 * 1e18; // 100 T
        self.movingFundsTimeoutNotifierRewardMultiplier = 100; //100%
        self.movingFundsCommitmentGasOffset = 15000;
        self.movedFundsSweepTxMaxTotalFee = 100000; // 100000 satoshi = 0.001 BTC
        self.movedFundsSweepTimeout = 7 days;
        self.movedFundsSweepTimeoutSlashingAmount = 100 * 1e18; // 100 T
        self.movedFundsSweepTimeoutNotifierRewardMultiplier = 100; //100%
        self.fraudChallengeDepositAmount = 5 ether;
        self.fraudChallengeDefeatTimeout = 7 days;
        self.fraudSlashingAmount = 100 * 1e18; // 100 T
        self.fraudNotifierRewardMultiplier = 100; // 100%
        self.walletCreationPeriod = 1 weeks;
        self.walletCreationMinBtcBalance = 1e8; // 1 BTC
        self.walletCreationMaxBtcBalance = 100e8; // 100 BTC
        self.walletClosureMinBtcBalance = 5 * 1e7; // 0.5 BTC
        self.walletMaxAge = 26 weeks; // ~6 months
        self.walletMaxBtcTransfer = 10e8; // 10 BTC
        self.walletClosingPeriod = 40 days;

        _transferGovernance(msg.sender);
    }

    /// @notice Used by the depositor to reveal information about their P2(W)SH
    ///         Bitcoin deposit to the Bridge on Ethereum chain. The off-chain
    ///         wallet listens for revealed deposit events and may decide to
    ///         include the revealed deposit in the next executed sweep.
    ///         Information about the Bitcoin deposit can be revealed before or
    ///         after the Bitcoin transaction with P2(W)SH deposit is mined on
    ///         the Bitcoin chain. Worth noting, the gas cost of this function
    ///         scales with the number of P2(W)SH transaction inputs and
    ///         outputs. The deposit may be routed to one of the trusted vaults.
    ///         When a deposit is routed to a vault, vault gets notified when
    ///         the deposit gets swept and it may execute the appropriate action.
    /// @param fundingTx Bitcoin funding transaction data, see `BitcoinTx.Info`.
    /// @param reveal Deposit reveal data, see `RevealInfo struct.
    /// @dev Requirements:
    ///      - This function must be called by the same Ethereum address as the
    ///        one used in the P2(W)SH BTC deposit transaction as a depositor,
    ///      - `reveal.walletPubKeyHash` must identify a `Live` wallet,
    ///      - `reveal.vault` must be 0x0 or point to a trusted vault,
    ///      - `reveal.fundingOutputIndex` must point to the actual P2(W)SH
    ///        output of the BTC deposit transaction,
    ///      - `reveal.blindingFactor` must be the blinding factor used in the
    ///        P2(W)SH BTC deposit transaction,
    ///      - `reveal.walletPubKeyHash` must be the wallet pub key hash used in
    ///        the P2(W)SH BTC deposit transaction,
    ///      - `reveal.refundPubKeyHash` must be the refund pub key hash used in
    ///        the P2(W)SH BTC deposit transaction,
    ///      - `reveal.refundLocktime` must be the refund locktime used in the
    ///        P2(W)SH BTC deposit transaction,
    ///      - BTC deposit for the given `fundingTxHash`, `fundingOutputIndex`
    ///        can be revealed only one time.
    ///
    ///      If any of these requirements is not met, the wallet _must_ refuse
    ///      to sweep the deposit and the depositor has to wait until the
    ///      deposit script unlocks to receive their BTC back.
    function revealDeposit(
        BitcoinTx.Info calldata fundingTx,
        Deposit.DepositRevealInfo calldata reveal
    ) external {
        self.revealDeposit(fundingTx, reveal);
    }

    /// @notice Sibling of the `revealDeposit` function. This function allows
    ///         to reveal a P2(W)SH Bitcoin deposit with 32-byte extra data
    ///         embedded in the deposit script. The extra data allows to
    ///         attach additional context to the deposit. For example,
    ///         it allows a third-party smart contract to reveal the
    ///         deposit on behalf of the original depositor and provide
    ///         additional services once the deposit is handled. In this
    ///         case, the address of the original depositor can be encoded
    ///         as extra data.
    /// @param fundingTx Bitcoin funding transaction data, see `BitcoinTx.Info`.
    /// @param reveal Deposit reveal data, see `RevealInfo struct.
    /// @param extraData 32-byte deposit extra data.
    /// @dev Requirements:
    ///      - All requirements from `revealDeposit` function must be met,
    ///      - `extraData` must not be bytes32(0),
    ///      - `extraData` must be the actual extra data used in the P2(W)SH
    ///        BTC deposit transaction.
    ///
    ///      If any of these requirements is not met, the wallet _must_ refuse
    ///      to sweep the deposit and the depositor has to wait until the
    ///      deposit script unlocks to receive their BTC back.
    function revealDepositWithExtraData(
        BitcoinTx.Info calldata fundingTx,
        Deposit.DepositRevealInfo calldata reveal,
        bytes32 extraData
    ) external {
        self.revealDepositWithExtraData(fundingTx, reveal, extraData);
    }

    /// @notice Used by the wallet to prove the BTC deposit sweep transaction
    ///         and to update Bank balances accordingly. Sweep is only accepted
    ///         if it satisfies SPV proof.
    ///
    ///         The function is performing Bank balance updates by first
    ///         computing the Bitcoin fee for the sweep transaction. The fee is
    ///         divided evenly between all swept deposits. Each depositor
    ///         receives a balance in the bank equal to the amount inferred
    ///         during the reveal transaction, minus their fee share.
    ///
    ///         It is possible to prove the given sweep only one time.
    /// @param sweepTx Bitcoin sweep transaction data.
    /// @param sweepProof Bitcoin sweep proof data.
    /// @param mainUtxo Data of the wallet's main UTXO, as currently known on
    ///        the Ethereum chain. If no main UTXO exists for the given wallet,
    ///        this parameter is ignored.
    /// @param vault Optional address of the vault where all swept deposits
    ///        should be routed to. All deposits swept as part of the transaction
    ///        must have their `vault` parameters set to the same address.
    ///        If this parameter is set to an address of a trusted vault, swept
    ///        deposits are routed to that vault.
    ///        If this parameter is set to the zero address or to an address
    ///        of a non-trusted vault, swept deposits are not routed to a
    ///        vault but depositors' balances are increased in the Bank
    ///        individually.
    /// @dev Requirements:
    ///      - `sweepTx` components must match the expected structure. See
    ///        `BitcoinTx.Info` docs for reference. Their values must exactly
    ///        correspond to appropriate Bitcoin transaction fields to produce
    ///        a provable transaction hash,
    ///      - The `sweepTx` should represent a Bitcoin transaction with 1..n
    ///        inputs. If the wallet has no main UTXO, all n inputs should
    ///        correspond to P2(W)SH revealed deposits UTXOs. If the wallet has
    ///        an existing main UTXO, one of the n inputs must point to that
    ///        main UTXO and remaining n-1 inputs should correspond to P2(W)SH
    ///        revealed deposits UTXOs. That transaction must have only
    ///        one P2(W)PKH output locking funds on the 20-byte wallet public
    ///        key hash,
    ///      - All revealed deposits that are swept by `sweepTx` must have
    ///        their `vault` parameters set to the same address as the address
    ///        passed in the `vault` function parameter,
    ///      - `sweepProof` components must match the expected structure. See
    ///        `BitcoinTx.Proof` docs for reference. The `bitcoinHeaders`
    ///        field must contain a valid number of block headers, not less
    ///        than the `txProofDifficultyFactor` contract constant,
    ///      - `mainUtxo` components must point to the recent main UTXO
    ///        of the given wallet, as currently known on the Ethereum chain.
    ///        If there is no main UTXO, this parameter is ignored.
    function submitDepositSweepProof(
        BitcoinTx.Info calldata sweepTx,
        BitcoinTx.Proof calldata sweepProof,
        BitcoinTx.UTXO calldata mainUtxo,
        address vault
    ) external onlySpvMaintainer {
        self.submitDepositSweepProof(sweepTx, sweepProof, mainUtxo, vault);
    }

    /// @notice Requests redemption of the given amount from the specified
    ///         wallet to the redeemer Bitcoin output script. Handles the
    ///         simplest case in which the redeemer's balance is decreased in
    ///         the Bank.
    /// @param walletPubKeyHash The 20-byte wallet public key hash (computed
    ///        using Bitcoin HASH160 over the compressed ECDSA public key).
    /// @param mainUtxo Data of the wallet's main UTXO, as currently known on
    ///        the Ethereum chain.
    /// @param redeemerOutputScript The redeemer's length-prefixed output
    ///        script (P2PKH, P2WPKH, P2SH or P2WSH) that will be used to lock
    ///        redeemed BTC.
    /// @param amount Requested amount in satoshi. This is also the Bank balance
    ///        that is taken from the `balanceOwner` upon request.
    ///        Once the request is handled, the actual amount of BTC locked
    ///        on the redeemer output script will be always lower than this value
    ///        since the treasury and Bitcoin transaction fees must be incurred.
    ///        The minimal amount satisfying the request can be computed as:
    ///        `amount - (amount / redemptionTreasuryFeeDivisor) - redemptionTxMaxFee`.
    ///        Fees values are taken at the moment of request creation.
    /// @dev Requirements:
    ///      - Wallet behind `walletPubKeyHash` must be live,
    ///      - `mainUtxo` components must point to the recent main UTXO
    ///        of the given wallet, as currently known on the Ethereum chain,
    ///      - `redeemerOutputScript` must be a proper Bitcoin script,
    ///      - `redeemerOutputScript` cannot have wallet PKH as payload,
    ///      - `amount` must be above or equal the `redemptionDustThreshold`,
    ///      - Given `walletPubKeyHash` and `redeemerOutputScript` pair can be
    ///        used for only one pending request at the same time,
    ///      - Wallet must have enough Bitcoin balance to process the request,
    ///      - Redeemer must make an allowance in the Bank that the Bridge
    ///        contract can spend the given `amount`.
    function requestRedemption(
        bytes20 walletPubKeyHash,
        BitcoinTx.UTXO calldata mainUtxo,
        bytes calldata redeemerOutputScript,
        uint64 amount
    ) external {
        self.requestRedemption(
            walletPubKeyHash,
            mainUtxo,
            msg.sender,
            redeemerOutputScript,
            amount
        );
    }

    /// @notice Requests redemption of the given amount from the specified
    ///         wallet to the redeemer Bitcoin output script. Used by
    ///         `Bank.approveBalanceAndCall`. Can handle more complex cases
    ///         where balance owner may be someone else than the redeemer.
    ///         For example, vault redeeming its balance for some depositor.
    /// @param balanceOwner The address of the Bank balance owner whose balance
    ///        is getting redeemed.
    /// @param amount Requested amount in satoshi. This is also the Bank balance
    ///        that is taken from the `balanceOwner` upon request.
    ///        Once the request is handled, the actual amount of BTC locked
    ///        on the redeemer output script will be always lower than this value
    ///        since the treasury and Bitcoin transaction fees must be incurred.
    ///        The minimal amount satisfying the request can be computed as:
    ///        `amount - (amount / redemptionTreasuryFeeDivisor) - redemptionTxMaxFee`.
    ///        Fees values are taken at the moment of request creation.
    /// @param redemptionData ABI-encoded redemption data:
    ///        [
    ///          address redeemer,
    ///          bytes20 walletPubKeyHash,
    ///          bytes32 mainUtxoTxHash,
    ///          uint32 mainUtxoTxOutputIndex,
    ///          uint64 mainUtxoTxOutputValue,
    ///          bytes redeemerOutputScript
    ///        ]
    ///
    ///        - redeemer: The Ethereum address of the redeemer who will be able
    ///        to claim Bank balance if anything goes wrong during the redemption.
    ///        In the most basic case, when someone redeems their balance
    ///        from the Bank, `balanceOwner` is the same as `redeemer`.
    ///        However, when a Vault is redeeming part of its balance for some
    ///        redeemer address (for example, someone who has earlier deposited
    ///        into that Vault), `balanceOwner` is the Vault, and `redeemer` is
    ///        the address for which the vault is redeeming its balance to,
    ///        - walletPubKeyHash: The 20-byte wallet public key hash (computed
    ///        using Bitcoin HASH160 over the compressed ECDSA public key),
    ///        - mainUtxoTxHash: Data of the wallet's main UTXO TX hash, as
    ///        currently known on the Ethereum chain,
    ///        - mainUtxoTxOutputIndex: Data of the wallet's main UTXO output
    ///        index, as currently known on Ethereum chain,
    ///        - mainUtxoTxOutputValue: Data of the wallet's main UTXO output
    ///        value, as currently known on Ethereum chain,
    ///        - redeemerOutputScript The redeemer's length-prefixed output
    ///        script (P2PKH, P2WPKH, P2SH or P2WSH) that will be used to lock
    ///        redeemed BTC.
    /// @dev Requirements:
    ///      - The caller must be the Bank,
    ///      - Wallet behind `walletPubKeyHash` must be live,
    ///      - `mainUtxo` components must point to the recent main UTXO
    ///        of the given wallet, as currently known on the Ethereum chain,
    ///      - `redeemerOutputScript` must be a proper Bitcoin script,
    ///      - `redeemerOutputScript` cannot have wallet PKH as payload,
    ///      - `amount` must be above or equal the `redemptionDustThreshold`,
    ///      - Given `walletPubKeyHash` and `redeemerOutputScript` pair can be
    ///        used for only one pending request at the same time,
    ///      - Wallet must have enough Bitcoin balance to process the request.
    ///
    ///      Note on upgradeability:
    ///      Bridge is an upgradeable contract deployed behind
    ///      a TransparentUpgradeableProxy. Accepting redemption data as bytes
    ///      provides great flexibility. The Bridge is just like any other
    ///      contract with a balance approved in the Bank and can be upgraded
    ///      to another version without being bound to a particular interface
    ///      forever. This flexibility comes with the cost - developers
    ///      integrating their vaults and dApps with `Bridge` using
    ///      `approveBalanceAndCall` need to pay extra attention to
    ///      `redemptionData` and adjust the code in case the expected structure
    ///      of `redemptionData`  changes.
    function receiveBalanceApproval(
        address balanceOwner,
        uint256 amount,
        bytes calldata redemptionData
    ) external override {
        require(msg.sender == address(self.bank), "Caller is not the bank");

        self.requestRedemption(
            balanceOwner,
            SafeCastUpgradeable.toUint64(amount),
            redemptionData
        );
    }

    /// @notice Used by the wallet to prove the BTC redemption transaction
    ///         and to make the necessary bookkeeping. Redemption is only
    ///         accepted if it satisfies SPV proof.
    ///
    ///         The function is performing Bank balance updates by burning
    ///         the total redeemed Bitcoin amount from Bridge balance and
    ///         transferring the treasury fee sum to the treasury address.
    ///
    ///         It is possible to prove the given redemption only one time.
    /// @param redemptionTx Bitcoin redemption transaction data.
    /// @param redemptionProof Bitcoin redemption proof data.
    /// @param mainUtxo Data of the wallet's main UTXO, as currently known on
    ///        the Ethereum chain.
    /// @param walletPubKeyHash 20-byte public key hash (computed using Bitcoin
    ///        HASH160 over the compressed ECDSA public key) of the wallet which
    ///        performed the redemption transaction.
    /// @dev Requirements:
    ///      - `redemptionTx` components must match the expected structure. See
    ///        `BitcoinTx.Info` docs for reference. Their values must exactly
    ///        correspond to appropriate Bitcoin transaction fields to produce
    ///        a provable transaction hash,
    ///      - The `redemptionTx` should represent a Bitcoin transaction with
    ///        exactly 1 input that refers to the wallet's main UTXO. That
    ///        transaction should have 1..n outputs handling existing pending
    ///        redemption requests or pointing to reported timed out requests.
    ///        There can be also 1 optional output representing the
    ///        change and pointing back to the 20-byte wallet public key hash.
    ///        The change should be always present if the redeemed value sum
    ///        is lower than the total wallet's BTC balance,
    ///      - `redemptionProof` components must match the expected structure.
    ///        See `BitcoinTx.Proof` docs for reference. The `bitcoinHeaders`
    ///        field must contain a valid number of block headers, not less
    ///        than the `txProofDifficultyFactor` contract constant,
    ///      - `mainUtxo` components must point to the recent main UTXO
    ///        of the given wallet, as currently known on the Ethereum chain.
    ///        Additionally, the recent main UTXO on Ethereum must be set,
    ///      - `walletPubKeyHash` must be connected with the main UTXO used
    ///        as transaction single input.
    ///      Other remarks:
    ///      - Putting the change output as the first transaction output can
    ///        save some gas because the output processing loop begins each
    ///        iteration by checking whether the given output is the change
    ///        thus uses some gas for making the comparison. Once the change
    ///        is identified, that check is omitted in further iterations.
    function submitRedemptionProof(
        BitcoinTx.Info calldata redemptionTx,
        BitcoinTx.Proof calldata redemptionProof,
        BitcoinTx.UTXO calldata mainUtxo,
        bytes20 walletPubKeyHash
    ) external onlySpvMaintainer {
        self.submitRedemptionProof(
            redemptionTx,
            redemptionProof,
            mainUtxo,
            walletPubKeyHash
        );
    }

    /// @notice Notifies that there is a pending redemption request associated
    ///         with the given wallet, that has timed out. The redemption
    ///         request is identified by the key built as
    ///         `keccak256(keccak256(redeemerOutputScript) | walletPubKeyHash)`.
    ///         The results of calling this function:
    ///         - The pending redemptions value for the wallet will be decreased
    ///           by the requested amount (minus treasury fee),
    ///         - The tokens taken from the redeemer on redemption request will
    ///           be returned to the redeemer,
    ///         - The request will be moved from pending redemptions to
    ///           timed-out redemptions,
    ///         - If the state of the wallet is `Live` or `MovingFunds`, the
    ///           wallet operators will be slashed and the notifier will be
    ///           rewarded,
    ///         - If the state of wallet is `Live`, the wallet will be closed or
    ///           marked as `MovingFunds` (depending on the presence or absence
    ///           of the wallet's main UTXO) and the wallet will no longer be
    ///           marked as the active wallet (if it was marked as such).
    /// @param walletPubKeyHash 20-byte public key hash of the wallet.
    /// @param walletMembersIDs Identifiers of the wallet signing group members.
    /// @param redeemerOutputScript  The redeemer's length-prefixed output
    ///        script (P2PKH, P2WPKH, P2SH or P2WSH).
    /// @dev Requirements:
    ///      - The wallet must be in the Live or MovingFunds or Terminated state,
    ///      - The redemption request identified by `walletPubKeyHash` and
    ///        `redeemerOutputScript` must exist,
    ///      - The expression `keccak256(abi.encode(walletMembersIDs))` must
    ///        be exactly the same as the hash stored under `membersIdsHash`
    ///        for the given `walletID`. Those IDs are not directly stored
    ///        in the contract for gas efficiency purposes but they can be
    ///        read from appropriate `DkgResultSubmitted` and `DkgResultApproved`
    ///        events of the `WalletRegistry` contract,
    ///      - The amount of time defined by `redemptionTimeout` must have
    ///        passed since the redemption was requested (the request must be
    ///        timed-out).
    function notifyRedemptionTimeout(
        bytes20 walletPubKeyHash,
        uint32[] calldata walletMembersIDs,
        bytes calldata redeemerOutputScript
    ) external {
        self.notifyRedemptionTimeout(
            walletPubKeyHash,
            walletMembersIDs,
            redeemerOutputScript
        );
    }

    /// @notice Submits the moving funds target wallets commitment.
    ///         Once all requirements are met, that function registers the
    ///         target wallets commitment and opens the way for moving funds
    ///         proof submission.
    ///         The caller is reimbursed for the transaction costs.
    /// @param walletPubKeyHash 20-byte public key hash of the source wallet.
    /// @param walletMainUtxo Data of the source wallet's main UTXO, as
    ///        currently known on the Ethereum chain.
    /// @param walletMembersIDs Identifiers of the source wallet signing group
    ///        members.
    /// @param walletMemberIndex Position of the caller in the source wallet
    ///        signing group members list.
    /// @param targetWallets List of 20-byte public key hashes of the target
    ///        wallets that the source wallet commits to move the funds to.
    /// @dev Requirements:
    ///      - The source wallet must be in the MovingFunds state,
    ///      - The source wallet must not have pending redemption requests,
    ///      - The source wallet must not have pending moved funds sweep requests,
    ///      - The source wallet must not have submitted its commitment already,
    ///      - The expression `keccak256(abi.encode(walletMembersIDs))` must
    ///        be exactly the same as the hash stored under `membersIdsHash`
    ///        for the given source wallet in the ECDSA registry. Those IDs are
    ///        not directly stored in the contract for gas efficiency purposes
    ///        but they can be read from appropriate `DkgResultSubmitted`
    ///        and `DkgResultApproved` events,
    ///      - The `walletMemberIndex` must be in range [1, walletMembersIDs.length],
    ///      - The caller must be the member of the source wallet signing group
    ///        at the position indicated by `walletMemberIndex` parameter,
    ///      - The `walletMainUtxo` components must point to the recent main
    ///        UTXO of the source wallet, as currently known on the Ethereum
    ///        chain,
    ///      - Source wallet BTC balance must be greater than zero,
    ///      - At least one Live wallet must exist in the system,
    ///      - Submitted target wallets count must match the expected count
    ///        `N = min(liveWalletsCount, ceil(walletBtcBalance / walletMaxBtcTransfer))`
    ///        where `N > 0`,
    ///      - Each target wallet must be not equal to the source wallet,
    ///      - Each target wallet must follow the expected order i.e. all
    ///        target wallets 20-byte public key hashes represented as numbers
    ///        must form a strictly increasing sequence without duplicates,
    ///      - Each target wallet must be in Live state.
    function submitMovingFundsCommitment(
        bytes20 walletPubKeyHash,
        BitcoinTx.UTXO calldata walletMainUtxo,
        uint32[] calldata walletMembersIDs,
        uint256 walletMemberIndex,
        bytes20[] calldata targetWallets
    ) external {
        uint256 gasStart = gasleft();

        self.submitMovingFundsCommitment(
            walletPubKeyHash,
            walletMainUtxo,
            walletMembersIDs,
            walletMemberIndex,
            targetWallets
        );

        self.reimbursementPool.refund(
            (gasStart - gasleft()) + self.movingFundsCommitmentGasOffset,
            msg.sender
        );
    }

    /// @notice Resets the moving funds timeout for the given wallet if the
    ///         target wallet commitment cannot be submitted due to a lack
    ///         of live wallets in the system.
    /// @param walletPubKeyHash 20-byte public key hash of the moving funds wallet.
    /// @dev Requirements:
    ///      - The wallet must be in the MovingFunds state,
    ///      - The target wallets commitment must not be already submitted for
    ///        the given moving funds wallet,
    ///      - Live wallets count must be zero,
    ///      - The moving funds timeout reset delay must be elapsed.
    function resetMovingFundsTimeout(bytes20 walletPubKeyHash) external {
        self.resetMovingFundsTimeout(walletPubKeyHash);
    }

    /// @notice Used by the wallet to prove the BTC moving funds transaction
    ///         and to make the necessary state changes. Moving funds is only
    ///         accepted if it satisfies SPV proof.
    ///
    ///         The function validates the moving funds transaction structure
    ///         by checking if it actually spends the main UTXO of the declared
    ///         wallet and locks the value on the pre-committed target wallets
    ///         using a reasonable transaction fee. If all preconditions are
    ///         met, this functions closes the source wallet.
    ///
    ///         It is possible to prove the given moving funds transaction only
    ///         one time.
    /// @param movingFundsTx Bitcoin moving funds transaction data.
    /// @param movingFundsProof Bitcoin moving funds proof data.
    /// @param mainUtxo Data of the wallet's main UTXO, as currently known on
    ///        the Ethereum chain.
    /// @param walletPubKeyHash 20-byte public key hash (computed using Bitcoin
    ///        HASH160 over the compressed ECDSA public key) of the wallet
    ///        which performed the moving funds transaction.
    /// @dev Requirements:
    ///      - `movingFundsTx` components must match the expected structure. See
    ///        `BitcoinTx.Info` docs for reference. Their values must exactly
    ///        correspond to appropriate Bitcoin transaction fields to produce
    ///        a provable transaction hash,
    ///      - The `movingFundsTx` should represent a Bitcoin transaction with
    ///        exactly 1 input that refers to the wallet's main UTXO. That
    ///        transaction should have 1..n outputs corresponding to the
    ///        pre-committed target wallets. Outputs must be ordered in the
    ///        same way as their corresponding target wallets are ordered
    ///        within the target wallets commitment,
    ///      - `movingFundsProof` components must match the expected structure.
    ///        See `BitcoinTx.Proof` docs for reference. The `bitcoinHeaders`
    ///        field must contain a valid number of block headers, not less
    ///        than the `txProofDifficultyFactor` contract constant,
    ///      - `mainUtxo` components must point to the recent main UTXO
    ///        of the given wallet, as currently known on the Ethereum chain.
    ///        Additionally, the recent main UTXO on Ethereum must be set,
    ///      - `walletPubKeyHash` must be connected with the main UTXO used
    ///        as transaction single input,
    ///      - The wallet that `walletPubKeyHash` points to must be in the
    ///        MovingFunds state,
    ///      - The target wallets commitment must be submitted by the wallet
    ///        that `walletPubKeyHash` points to,
    ///      - The total Bitcoin transaction fee must be lesser or equal
    ///        to `movingFundsTxMaxTotalFee` governable parameter.
    function submitMovingFundsProof(
        BitcoinTx.Info calldata movingFundsTx,
        BitcoinTx.Proof calldata movingFundsProof,
        BitcoinTx.UTXO calldata mainUtxo,
        bytes20 walletPubKeyHash
    ) external onlySpvMaintainer {
        self.submitMovingFundsProof(
            movingFundsTx,
            movingFundsProof,
            mainUtxo,
            walletPubKeyHash
        );
    }

    /// @notice Notifies about a timed out moving funds process. Terminates
    ///         the wallet and slashes signing group members as a result.
    /// @param walletPubKeyHash 20-byte public key hash of the wallet.
    /// @param walletMembersIDs Identifiers of the wallet signing group members.
    /// @dev Requirements:
    ///      - The wallet must be in the MovingFunds state,
    ///      - The moving funds timeout must be actually exceeded,
    ///      - The expression `keccak256(abi.encode(walletMembersIDs))` must
    ///        be exactly the same as the hash stored under `membersIdsHash`
    ///        for the given `walletID`. Those IDs are not directly stored
    ///        in the contract for gas efficiency purposes but they can be
    ///        read from appropriate `DkgResultSubmitted` and `DkgResultApproved`
    ///        events of the `WalletRegistry` contract.
    function notifyMovingFundsTimeout(
        bytes20 walletPubKeyHash,
        uint32[] calldata walletMembersIDs
    ) external {
        self.notifyMovingFundsTimeout(walletPubKeyHash, walletMembersIDs);
    }

    /// @notice Notifies about a moving funds wallet whose BTC balance is
    ///         below the moving funds dust threshold. Ends the moving funds
    ///         process and begins wallet closing immediately.
    /// @param walletPubKeyHash 20-byte public key hash of the wallet
    /// @param mainUtxo Data of the wallet's main UTXO, as currently known
    ///        on the Ethereum chain.
    /// @dev Requirements:
    ///      - The wallet must be in the MovingFunds state,
    ///      - The `mainUtxo` components must point to the recent main UTXO
    ///        of the given wallet, as currently known on the Ethereum chain.
    ///        If the wallet has no main UTXO, this parameter can be empty as it
    ///        is ignored,
    ///      - The wallet BTC balance must be below the moving funds threshold.
    function notifyMovingFundsBelowDust(
        bytes20 walletPubKeyHash,
        BitcoinTx.UTXO calldata mainUtxo
    ) external {
        self.notifyMovingFundsBelowDust(walletPubKeyHash, mainUtxo);
    }

    /// @notice Used by the wallet to prove the BTC moved funds sweep
    ///         transaction and to make the necessary state changes. Moved
    ///         funds sweep is only accepted if it satisfies SPV proof.
    ///
    ///         The function validates the sweep transaction structure by
    ///         checking if it actually spends the moved funds UTXO and the
    ///         sweeping wallet's main UTXO (optionally), and if it locks the
    ///         value on the sweeping wallet's 20-byte public key hash using a
    ///         reasonable transaction fee. If all preconditions are
    ///         met, this function updates the sweeping wallet main UTXO, thus
    ///         their BTC balance.
    ///
    ///         It is possible to prove the given sweep transaction only
    ///         one time.
    /// @param sweepTx Bitcoin sweep funds transaction data.
    /// @param sweepProof Bitcoin sweep funds proof data.
    /// @param mainUtxo Data of the sweeping wallet's main UTXO, as currently
    ///        known on the Ethereum chain.
    /// @dev Requirements:
    ///      - `sweepTx` components must match the expected structure. See
    ///        `BitcoinTx.Info` docs for reference. Their values must exactly
    ///        correspond to appropriate Bitcoin transaction fields to produce
    ///        a provable transaction hash,
    ///      - The `sweepTx` should represent a Bitcoin transaction with
    ///        the first input pointing to a moved funds sweep request targeted
    ///        to the wallet, and optionally, the second input pointing to the
    ///        wallet's main UTXO, if the sweeping wallet has a main UTXO set.
    ///        There should be only one output locking funds on the sweeping
    ///        wallet 20-byte public key hash,
    ///      - `sweepProof` components must match the expected structure.
    ///        See `BitcoinTx.Proof` docs for reference. The `bitcoinHeaders`
    ///        field must contain a valid number of block headers, not less
    ///        than the `txProofDifficultyFactor` contract constant,
    ///      - `mainUtxo` components must point to the recent main UTXO
    ///        of the sweeping wallet, as currently known on the Ethereum chain.
    ///        If there is no main UTXO, this parameter is ignored,
    ///      - The sweeping wallet must be in the Live or MovingFunds state,
    ///      - The total Bitcoin transaction fee must be lesser or equal
    ///        to `movedFundsSweepTxMaxTotalFee` governable parameter.
    function submitMovedFundsSweepProof(
        BitcoinTx.Info calldata sweepTx,
        BitcoinTx.Proof calldata sweepProof,
        BitcoinTx.UTXO calldata mainUtxo
    ) external onlySpvMaintainer {
        self.submitMovedFundsSweepProof(sweepTx, sweepProof, mainUtxo);
    }

    /// @notice Notifies about a timed out moved funds sweep process. If the
    ///         wallet is not terminated yet, that function terminates
    ///         the wallet and slashes signing group members as a result.
    ///         Marks the given sweep request as TimedOut.
    /// @param movingFundsTxHash 32-byte hash of the moving funds transaction
    ///        that caused the sweep request to be created.
    /// @param movingFundsTxOutputIndex Index of the moving funds transaction
    ///        output that is subject of the sweep request.
    /// @param walletMembersIDs Identifiers of the wallet signing group members.
    /// @dev Requirements:
    ///      - The moved funds sweep request must be in the Pending state,
    ///      - The moved funds sweep timeout must be actually exceeded,
    ///      - The wallet must be either in the Live or MovingFunds or
    ///        Terminated state,
    ///      - The expression `keccak256(abi.encode(walletMembersIDs))` must
    ///        be exactly the same as the hash stored under `membersIdsHash`
    ///        for the given `walletID`. Those IDs are not directly stored
    ///        in the contract for gas efficiency purposes but they can be
    ///        read from appropriate `DkgResultSubmitted` and `DkgResultApproved`
    ///        events of the `WalletRegistry` contract.
    function notifyMovedFundsSweepTimeout(
        bytes32 movingFundsTxHash,
        uint32 movingFundsTxOutputIndex,
        uint32[] calldata walletMembersIDs
    ) external {
        self.notifyMovedFundsSweepTimeout(
            movingFundsTxHash,
            movingFundsTxOutputIndex,
            walletMembersIDs
        );
    }

    /// @notice Requests creation of a new wallet. This function just
    ///         forms a request and the creation process is performed
    ///         asynchronously. Once a wallet is created, the ECDSA Wallet
    ///         Registry will notify this contract by calling the
    ///         `__ecdsaWalletCreatedCallback` function.
    /// @param activeWalletMainUtxo Data of the active wallet's main UTXO, as
    ///        currently known on the Ethereum chain.
    /// @dev Requirements:
    ///      - `activeWalletMainUtxo` components must point to the recent main
    ///        UTXO of the given active wallet, as currently known on the
    ///        Ethereum chain. If there is no active wallet at the moment, or
    ///        the active wallet has no main UTXO, this parameter can be
    ///        empty as it is ignored,
    ///      - Wallet creation must not be in progress,
    ///      - If the active wallet is set, one of the following
    ///        conditions must be true:
    ///        - The active wallet BTC balance is above the minimum threshold
    ///          and the active wallet is old enough, i.e. the creation period
    ///          was elapsed since its creation time,
    ///        - The active wallet BTC balance is above the maximum threshold.
    function requestNewWallet(BitcoinTx.UTXO calldata activeWalletMainUtxo)
        external
    {
        self.requestNewWallet(activeWalletMainUtxo);
    }

    /// @notice A callback function that is called by the ECDSA Wallet Registry
    ///         once a new ECDSA wallet is created.
    /// @param ecdsaWalletID Wallet's unique identifier.
    /// @param publicKeyX Wallet's public key's X coordinate.
    /// @param publicKeyY Wallet's public key's Y coordinate.
    /// @dev Requirements:
    ///      - The only caller authorized to call this function is `registry`,
    ///      - Given wallet data must not belong to an already registered wallet.
    function __ecdsaWalletCreatedCallback(
        bytes32 ecdsaWalletID,
        bytes32 publicKeyX,
        bytes32 publicKeyY
    ) external override {
        self.registerNewWallet(ecdsaWalletID, publicKeyX, publicKeyY);
    }

    /// @notice A callback function that is called by the ECDSA Wallet Registry
    ///         once a wallet heartbeat failure is detected.
    /// @param publicKeyX Wallet's public key's X coordinate.
    /// @param publicKeyY Wallet's public key's Y coordinate.
    /// @dev Requirements:
    ///      - The only caller authorized to call this function is `registry`,
    ///      - Wallet must be in Live state.
    function __ecdsaWalletHeartbeatFailedCallback(
        bytes32,
        bytes32 publicKeyX,
        bytes32 publicKeyY
    ) external override {
        self.notifyWalletHeartbeatFailed(publicKeyX, publicKeyY);
    }

    /// @notice Notifies that the wallet is either old enough or has too few
    ///         satoshi left and qualifies to be closed.
    /// @param walletPubKeyHash 20-byte public key hash of the wallet.
    /// @param walletMainUtxo Data of the wallet's main UTXO, as currently
    ///        known on the Ethereum chain.
    /// @dev Requirements:
    ///      - Wallet must not be set as the current active wallet,
    ///      - Wallet must exceed the wallet maximum age OR the wallet BTC
    ///        balance must be lesser than the minimum threshold. If the latter
    ///        case is true, the `walletMainUtxo` components must point to the
    ///        recent main UTXO of the given wallet, as currently known on the
    ///        Ethereum chain. If the wallet has no main UTXO, this parameter
    ///        can be empty as it is ignored since the wallet balance is
    ///        assumed to be zero,
    ///      - Wallet must be in Live state.
    function notifyWalletCloseable(
        bytes20 walletPubKeyHash,
        BitcoinTx.UTXO calldata walletMainUtxo
    ) external {
        self.notifyWalletCloseable(walletPubKeyHash, walletMainUtxo);
    }

    /// @notice Notifies about the end of the closing period for the given wallet.
    ///         Closes the wallet ultimately and notifies the ECDSA registry
    ///         about this fact.
    /// @param walletPubKeyHash 20-byte public key hash of the wallet.
    /// @dev Requirements:
    ///      - The wallet must be in the Closing state,
    ///      - The wallet closing period must have elapsed.
    function notifyWalletClosingPeriodElapsed(bytes20 walletPubKeyHash)
        external
    {
        self.notifyWalletClosingPeriodElapsed(walletPubKeyHash);
    }

    /// @notice Submits a fraud challenge indicating that a UTXO being under
    ///         wallet control was unlocked by the wallet but was not used
    ///         according to the protocol rules. That means the wallet signed
    ///         a transaction input pointing to that UTXO and there is a unique
    ///         sighash and signature pair associated with that input. This
    ///         function uses those parameters to create a fraud accusation that
    ///         proves a given transaction input unlocking the given UTXO was
    ///         actually signed by the wallet. This function cannot determine
    ///         whether the transaction was actually broadcast and the input was
    ///         consumed in a fraudulent way so it just opens a challenge period
    ///         during which the wallet can defeat the challenge by submitting
    ///         proof of a transaction that consumes the given input according
    ///         to protocol rules. To prevent spurious allegations, the caller
    ///         must deposit ETH that is returned back upon justified fraud
    ///         challenge or confiscated otherwise.
    /// @param walletPublicKey The public key of the wallet in the uncompressed
    ///        and unprefixed format (64 bytes).
    /// @param preimageSha256 The hash that was generated by applying SHA-256
    ///        one time over the preimage used during input signing. The preimage
    ///        is a serialized subset of the transaction and its structure
    ///        depends on the transaction input (see BIP-143 for reference).
    ///        Notice that applying SHA-256 over the `preimageSha256` results
    ///        in `sighash`.  The path from `preimage` to `sighash` looks like
    ///        this:
    ///        preimage -> (SHA-256) -> preimageSha256 -> (SHA-256) -> sighash.
    /// @param signature Bitcoin signature in the R/S/V format.
    /// @dev Requirements:
    ///      - Wallet behind `walletPublicKey` must be in Live or MovingFunds
    ///        or Closing state,
    ///      - The challenger must send appropriate amount of ETH used as
    ///        fraud challenge deposit,
    ///      - The signature (represented by r, s and v) must be generated by
    ///        the wallet behind `walletPubKey` during signing of `sighash`
    ///        which was calculated from `preimageSha256`,
    ///      - Wallet can be challenged for the given signature only once.
    function submitFraudChallenge(
        bytes calldata walletPublicKey,
        bytes memory preimageSha256,
        BitcoinTx.RSVSignature calldata signature
    ) external payable {
        self.submitFraudChallenge(walletPublicKey, preimageSha256, signature);
    }

    /// @notice Allows to defeat a pending fraud challenge against a wallet if
    ///         the transaction that spends the UTXO follows the protocol rules.
    ///         In order to defeat the challenge the same `walletPublicKey` and
    ///         signature (represented by `r`, `s` and `v`) must be provided as
    ///         were used to calculate the sighash during input signing.
    ///         The fraud challenge defeat attempt will only succeed if the
    ///         inputs in the preimage are considered honestly spent by the
    ///         wallet. Therefore the transaction spending the UTXO must be
    ///         proven in the Bridge before a challenge defeat is called.
    ///         If successfully defeated, the fraud challenge is marked as
    ///         resolved and the amount of ether deposited by the challenger is
    ///         sent to the treasury.
    /// @param walletPublicKey The public key of the wallet in the uncompressed
    ///        and unprefixed format (64 bytes).
    /// @param preimage The preimage which produces sighash used to generate the
    ///        ECDSA signature that is the subject of the fraud claim. It is a
    ///        serialized subset of the transaction. The exact subset used as
    ///        the preimage depends on the transaction input the signature is
    ///        produced for. See BIP-143 for reference.
    /// @param witness Flag indicating whether the preimage was produced for a
    ///        witness input. True for witness, false for non-witness input.
    /// @dev Requirements:
    ///      - `walletPublicKey` and `sighash` calculated as `hash256(preimage)`
    ///        must identify an open fraud challenge,
    ///      - the preimage must be a valid preimage of a transaction generated
    ///        according to the protocol rules and already proved in the Bridge,
    ///      - before a defeat attempt is made the transaction that spends the
    ///        given UTXO must be proven in the Bridge.
    function defeatFraudChallenge(
        bytes calldata walletPublicKey,
        bytes calldata preimage,
        bool witness
    ) external {
        self.defeatFraudChallenge(walletPublicKey, preimage, witness);
    }

    /// @notice Allows to defeat a pending fraud challenge against a wallet by
    ///         proving the sighash and signature were produced for an off-chain
    ///         wallet heartbeat message following a strict format.
    ///         In order to defeat the challenge the same `walletPublicKey` and
    ///         signature (represented by `r`, `s` and `v`) must be provided as
    ///         were used to calculate the sighash during heartbeat message
    ///         signing. The fraud challenge defeat attempt will only succeed if
    ///         the signed message follows a strict format required for
    ///         heartbeat messages. If successfully defeated, the fraud
    ///         challenge is marked as resolved and the amount of ether
    ///         deposited by the challenger is sent to the treasury.
    /// @param walletPublicKey The public key of the wallet in the uncompressed
    ///        and unprefixed format (64 bytes).
    /// @param heartbeatMessage Off-chain heartbeat message meeting the heartbeat
    ///        message format requirements which produces sighash used to
    ///        generate the ECDSA signature that is the subject of the fraud
    ///        claim.
    /// @dev Requirements:
    ///      - `walletPublicKey` and `sighash` calculated as
    ///        `hash256(heartbeatMessage)` must identify an open fraud challenge,
    ///      - `heartbeatMessage` must follow a strict format of heartbeat
    ///        messages.
    function defeatFraudChallengeWithHeartbeat(
        bytes calldata walletPublicKey,
        bytes calldata heartbeatMessage
    ) external {
        self.defeatFraudChallengeWithHeartbeat(
            walletPublicKey,
            heartbeatMessage
        );
    }

    /// @notice Notifies about defeat timeout for the given fraud challenge.
    ///         Can be called only if there was a fraud challenge identified by
    ///         the provided `walletPublicKey` and `sighash` and it was not
    ///         defeated on time. The amount of time that needs to pass after
    ///         a fraud challenge is reported is indicated by the
    ///         `challengeDefeatTimeout`. After a successful fraud challenge
    ///         defeat timeout notification the fraud challenge is marked as
    ///         resolved, the stake of each operator is slashed, the ether
    ///         deposited is returned to the challenger and the challenger is
    ///         rewarded.
    /// @param walletPublicKey The public key of the wallet in the uncompressed
    ///        and unprefixed format (64 bytes).
    /// @param walletMembersIDs Identifiers of the wallet signing group members.
    /// @param preimageSha256 The hash that was generated by applying SHA-256
    ///        one time over the preimage used during input signing. The preimage
    ///        is a serialized subset of the transaction and its structure
    ///        depends on the transaction input (see BIP-143 for reference).
    ///        Notice that applying SHA-256 over the `preimageSha256` results
    ///        in `sighash`.  The path from `preimage` to `sighash` looks like
    ///        this:
    ///        preimage -> (SHA-256) -> preimageSha256 -> (SHA-256) -> sighash.
    /// @dev Requirements:
    ///      - The wallet must be in the Live or MovingFunds or Closing or
    ///        Terminated state,
    ///      - The `walletPublicKey` and `sighash` calculated from
    ///        `preimageSha256` must identify an open fraud challenge,
    ///      - The expression `keccak256(abi.encode(walletMembersIDs))` must
    ///        be exactly the same as the hash stored under `membersIdsHash`
    ///        for the given `walletID`. Those IDs are not directly stored
    ///        in the contract for gas efficiency purposes but they can be
    ///        read from appropriate `DkgResultSubmitted` and `DkgResultApproved`
    ///        events of the `WalletRegistry` contract,
    ///      - The amount of time indicated by `challengeDefeatTimeout` must pass
    ///        after the challenge was reported.
    function notifyFraudChallengeDefeatTimeout(
        bytes calldata walletPublicKey,
        uint32[] calldata walletMembersIDs,
        bytes memory preimageSha256
    ) external {
        self.notifyFraudChallengeDefeatTimeout(
            walletPublicKey,
            walletMembersIDs,
            preimageSha256
        );
    }

    /// @notice Allows Governance to designate a single controller that can
    ///         request Bank balance increases through the Bridge.
    /// @param controller Address of the controller contract (MintBurnGuard).
    /// @dev Setting to the zero address effectively removes the controller.
    function setControllerBalanceIncreaser(address controller)
        external
        onlyGovernance
    {
        address previous = self.controllerBalanceIncreaser;
        self.controllerBalanceIncreaser = controller;
        emit ControllerBalanceIncreaserUpdated(previous, controller);
    }

    /// @notice Allows the Governance to mark the given vault address as trusted
    ///         or no longer trusted. Vaults are not trusted by default.
    ///         Trusted vault must meet the following criteria:
    ///         - `IVault.receiveBalanceIncrease` must have a known, low gas
    ///           cost,
    ///         - `IVault.receiveBalanceIncrease` must never revert.
    /// @dev Without restricting reveal only to trusted vaults, malicious
    ///      vaults not meeting the criteria would be able to nuke sweep proof
    ///      transactions executed by ECDSA wallet with  deposits routed to
    ///      them.
    /// @param vault The address of the vault.
    /// @param isTrusted flag indicating whether the vault is trusted or not.
    /// @dev Can only be called by the Governance.
    function setVaultStatus(address vault, bool isTrusted)
        external
        onlyGovernance
    {
        self.isVaultTrusted[vault] = isTrusted;
        emit VaultStatusUpdated(vault, isTrusted);
    }

    /// @notice Allows the Governance to mark the given address as trusted
    ///         or no longer trusted SPV maintainer. Addresses are not trusted
    ///         as SPV maintainers by default.
    /// @dev The SPV proof does not check whether the transaction is a part of
    ///      the Bitcoin mainnet, it only checks whether the transaction has been
    ///      mined performing the required amount of work as on Bitcoin mainnet.
    ///      The possibility of submitting SPV proofs is limited to trusted SPV
    ///      maintainers. The system expects transaction confirmations with the
    ///      required work accumulated, so trusted SPV maintainers can not prove
    ///      the transaction without providing the required Bitcoin proof of work.
    ///      Trusted maintainers address the issue of an economic game between
    ///      tBTC and Bitcoin mainnet where large Bitcoin mining pools can decide
    ///      to use their hash power to mine fake Bitcoin blocks to prove them in
    ///      tBTC instead of receiving Bitcoin miner rewards.
    /// @param spvMaintainer The address of the SPV maintainer.
    /// @param isTrusted flag indicating whether the address is trusted or not.
    /// @dev Can only be called by the Governance.
    function setSpvMaintainerStatus(address spvMaintainer, bool isTrusted)
        external
        onlyGovernance
    {
        self.isSpvMaintainer[spvMaintainer] = isTrusted;
        emit SpvMaintainerStatusUpdated(spvMaintainer, isTrusted);
    }

    /// @notice Updates parameters of deposits.
    /// @param depositDustThreshold New value of the deposit dust threshold in
    ///        satoshis. It is the minimal amount that can be requested to
    ////       deposit. Value of this parameter must take into account the value
    ///        of `depositTreasuryFeeDivisor` and `depositTxMaxFee` parameters
    ///        in order to make requests that can incur the treasury and
    ///        transaction fee and still satisfy the depositor.
    /// @param depositTreasuryFeeDivisor New value of the treasury fee divisor.
    ///        It is the divisor used to compute the treasury fee taken from
    ///        each deposit and transferred to the treasury upon sweep proof
    ///        submission. That fee is computed as follows:
    ///        `treasuryFee = depositedAmount / depositTreasuryFeeDivisor`
    ///        For example, if the treasury fee needs to be 2% of each deposit,
    ///        the `depositTreasuryFeeDivisor` should be set to `50`
    ///        because `1/50 = 0.02 = 2%`.
    /// @param depositTxMaxFee New value of the deposit tx max fee in satoshis.
    ///        It is the maximum amount of BTC transaction fee that can
    ///        be incurred by each swept deposit being part of the given sweep
    ///        transaction. If the maximum BTC transaction fee is exceeded,
    ///        such transaction is considered a fraud.
    /// @param depositRevealAheadPeriod New value of the deposit reveal ahead
    ///        period parameter in seconds. It defines the length of the period
    ///        that must be preserved between the deposit reveal time and the
    ///        deposit refund locktime.
    /// @dev Requirements:
    ///      - Deposit dust threshold must be greater than zero,
    ///      - Deposit dust threshold must be greater than deposit TX max fee,
    ///      - Deposit transaction max fee must be greater than zero.
    function updateDepositParameters(
        uint64 depositDustThreshold,
        uint64 depositTreasuryFeeDivisor,
        uint64 depositTxMaxFee,
        uint32 depositRevealAheadPeriod
    ) external onlyGovernance {
        self.updateDepositParameters(
            depositDustThreshold,
            depositTreasuryFeeDivisor,
            depositTxMaxFee,
            depositRevealAheadPeriod
        );
    }

    /// @notice Updates parameters of redemptions.
    /// @param redemptionDustThreshold New value of the redemption dust
    ///        threshold in satoshis. It is the minimal amount that can be
    ///        requested for redemption. Value of this parameter must take into
    ///        account the value of `redemptionTreasuryFeeDivisor` and
    ///        `redemptionTxMaxFee` parameters in order to make requests that
    ///        can incur the treasury and transaction fee and still satisfy the
    ///        redeemer.
    /// @param redemptionTreasuryFeeDivisor New value of the redemption
    ///        treasury fee divisor. It is the divisor used to compute the
    ///        treasury fee taken from each redemption request and transferred
    ///        to the treasury upon successful request finalization. That fee is
    ///        computed as follows:
    ///        `treasuryFee = requestedAmount / redemptionTreasuryFeeDivisor`
    ///        For example, if the treasury fee needs to be 2% of each
    ///        redemption request, the `redemptionTreasuryFeeDivisor` should
    ///        be set to `50` because `1/50 = 0.02 = 2%`.
    /// @param redemptionTxMaxFee New value of the redemption transaction max
    ///        fee in satoshis. It is the maximum amount of BTC transaction fee
    ///        that can be incurred by each redemption request being part of the
    ///        given redemption transaction. If the maximum BTC transaction fee
    ///        is exceeded, such transaction is considered a fraud.
    ///        This is a per-redemption output max fee for the redemption
    ///        transaction.
    /// @param redemptionTxMaxTotalFee New value of the redemption transaction
    ///        max total fee in satoshis. It is the maximum amount of the total
    ///        BTC transaction fee that is acceptable in a single redemption
    ///        transaction. This is a _total_ max fee for the entire redemption
    ///        transaction.
    /// @param redemptionTimeout New value of the redemption timeout in seconds.
    ///        It is the time after which the redemption request can be reported
    ///        as timed out. It is counted from the moment when the redemption
    ///        request was created via `requestRedemption` call. Reported  timed
    ///        out requests are cancelled and locked balance is returned to the
    ///        redeemer in full amount.
    /// @param redemptionTimeoutSlashingAmount New value of the redemption
    ///        timeout slashing amount in T, it is the amount slashed from each
    ///        wallet member for redemption timeout.
    /// @param redemptionTimeoutNotifierRewardMultiplier New value of the
    ///        redemption timeout notifier reward multiplier as percentage,
    ///        it determines the percentage of the notifier reward from the
    ///        staking contact the notifier of a redemption timeout receives.
    ///        The value must be in the range [0, 100].
    /// @dev Requirements:
    ///      - Redemption dust threshold must be greater than moving funds dust
    ///        threshold,
    ///      - Redemption dust threshold must be greater than the redemption TX
    ///        max fee,
    ///      - Redemption transaction max fee must be greater than zero,
    ///      - Redemption transaction max total fee must be greater than or
    ///        equal to the redemption transaction per-request max fee,
    ///      - Redemption timeout must be greater than zero,
    ///      - Redemption timeout notifier reward multiplier must be in the
    ///        range [0, 100].
    function updateRedemptionParameters(
        uint64 redemptionDustThreshold,
        uint64 redemptionTreasuryFeeDivisor,
        uint64 redemptionTxMaxFee,
        uint64 redemptionTxMaxTotalFee,
        uint32 redemptionTimeout,
        uint96 redemptionTimeoutSlashingAmount,
        uint32 redemptionTimeoutNotifierRewardMultiplier
    ) external onlyGovernance {
        self.updateRedemptionParameters(
            redemptionDustThreshold,
            redemptionTreasuryFeeDivisor,
            redemptionTxMaxFee,
            redemptionTxMaxTotalFee,
            redemptionTimeout,
            redemptionTimeoutSlashingAmount,
            redemptionTimeoutNotifierRewardMultiplier
        );
    }

    /// @notice Updates parameters of moving funds.
    /// @param movingFundsTxMaxTotalFee New value of the moving funds transaction
    ///        max total fee in satoshis. It is the maximum amount of the total
    ///        BTC transaction fee that is acceptable in a single moving funds
    ///        transaction. This is a _total_ max fee for the entire moving
    ///        funds transaction.
    /// @param movingFundsDustThreshold New value of the moving funds dust
    ///        threshold. It is the minimal satoshi amount that makes sense to
    ///        be transferred during the moving funds process. Moving funds
    ///        wallets having their BTC balance below that value can begin
    ///        closing immediately as transferring such a low value may not be
    ///        possible due to BTC network fees.
    /// @param movingFundsTimeoutResetDelay New value of the moving funds
    ///        timeout reset delay in seconds. It is the time after which the
    ///        moving funds timeout can be reset in case the target wallet
    ///        commitment cannot be submitted due to a lack of live wallets
    ///        in the system. It is counted from the moment when the wallet
    ///        was requested to move their funds and switched to the MovingFunds
    ///        state or from the moment the timeout was reset the last time.
    /// @param movingFundsTimeout New value of the moving funds timeout in
    ///        seconds. It is the time after which the moving funds process can
    ///        be reported as timed out. It is counted from the moment when the
    ///        wallet was requested to move their funds and switched to the
    ///        MovingFunds state.
    /// @param movingFundsTimeoutSlashingAmount New value of the moving funds
    ///        timeout slashing amount in T, it is the amount slashed from each
    ///        wallet member for moving funds timeout.
    /// @param movingFundsTimeoutNotifierRewardMultiplier New value of the
    ///        moving funds timeout notifier reward multiplier as percentage,
    ///        it determines the percentage of the notifier reward from the
    ///        staking contact the notifier of a moving funds timeout receives.
    ///        The value must be in the range [0, 100].
    /// @param movingFundsCommitmentGasOffset New value of the gas offset for
    ///        moving funds target wallet commitment transaction gas costs
    ///        reimbursement.
    /// @param movedFundsSweepTxMaxTotalFee New value of the moved funds sweep
    ///        transaction max total fee in satoshis. It is the maximum amount
    ///        of the total BTC transaction fee that is acceptable in a single
    ///        moved funds sweep transaction. This is a _total_ max fee for the
    ///        entire moved funds sweep transaction.
    /// @param movedFundsSweepTimeout New value of the moved funds sweep
    ///        timeout in seconds. It is the time after which the moved funds
    ///        sweep process can be reported as timed out. It is counted from
    ///        the moment when the wallet was requested to sweep the received
    ///        funds.
    /// @param movedFundsSweepTimeoutSlashingAmount New value of the moved
    ///        funds sweep timeout slashing amount in T, it is the amount
    ///        slashed from each wallet member for moved funds sweep timeout.
    /// @param movedFundsSweepTimeoutNotifierRewardMultiplier New value of
    ///        the moved funds sweep timeout notifier reward multiplier as
    ///        percentage, it determines the percentage of the notifier reward
    ///        from the staking contact the notifier of a moved funds sweep
    ///        timeout receives. The value must be in the range [0, 100].
    /// @dev Requirements:
    ///      - Moving funds transaction max total fee must be greater than zero,
    ///      - Moving funds dust threshold must be greater than zero and lower
    ///        than the redemption dust threshold,
    ///      - Moving funds timeout reset delay must be greater than zero,
    ///      - Moving funds timeout must be greater than the moving funds
    ///        timeout reset delay,
    ///      - Moving funds timeout notifier reward multiplier must be in the
    ///        range [0, 100],
    ///      - Moved funds sweep transaction max total fee must be greater than zero,
    ///      - Moved funds sweep timeout must be greater than zero,
    ///      - Moved funds sweep timeout notifier reward multiplier must be in the
    ///        range [0, 100].
    function updateMovingFundsParameters(
        uint64 movingFundsTxMaxTotalFee,
        uint64 movingFundsDustThreshold,
        uint32 movingFundsTimeoutResetDelay,
        uint32 movingFundsTimeout,
        uint96 movingFundsTimeoutSlashingAmount,
        uint32 movingFundsTimeoutNotifierRewardMultiplier,
        uint16 movingFundsCommitmentGasOffset,
        uint64 movedFundsSweepTxMaxTotalFee,
        uint32 movedFundsSweepTimeout,
        uint96 movedFundsSweepTimeoutSlashingAmount,
        uint32 movedFundsSweepTimeoutNotifierRewardMultiplier
    ) external onlyGovernance {
        self.updateMovingFundsParameters(
            movingFundsTxMaxTotalFee,
            movingFundsDustThreshold,
            movingFundsTimeoutResetDelay,
            movingFundsTimeout,
            movingFundsTimeoutSlashingAmount,
            movingFundsTimeoutNotifierRewardMultiplier,
            movingFundsCommitmentGasOffset,
            movedFundsSweepTxMaxTotalFee,
            movedFundsSweepTimeout,
            movedFundsSweepTimeoutSlashingAmount,
            movedFundsSweepTimeoutNotifierRewardMultiplier
        );
    }

    /// @notice Updates parameters of wallets.
    /// @param walletCreationPeriod New value of the wallet creation period in
    ///        seconds, determines how frequently a new wallet creation can be
    ///        requested.
    /// @param walletCreationMinBtcBalance New value of the wallet minimum BTC
    ///        balance in satoshi, used to decide about wallet creation.
    /// @param walletCreationMaxBtcBalance New value of the wallet maximum BTC
    ///        balance in satoshi, used to decide about wallet creation.
    /// @param walletClosureMinBtcBalance New value of the wallet minimum BTC
    ///        balance in satoshi, used to decide about wallet closure.
    /// @param walletMaxAge New value of the wallet maximum age in seconds,
    ///        indicates the maximum age of a wallet in seconds, after which
    ///        the wallet moving funds process can be requested.
    /// @param walletMaxBtcTransfer New value of the wallet maximum BTC transfer
    ///        in satoshi, determines the maximum amount that can be transferred
    //         to a single target wallet during the moving funds process.
    /// @param walletClosingPeriod New value of the wallet closing period in
    ///        seconds, determines the length of the wallet closing period,
    //         i.e. the period when the wallet remains in the Closing state
    //         and can be subject of deposit fraud challenges.
    /// @dev Requirements:
    ///      - Wallet maximum BTC balance must be greater than the wallet
    ///        minimum BTC balance,
    ///      - Wallet maximum BTC transfer must be greater than zero,
    ///      - Wallet closing period must be greater than zero.
    function updateWalletParameters(
        uint32 walletCreationPeriod,
        uint64 walletCreationMinBtcBalance,
        uint64 walletCreationMaxBtcBalance,
        uint64 walletClosureMinBtcBalance,
        uint32 walletMaxAge,
        uint64 walletMaxBtcTransfer,
        uint32 walletClosingPeriod
    ) external onlyGovernance {
        self.updateWalletParameters(
            walletCreationPeriod,
            walletCreationMinBtcBalance,
            walletCreationMaxBtcBalance,
            walletClosureMinBtcBalance,
            walletMaxAge,
            walletMaxBtcTransfer,
            walletClosingPeriod
        );
    }

    /// @notice Updates parameters related to frauds.
    /// @param fraudChallengeDepositAmount New value of the fraud challenge
    ///        deposit amount in wei, it is the amount of ETH the party
    ///        challenging the wallet for fraud needs to deposit.
    /// @param fraudChallengeDefeatTimeout New value of the challenge defeat
    ///        timeout in seconds, it is the amount of time the wallet has to
    ///        defeat a fraud challenge. The value must be greater than zero.
    /// @param fraudSlashingAmount New value of the fraud slashing amount in T,
    ///        it is the amount slashed from each wallet member for committing
    ///        a fraud.
    /// @param fraudNotifierRewardMultiplier New value of the fraud notifier
    ///        reward multiplier as percentage, it determines the percentage of
    ///        the notifier reward from the staking contact the notifier of
    ///        a fraud receives. The value must be in the range [0, 100].
    /// @dev Requirements:
    ///      - Fraud challenge defeat timeout must be greater than 0,
    ///      - Fraud notifier reward multiplier must be in the range [0, 100].
    function updateFraudParameters(
        uint96 fraudChallengeDepositAmount,
        uint32 fraudChallengeDefeatTimeout,
        uint96 fraudSlashingAmount,
        uint32 fraudNotifierRewardMultiplier
    ) external onlyGovernance {
        self.updateFraudParameters(
            fraudChallengeDepositAmount,
            fraudChallengeDefeatTimeout,
            fraudSlashingAmount,
            fraudNotifierRewardMultiplier
        );
    }

    /// @notice Updates treasury address. The treasury receives the system fees.
    /// @param treasury New value of the treasury address.
    /// @dev The treasury address must not be 0x0.
    // slither-disable-next-line shadowing-local
    function updateTreasury(address treasury) external onlyGovernance {
        self.updateTreasury(treasury);
    }

    /// @notice Allows the configured controller to increase Bank balances via
    ///         the Bridge.
    /// @param recipient Address receiving the balance increase.
    /// @param amount Amount by which the balance is increased.
    // slither-disable-next-line reentrancy-vulnerabilities-3 reentrancy-vulnerabilities-2
    function controllerIncreaseBalance(address recipient, uint256 amount)
        external
    {
        require(
            msg.sender == self.controllerBalanceIncreaser,
            "Caller is not the authorized controller"
        );
        emit ControllerBalanceIncreased(msg.sender, recipient, amount);

        self.bank.increaseBalance(recipient, amount);
    }

    /// @notice Allows the configured controller to increase multiple Bank
    ///         balances via the Bridge.
    /// @param recipients Addresses receiving the balance increases.
    /// @param amounts Amounts by which balances are increased.
    // slither-disable-next-line reentrancy-vulnerabilities-3 reentrancy-vulnerabilities-2
    function controllerIncreaseBalances(
        address[] calldata recipients,
        uint256[] calldata amounts
    ) external {
        require(
            msg.sender == self.controllerBalanceIncreaser,
            "Caller is not the authorized controller"
        );

        emit ControllerBalancesIncreased(msg.sender, recipients, amounts);

        self.bank.increaseBalances(recipients, amounts);
    }

    /// @notice Returns the currently configured controller address.
    function controllerBalanceIncreaser() external view returns (address) {
        return self.controllerBalanceIncreaser;
    }

    /// @notice Sets the redemption watchtower address.
    /// @param redemptionWatchtower Address of the redemption watchtower.
    /// @dev Requirements:
    ///      - The caller must be the governance,
    ///      - Redemption watchtower address must not be already set,
    ///      - Redemption watchtower address must not be 0x0.
    function setRedemptionWatchtower(address redemptionWatchtower)
        external
        onlyGovernance
    {
        // The internal function is defined in the `BridgeState` library.
        self.setRedemptionWatchtower(redemptionWatchtower);
    }

    /// @notice Collection of all revealed deposits indexed by
    ///         keccak256(fundingTxHash | fundingOutputIndex).
    ///         The fundingTxHash is bytes32 (ordered as in Bitcoin internally)
    ///         and fundingOutputIndex an uint32. This mapping may contain valid
    ///         and invalid deposits and the wallet is responsible for
    ///         validating them before attempting to execute a sweep.
    function deposits(uint256 depositKey)
        external
        view
        returns (Deposit.DepositRequest memory)
    {
        return self.deposits[depositKey];
    }

    /// @notice Collection of all pending redemption requests indexed by
    ///         redemption key built as
    ///         `keccak256(keccak256(redeemerOutputScript) | walletPubKeyHash)`.
    ///         The walletPubKeyHash is the 20-byte wallet's public key hash
    ///         (computed using Bitcoin HASH160 over the compressed ECDSA
    ///         public key) and `redeemerOutputScript` is a Bitcoin script
    ///         (P2PKH, P2WPKH, P2SH or P2WSH) that will be used to lock
    ///         redeemed BTC as requested by the redeemer. Requests are added
    ///         to this mapping by the `requestRedemption` method (duplicates
    ///         not allowed) and are removed by one of the following methods:
    ///         - `submitRedemptionProof` in case the request was handled
    ///           successfully,
    ///         - `notifyRedemptionTimeout` in case the request was reported
    ///           to be timed out.
    function pendingRedemptions(uint256 redemptionKey)
        external
        view
        returns (Redemption.RedemptionRequest memory)
    {
        return self.pendingRedemptions[redemptionKey];
    }

    /// @notice Collection of all timed out redemptions requests indexed by
    ///         redemption key built as
    ///         `keccak256(keccak256(redeemerOutputScript) | walletPubKeyHash)`.
    ///         The walletPubKeyHash is the 20-byte wallet's public key hash
    ///         (computed using Bitcoin HASH160 over the compressed ECDSA
    ///         public key) and `redeemerOutputScript` is the Bitcoin script
    ///         (P2PKH, P2WPKH, P2SH or P2WSH) that is involved in the timed
    ///         out request.
    ///         Only one method can add to this mapping:
    ///         - `notifyRedemptionTimeout` which puts the redemption key
    ///           to this mapping based on a timed out request stored
    ///           previously in `pendingRedemptions` mapping.
    ///         Only one method can remove entries from this mapping:
    ///         - `submitRedemptionProof` in case the timed out redemption
    ///           request was a part of the proven transaction.
    function timedOutRedemptions(uint256 redemptionKey)
        external
        view
        returns (Redemption.RedemptionRequest memory)
    {
        return self.timedOutRedemptions[redemptionKey];
    }

    /// @notice Collection of main UTXOs that are honestly spent indexed by
    ///         keccak256(fundingTxHash | fundingOutputIndex). The fundingTxHash
    ///         is bytes32 (ordered as in Bitcoin internally) and
    ///         fundingOutputIndex an uint32. A main UTXO is considered honestly
    ///         spent if it was used as an input of a transaction that have been
    ///         proven in the Bridge.
    function spentMainUTXOs(uint256 utxoKey) external view returns (bool) {
        return self.spentMainUTXOs[utxoKey];
    }

    /// @notice Gets details about a registered wallet.
    /// @param walletPubKeyHash The 20-byte wallet public key hash (computed
    ///        using Bitcoin HASH160 over the compressed ECDSA public key).
    /// @return Wallet details.
    function wallets(bytes20 walletPubKeyHash)
        external
        view
        returns (Wallets.Wallet memory)
    {
        return self.registeredWallets[walletPubKeyHash];
    }

    /// @notice Gets the public key hash of the active wallet.
    /// @return The 20-byte public key hash (computed using Bitcoin HASH160
    ///         over the compressed ECDSA public key) of the active wallet.
    ///         Returns bytes20(0) if there is no active wallet at the moment.
    function activeWalletPubKeyHash() external view returns (bytes20) {
        return self.activeWalletPubKeyHash;
    }

    /// @notice Gets the live wallets count.
    /// @return The current count of wallets being in the Live state.
    function liveWalletsCount() external view returns (uint32) {
        return self.liveWalletsCount;
    }

    /// @notice Returns the fraud challenge identified by the given key built
    ///         as keccak256(walletPublicKey|sighash).
    function fraudChallenges(uint256 challengeKey)
        external
        view
        returns (Fraud.FraudChallenge memory)
    {
        return self.fraudChallenges[challengeKey];
    }

    /// @notice Collection of all moved funds sweep requests indexed by
    ///         `keccak256(movingFundsTxHash | movingFundsOutputIndex)`.
    ///         The `movingFundsTxHash` is `bytes32` (ordered as in Bitcoin
    ///         internally) and `movingFundsOutputIndex` an `uint32`. Each entry
    ///         is actually an UTXO representing the moved funds and is supposed
    ///         to be swept with the current main UTXO of the recipient wallet.
    /// @param requestKey Request key built as
    ///        `keccak256(movingFundsTxHash | movingFundsOutputIndex)`.
    /// @return Details of the moved funds sweep request.
    function movedFundsSweepRequests(uint256 requestKey)
        external
        view
        returns (MovingFunds.MovedFundsSweepRequest memory)
    {
        return self.movedFundsSweepRequests[requestKey];
    }

    /// @notice Indicates if the vault with the given address is trusted or not.
    ///         Depositors can route their revealed deposits only to trusted
    ///         vaults and have trusted vaults notified about new deposits as
    ///         soon as these deposits get swept. Vaults not trusted by the
    ///         Bridge can still be used by Bank balance owners on their own
    ///         responsibility - anyone can approve their Bank balance to any
    ///         address.
    function isVaultTrusted(address vault) external view returns (bool) {
        return self.isVaultTrusted[vault];
    }

    /// @notice Returns the current values of Bridge deposit parameters.
    /// @return depositDustThreshold The minimal amount that can be requested
    ///         to deposit. Value of this parameter must take into account the
    ///         value of `depositTreasuryFeeDivisor` and `depositTxMaxFee`
    ///         parameters in order to make requests that can incur the
    ///         treasury and transaction fee and still satisfy the depositor.
    /// @return depositTreasuryFeeDivisor Divisor used to compute the treasury
    ///         fee taken from each deposit and transferred to the treasury upon
    ///         sweep proof submission. That fee is computed as follows:
    ///         `treasuryFee = depositedAmount / depositTreasuryFeeDivisor`
    ///         For example, if the treasury fee needs to be 2% of each deposit,
    ///         the `depositTreasuryFeeDivisor` should be set to `50`
    ///         because `1/50 = 0.02 = 2%`.
    /// @return depositTxMaxFee Maximum amount of BTC transaction fee that can
    ///         be incurred by each swept deposit being part of the given sweep
    ///         transaction. If the maximum BTC transaction fee is exceeded,
    ///         such transaction is considered a fraud.
    /// @return depositRevealAheadPeriod Defines the length of the period that
    ///         must be preserved between the deposit reveal time and the
    ///         deposit refund locktime. For example, if the deposit become
    ///         refundable on August 1st, and the ahead period is 7 days, the
    ///         latest moment for deposit reveal is July 25th. Value in seconds.
    function depositParameters()
        external
        view
        returns (
            uint64 depositDustThreshold,
            uint64 depositTreasuryFeeDivisor,
            uint64 depositTxMaxFee,
            uint32 depositRevealAheadPeriod
        )
    {
        depositDustThreshold = self.depositDustThreshold;
        depositTreasuryFeeDivisor = self.depositTreasuryFeeDivisor;
        depositTxMaxFee = self.depositTxMaxFee;
        depositRevealAheadPeriod = self.depositRevealAheadPeriod;
    }

    /// @notice Returns the current values of Bridge redemption parameters.
    /// @return redemptionDustThreshold The minimal amount that can be requested
    ///         for redemption. Value of this parameter must take into account
    ///         the value of `redemptionTreasuryFeeDivisor` and `redemptionTxMaxFee`
    ///         parameters in order to make requests that can incur the
    ///         treasury and transaction fee and still satisfy the redeemer.
    /// @return redemptionTreasuryFeeDivisor Divisor used to compute the treasury
    ///         fee taken from each redemption request and transferred to the
    ///         treasury upon successful request finalization. That fee is
    ///         computed as follows:
    ///         `treasuryFee = requestedAmount / redemptionTreasuryFeeDivisor`
    ///         For example, if the treasury fee needs to be 2% of each
    ///         redemption request, the `redemptionTreasuryFeeDivisor` should
    ///         be set to `50` because `1/50 = 0.02 = 2%`.
    /// @return redemptionTxMaxFee Maximum amount of BTC transaction fee that
    ///         can be incurred by each redemption request being part of the
    ///         given redemption transaction. If the maximum BTC transaction
    ///         fee is exceeded, such transaction is considered a fraud.
    ///         This is a per-redemption output max fee for the redemption
    ///         transaction.
    /// @return redemptionTxMaxTotalFee Maximum amount of the total BTC
    ///         transaction fee that is acceptable in a single redemption
    ///         transaction. This is a _total_ max fee for the entire redemption
    ///         transaction.
    /// @return redemptionTimeout Time after which the redemption request can be
    ///         reported as timed out. It is counted from the moment when the
    ///         redemption request was created via `requestRedemption` call.
    ///         Reported  timed out requests are cancelled and locked balance is
    ///         returned to the redeemer in full amount.
    /// @return redemptionTimeoutSlashingAmount The amount of stake slashed
    ///         from each member of a wallet for a redemption timeout.
    /// @return redemptionTimeoutNotifierRewardMultiplier The percentage of the
    ///         notifier reward from the staking contract the notifier of a
    ///         redemption timeout receives. The value is in the range [0, 100].
    function redemptionParameters()
        external
        view
        returns (
            uint64 redemptionDustThreshold,
            uint64 redemptionTreasuryFeeDivisor,
            uint64 redemptionTxMaxFee,
            uint64 redemptionTxMaxTotalFee,
            uint32 redemptionTimeout,
            uint96 redemptionTimeoutSlashingAmount,
            uint32 redemptionTimeoutNotifierRewardMultiplier
        )
    {
        redemptionDustThreshold = self.redemptionDustThreshold;
        redemptionTreasuryFeeDivisor = self.redemptionTreasuryFeeDivisor;
        redemptionTxMaxFee = self.redemptionTxMaxFee;
        redemptionTxMaxTotalFee = self.redemptionTxMaxTotalFee;
        redemptionTimeout = self.redemptionTimeout;
        redemptionTimeoutSlashingAmount = self.redemptionTimeoutSlashingAmount;
        redemptionTimeoutNotifierRewardMultiplier = self
            .redemptionTimeoutNotifierRewardMultiplier;
    }

    /// @notice Returns the current values of Bridge moving funds between
    ///         wallets parameters.
    /// @return movingFundsTxMaxTotalFee Maximum amount of the total BTC
    ///         transaction fee that is acceptable in a single moving funds
    ///         transaction. This is a _total_ max fee for the entire moving
    ///         funds transaction.
    /// @return movingFundsDustThreshold The minimal satoshi amount that makes
    ///         sense to be transferred during the moving funds process. Moving
    ///         funds wallets having their BTC balance below that value can
    ///         begin closing immediately as transferring such a low value may
    ///         not be possible due to BTC network fees.
    /// @return movingFundsTimeoutResetDelay Time after which the moving funds
    ///         timeout can be reset in case the target wallet commitment
    ///         cannot be submitted due to a lack of live wallets in the system.
    ///         It is counted from the moment when the wallet was requested to
    ///         move their funds and switched to the MovingFunds state or from
    ///         the moment the timeout was reset the last time. Value in seconds
    ///         This value should be lower than the value of the
    ///         `movingFundsTimeout`.
    /// @return movingFundsTimeout Time after which the moving funds process
    ///         can be reported as timed out. It is counted from the moment
    ///         when the wallet was requested to move their funds and switched
    ///         to the MovingFunds state. Value in seconds.
    /// @return movingFundsTimeoutSlashingAmount The amount of stake slashed
    ///         from each member of a wallet for a moving funds timeout.
    /// @return movingFundsTimeoutNotifierRewardMultiplier The percentage of the
    ///         notifier reward from the staking contract the notifier of a
    ///         moving funds timeout receives. The value is in the range [0, 100].
    /// @return movingFundsCommitmentGasOffset The gas offset used for the
    ///         moving funds target wallet commitment transaction cost
    ///         reimbursement.
    /// @return movedFundsSweepTxMaxTotalFee Maximum amount of the total BTC
    ///         transaction fee that is acceptable in a single moved funds
    ///         sweep transaction. This is a _total_ max fee for the entire
    ///         moved funds sweep transaction.
    /// @return movedFundsSweepTimeout Time after which the moved funds sweep
    ///         process can be reported as timed out. It is counted from the
    ///         moment when the wallet was requested to sweep the received funds.
    ///         Value in seconds.
    /// @return movedFundsSweepTimeoutSlashingAmount The amount of stake slashed
    ///         from each member of a wallet for a moved funds sweep timeout.
    /// @return movedFundsSweepTimeoutNotifierRewardMultiplier The percentage
    ///         of the notifier reward from the staking contract the notifier
    ///         of a moved funds sweep timeout receives. The value is in the
    ///         range [0, 100].
    function movingFundsParameters()
        external
        view
        returns (
            uint64 movingFundsTxMaxTotalFee,
            uint64 movingFundsDustThreshold,
            uint32 movingFundsTimeoutResetDelay,
            uint32 movingFundsTimeout,
            uint96 movingFundsTimeoutSlashingAmount,
            uint32 movingFundsTimeoutNotifierRewardMultiplier,
            uint16 movingFundsCommitmentGasOffset,
            uint64 movedFundsSweepTxMaxTotalFee,
            uint32 movedFundsSweepTimeout,
            uint96 movedFundsSweepTimeoutSlashingAmount,
            uint32 movedFundsSweepTimeoutNotifierRewardMultiplier
        )
    {
        movingFundsTxMaxTotalFee = self.movingFundsTxMaxTotalFee;
        movingFundsDustThreshold = self.movingFundsDustThreshold;
        movingFundsTimeoutResetDelay = self.movingFundsTimeoutResetDelay;
        movingFundsTimeout = self.movingFundsTimeout;
        movingFundsTimeoutSlashingAmount = self
            .movingFundsTimeoutSlashingAmount;
        movingFundsTimeoutNotifierRewardMultiplier = self
            .movingFundsTimeoutNotifierRewardMultiplier;
        movingFundsCommitmentGasOffset = self.movingFundsCommitmentGasOffset;
        movedFundsSweepTxMaxTotalFee = self.movedFundsSweepTxMaxTotalFee;
        movedFundsSweepTimeout = self.movedFundsSweepTimeout;
        movedFundsSweepTimeoutSlashingAmount = self
            .movedFundsSweepTimeoutSlashingAmount;
        movedFundsSweepTimeoutNotifierRewardMultiplier = self
            .movedFundsSweepTimeoutNotifierRewardMultiplier;
    }

    /// @return walletCreationPeriod Determines how frequently a new wallet
    ///         creation can be requested. Value in seconds.
    /// @return walletCreationMinBtcBalance The minimum BTC threshold in satoshi
    ///         that is used to decide about wallet creation.
    /// @return walletCreationMaxBtcBalance The maximum BTC threshold in satoshi
    ///         that is used to decide about wallet creation.
    /// @return walletClosureMinBtcBalance The minimum BTC threshold in satoshi
    ///         that is used to decide about wallet closure.
    /// @return walletMaxAge The maximum age of a wallet in seconds, after which
    ///         the wallet moving funds process can be requested.
    /// @return walletMaxBtcTransfer The maximum BTC amount in satoshi than
    ///         can be transferred to a single target wallet during the moving
    ///         funds process.
    /// @return walletClosingPeriod Determines the length of the wallet closing
    ///         period, i.e. the period when the wallet remains in the Closing
    ///         state and can be subject of deposit fraud challenges. Value
    ///         in seconds.
    function walletParameters()
        external
        view
        returns (
            uint32 walletCreationPeriod,
            uint64 walletCreationMinBtcBalance,
            uint64 walletCreationMaxBtcBalance,
            uint64 walletClosureMinBtcBalance,
            uint32 walletMaxAge,
            uint64 walletMaxBtcTransfer,
            uint32 walletClosingPeriod
        )
    {
        walletCreationPeriod = self.walletCreationPeriod;
        walletCreationMinBtcBalance = self.walletCreationMinBtcBalance;
        walletCreationMaxBtcBalance = self.walletCreationMaxBtcBalance;
        walletClosureMinBtcBalance = self.walletClosureMinBtcBalance;
        walletMaxAge = self.walletMaxAge;
        walletMaxBtcTransfer = self.walletMaxBtcTransfer;
        walletClosingPeriod = self.walletClosingPeriod;
    }

    /// @notice Returns the current values of Bridge fraud parameters.
    /// @return fraudChallengeDepositAmount The amount of ETH in wei the party
    ///         challenging the wallet for fraud needs to deposit.
    /// @return fraudChallengeDefeatTimeout The amount of time the wallet has to
    ///         defeat a fraud challenge.
    /// @return fraudSlashingAmount The amount slashed from each wallet member
    ///         for committing a fraud.
    /// @return fraudNotifierRewardMultiplier The percentage of the notifier
    ///         reward from the staking contract the notifier of a fraud
    ///         receives. The value is in the range [0, 100].
    function fraudParameters()
        external
        view
        returns (
            uint96 fraudChallengeDepositAmount,
            uint32 fraudChallengeDefeatTimeout,
            uint96 fraudSlashingAmount,
            uint32 fraudNotifierRewardMultiplier
        )
    {
        fraudChallengeDepositAmount = self.fraudChallengeDepositAmount;
        fraudChallengeDefeatTimeout = self.fraudChallengeDefeatTimeout;
        fraudSlashingAmount = self.fraudSlashingAmount;
        fraudNotifierRewardMultiplier = self.fraudNotifierRewardMultiplier;
    }

    /// @notice Returns the addresses of contracts Bridge is interacting with.
    /// @return bank Address of the Bank the Bridge belongs to.
    /// @return relay Address of the Bitcoin relay providing the current Bitcoin
    ///         network difficulty.
    /// @return ecdsaWalletRegistry Address of the ECDSA Wallet Registry.
    /// @return reimbursementPool Address of the Reimbursement Pool.
    function contractReferences()
        external
        view
        returns (
            Bank bank,
            IRelay relay,
            EcdsaWalletRegistry ecdsaWalletRegistry,
            ReimbursementPool reimbursementPool
        )
    {
        bank = self.bank;
        relay = self.relay;
        ecdsaWalletRegistry = self.ecdsaWalletRegistry;
        reimbursementPool = self.reimbursementPool;
    }

    /// @notice Address where the deposit treasury fees will be sent to.
    ///         Treasury takes part in the operators rewarding process.
    function treasury() external view returns (address) {
        return self.treasury;
    }

    /// @notice The number of confirmations on the Bitcoin chain required to
    ///         successfully evaluate an SPV proof.
    function txProofDifficultyFactor() external view returns (uint256) {
        return self.txProofDifficultyFactor;
    }

<<<<<<< HEAD
=======
    /// @notice Sets the rebate staking address.
    /// @param rebateStaking Address of the rebate staking contract.
    /// @dev Requirements:
    ///      - The caller must be the governance,
    ///      - Rebate staking address must not be already set,
    ///      - Rebate staking address must not be 0x0.
    ///
    /// @dev This function is intended to be called exactly once as
    ///      part of the rebate mechanism wiring governed by the
    ///      Bridge governance contract. See the bridge rebate
    ///      governance deployment runbook for operational details.
    function setRebateStaking(address rebateStaking) external onlyGovernance {
        self.setRebateStaking(rebateStaking);
    }

    /// @return Address of the rebate staking contract.
    function getRebateStaking() external view returns (address) {
        return self.rebateStaking;
    }

    /// @notice Sets the redemption watchtower address.
    /// @param redemptionWatchtower Address of the redemption watchtower.
    /// @dev Requirements:
    ///      - The caller must be the governance,
    ///      - Redemption watchtower address must not be already set,
    ///      - Redemption watchtower address must not be 0x0.
    function setRedemptionWatchtower(address redemptionWatchtower)
        external
        onlyGovernance
    {
        // The internal function is defined in the `BridgeState` library.
        self.setRedemptionWatchtower(redemptionWatchtower);
    }

    /// @return Address of the redemption watchtower.
>>>>>>> 17c0cb96
    function getRedemptionWatchtower() external view returns (address) {
        return self.redemptionWatchtower;
    }

    /// @notice Notifies that a redemption request was vetoed in the watchtower.
    ///         This function is responsible for adjusting the Bridge's state
    ///         accordingly.
    ///         The results of calling this function:
    ///         - the pending redemptions value for the wallet is decreased
    ///           by the requested amount (minus treasury fee),
    ///         - the request is removed from pending redemptions mapping,
    ///         - the tokens taken from the redeemer on redemption request are
    ///           detained and passed to the redemption watchtower
    ///           (as Bank's balance) for further processing.
    /// @param walletPubKeyHash 20-byte public key hash of the wallet.
    /// @param redeemerOutputScript  The redeemer's length-prefixed output
    ///        script (P2PKH, P2WPKH, P2SH or P2WSH).
    /// @dev Requirements:
    ///      - The caller must be the redemption watchtower,
    ///      - The redemption request identified by `walletPubKeyHash` and
    ///        `redeemerOutputScript` must exist.
    function notifyRedemptionVeto(
        bytes20 walletPubKeyHash,
        bytes calldata redeemerOutputScript
    ) external {
        // The caller is checked in the internal function.
        self.notifyRedemptionVeto(walletPubKeyHash, redeemerOutputScript);
    }
}<|MERGE_RESOLUTION|>--- conflicted
+++ resolved
@@ -2034,8 +2034,6 @@
         return self.txProofDifficultyFactor;
     }
 
-<<<<<<< HEAD
-=======
     /// @notice Sets the rebate staking address.
     /// @param rebateStaking Address of the rebate staking contract.
     /// @dev Requirements:
@@ -2056,22 +2054,7 @@
         return self.rebateStaking;
     }
 
-    /// @notice Sets the redemption watchtower address.
-    /// @param redemptionWatchtower Address of the redemption watchtower.
-    /// @dev Requirements:
-    ///      - The caller must be the governance,
-    ///      - Redemption watchtower address must not be already set,
-    ///      - Redemption watchtower address must not be 0x0.
-    function setRedemptionWatchtower(address redemptionWatchtower)
-        external
-        onlyGovernance
-    {
-        // The internal function is defined in the `BridgeState` library.
-        self.setRedemptionWatchtower(redemptionWatchtower);
-    }
-
     /// @return Address of the redemption watchtower.
->>>>>>> 17c0cb96
     function getRedemptionWatchtower() external view returns (address) {
         return self.redemptionWatchtower;
     }
