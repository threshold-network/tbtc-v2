--- conflicted
+++ resolved
@@ -158,11 +158,6 @@
 
     event VaultStatusUpdated(address indexed vault, bool isTrusted);
 
-<<<<<<< HEAD
-    event MovingFundsParametersUpdated(
-        uint64 movingFundsTxMaxTotalFee,
-        uint32 movingFundsTimeout
-=======
     event DepositParametersUpdated(
         uint64 depositDustThreshold,
         uint64 depositTreasuryFeeDivisor,
@@ -174,7 +169,11 @@
         uint64 redemptionTreasuryFeeDivisor,
         uint64 redemptionTxMaxFee,
         uint256 redemptionTimeout
->>>>>>> c7a2c766
+    );
+
+    event MovingFundsParametersUpdated(
+        uint64 movingFundsTxMaxTotalFee,
+        uint32 movingFundsTimeout
     );
 
     event WalletParametersUpdated(
@@ -781,33 +780,6 @@
         emit VaultStatusUpdated(vault, isTrusted);
     }
 
-<<<<<<< HEAD
-    // TODO: updateDepositParameters
-    // TODO: updateRedemptionParameters
-
-    /// @notice Updates parameters of moving funds.
-    /// @param movingFundsTxMaxTotalFee New value of the moving funds transaction
-    ///        max total fee in satoshis. It is the maximum amount of the total
-    ///        BTC transaction fee that is acceptable in a single moving funds
-    ///        transaction. This is a _total_ max fee for the entire moving
-    ///        funds transaction.
-    /// @param movingFundsTimeout New value of the moving funds timeout in
-    ///        seconds. It is the time after which the moving funds process can
-    ///        be reported as timed out. It is counted from the moment when the
-    ///        wallet was requested to move their funds and switched to the
-    ///        MovingFunds state.
-    /// @dev Requirements:
-    ///      - Moving funds timeout must be greater than zero
-    function updateMovingFundsParameters(
-        uint64 movingFundsTxMaxTotalFee,
-        uint32 movingFundsTimeout
-    ) external onlyOwner {
-        self.updateMovingFundsParameters(
-            movingFundsTxMaxTotalFee,
-            movingFundsTimeout
-        );
-    }
-=======
     /// @notice Updates parameters of deposits.
     /// @param depositDustThreshold New value of the deposit dust threshold in
     ///        satoshis. It is the minimal amount that can be requested to
@@ -887,8 +859,28 @@
         );
     }
 
-    // TODO: updateMovingFundsParameters
->>>>>>> c7a2c766
+    /// @notice Updates parameters of moving funds.
+    /// @param movingFundsTxMaxTotalFee New value of the moving funds transaction
+    ///        max total fee in satoshis. It is the maximum amount of the total
+    ///        BTC transaction fee that is acceptable in a single moving funds
+    ///        transaction. This is a _total_ max fee for the entire moving
+    ///        funds transaction.
+    /// @param movingFundsTimeout New value of the moving funds timeout in
+    ///        seconds. It is the time after which the moving funds process can
+    ///        be reported as timed out. It is counted from the moment when the
+    ///        wallet was requested to move their funds and switched to the
+    ///        MovingFunds state.
+    /// @dev Requirements:
+    ///      - Moving funds timeout must be greater than zero
+    function updateMovingFundsParameters(
+        uint64 movingFundsTxMaxTotalFee,
+        uint32 movingFundsTimeout
+    ) external onlyOwner {
+        self.updateMovingFundsParameters(
+            movingFundsTxMaxTotalFee,
+            movingFundsTimeout
+        );
+    }
 
     /// @notice Updates parameters of wallets.
     /// @param walletCreationPeriod New value of the wallet creation period in
