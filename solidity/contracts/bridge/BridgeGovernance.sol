// SPDX-License-Identifier: GPL-3.0-only

// ██████████████     ▐████▌     ██████████████
// ██████████████     ▐████▌     ██████████████
//               ▐████▌    ▐████▌
//               ▐████▌    ▐████▌
// ██████████████     ▐████▌     ██████████████
// ██████████████     ▐████▌     ██████████████
//               ▐████▌    ▐████▌
//               ▐████▌    ▐████▌
//               ▐████▌    ▐████▌
//               ▐████▌    ▐████▌
//               ▐████▌    ▐████▌
//               ▐████▌    ▐████▌

pragma solidity 0.8.17;

import "@openzeppelin/contracts/access/Ownable.sol";
import "./BridgeGovernanceParameters.sol";

import "./Bridge.sol";

/// @title Bridge Governance
/// @notice Owns the `Bridge` contract and is responsible for updating
///         its governable parameters in respect to governance delay individual
///         for each parameter. The other responsibility is marking a vault
///         address as trusted or no longer trusted.
contract BridgeGovernance is Ownable {
    using BridgeGovernanceParameters for BridgeGovernanceParameters.DepositData;
    using BridgeGovernanceParameters for BridgeGovernanceParameters.RedemptionData;
    using BridgeGovernanceParameters for BridgeGovernanceParameters.MovingFundsData;
    using BridgeGovernanceParameters for BridgeGovernanceParameters.WalletData;
    using BridgeGovernanceParameters for BridgeGovernanceParameters.FraudData;
    using BridgeGovernanceParameters for BridgeGovernanceParameters.TreasuryData;

    BridgeGovernanceParameters.DepositData internal depositData;
    BridgeGovernanceParameters.RedemptionData internal redemptionData;
    BridgeGovernanceParameters.MovingFundsData internal movingFundsData;
    BridgeGovernanceParameters.WalletData internal walletData;
    BridgeGovernanceParameters.FraudData internal fraudData;
    BridgeGovernanceParameters.TreasuryData internal treasuryData;

    Bridge internal bridge;

    // Array is used to mitigate the problem with the contract size limit.
    // governanceDelays[0] -> governanceDelay
    // governanceDelays[1] -> newGovernanceDelay
    // governanceDelays[2] -> governanceDelayChangeInitiated
    uint256[3] public governanceDelays;

    uint256 public bridgeGovernanceTransferChangeInitiated;
    address internal newBridgeGovernance;

    // We skip emitting event on *Update to go down with the contract size
    // limit. The reason why we leave *Started but not including *Updated is
    // because Bridge governance transferred event can also be read from the
    // Governable bridge contract 'GovernanceTransferred(old, new)'.
    event BridgeGovernanceTransferStarted(
        address newBridgeGovernance,
        uint256 timestamp
    );

    event DepositDustThresholdUpdateStarted(
        uint64 newDepositDustThreshold,
        uint256 timestamp
    );
    event DepositDustThresholdUpdated(uint64 depositDustThreshold);

    event DepositTreasuryFeeDivisorUpdateStarted(
        uint64 depositTreasuryFeeDivisor,
        uint256 timestamp
    );
    event DepositTreasuryFeeDivisorUpdated(uint64 depositTreasuryFeeDivisor);

    event DepositTxMaxFeeUpdateStarted(
        uint64 newDepositTxMaxFee,
        uint256 timestamp
    );
    event DepositTxMaxFeeUpdated(uint64 depositTxMaxFee);

    event DepositRevealAheadPeriodUpdateStarted(
        uint32 newDepositRevealAheadPeriod,
        uint256 timestamp
    );
    event DepositRevealAheadPeriodUpdated(uint32 depositRevealAheadPeriod);

    event RedemptionDustThresholdUpdateStarted(
        uint64 newRedemptionDustThreshold,
        uint256 timestamp
    );
    event RedemptionDustThresholdUpdated(uint64 redemptionDustThreshold);

    event RedemptionTreasuryFeeDivisorUpdateStarted(
        uint64 newRedemptionTreasuryFeeDivisor,
        uint256 timestamp
    );
    event RedemptionTreasuryFeeDivisorUpdated(
        uint64 redemptionTreasuryFeeDivisor
    );

    event RedemptionTxMaxFeeUpdateStarted(
        uint64 newRedemptionTxMaxFee,
        uint256 timestamp
    );
    event RedemptionTxMaxFeeUpdated(uint64 redemptionTxMaxFee);

    event RedemptionTxMaxTotalFeeUpdateStarted(
        uint64 newRedemptionTxMaxTotalFee,
        uint256 timestamp
    );
    event RedemptionTxMaxTotalFeeUpdated(uint64 redemptionTxMaxTotalFee);

    event RedemptionTimeoutUpdateStarted(
        uint32 newRedemptionTimeout,
        uint256 timestamp
    );
    event RedemptionTimeoutUpdated(uint32 redemptionTimeout);

    event RedemptionTimeoutSlashingAmountUpdateStarted(
        uint96 newRedemptionTimeoutSlashingAmount,
        uint256 timestamp
    );
    event RedemptionTimeoutSlashingAmountUpdated(
        uint96 redemptionTimeoutSlashingAmount
    );

    event RedemptionTimeoutNotifierRewardMultiplierUpdateStarted(
        uint32 newRedemptionTimeoutNotifierRewardMultiplier,
        uint256 timestamp
    );
    event RedemptionTimeoutNotifierRewardMultiplierUpdated(
        uint32 redemptionTimeoutNotifierRewardMultiplier
    );

    event MovingFundsTxMaxTotalFeeUpdateStarted(
        uint64 newMovingFundsTxMaxTotalFee,
        uint256 timestamp
    );
    event MovingFundsTxMaxTotalFeeUpdated(uint64 movingFundsTxMaxTotalFee);

    event MovingFundsDustThresholdUpdateStarted(
        uint64 newMovingFundsDustThreshold,
        uint256 timestamp
    );
    event MovingFundsDustThresholdUpdated(uint64 movingFundsDustThreshold);

    event MovingFundsTimeoutResetDelayUpdateStarted(
        uint32 newMovingFundsTimeoutResetDelay,
        uint256 timestamp
    );
    event MovingFundsTimeoutResetDelayUpdated(
        uint32 movingFundsTimeoutResetDelay
    );

    event MovingFundsTimeoutUpdateStarted(
        uint32 newMovingFundsTimeout,
        uint256 timestamp
    );
    event MovingFundsTimeoutUpdated(uint32 movingFundsTimeout);

    event MovingFundsTimeoutSlashingAmountUpdateStarted(
        uint96 newMovingFundsTimeoutSlashingAmount,
        uint256 timestamp
    );
    event MovingFundsTimeoutSlashingAmountUpdated(
        uint96 movingFundsTimeoutSlashingAmount
    );

    event MovingFundsTimeoutNotifierRewardMultiplierUpdateStarted(
        uint32 newMovingFundsTimeoutNotifierRewardMultiplier,
        uint256 timestamp
    );
    event MovingFundsTimeoutNotifierRewardMultiplierUpdated(
        uint32 movingFundsTimeoutNotifierRewardMultiplier
    );

    event MovingFundsCommitmentGasOffsetUpdateStarted(
        uint16 newMovingFundsCommitmentGasOffset,
        uint256 timestamp
    );
    event MovingFundsCommitmentGasOffsetUpdated(
        uint16 movingFundsCommitmentGasOffset
    );

    event MovedFundsSweepTxMaxTotalFeeUpdateStarted(
        uint64 newMovedFundsSweepTxMaxTotalFee,
        uint256 timestamp
    );
    event MovedFundsSweepTxMaxTotalFeeUpdated(
        uint64 movedFundsSweepTxMaxTotalFee
    );

    event MovedFundsSweepTimeoutUpdateStarted(
        uint32 newMovedFundsSweepTimeout,
        uint256 timestamp
    );
    event MovedFundsSweepTimeoutUpdated(uint32 movedFundsSweepTimeout);

    event MovedFundsSweepTimeoutSlashingAmountUpdateStarted(
        uint96 newMovedFundsSweepTimeoutSlashingAmount,
        uint256 timestamp
    );
    event MovedFundsSweepTimeoutSlashingAmountUpdated(
        uint96 movedFundsSweepTimeoutSlashingAmount
    );

    event MovedFundsSweepTimeoutNotifierRewardMultiplierUpdateStarted(
        uint32 newMovedFundsSweepTimeoutNotifierRewardMultiplier,
        uint256 timestamp
    );
    event MovedFundsSweepTimeoutNotifierRewardMultiplierUpdated(
        uint32 movedFundsSweepTimeoutNotifierRewardMultiplier
    );

    event WalletCreationPeriodUpdateStarted(
        uint32 newWalletCreationPeriod,
        uint256 timestamp
    );
    event WalletCreationPeriodUpdated(uint32 walletCreationPeriod);

    event WalletCreationMinBtcBalanceUpdateStarted(
        uint64 newWalletCreationMinBtcBalance,
        uint256 timestamp
    );
    event WalletCreationMinBtcBalanceUpdated(
        uint64 walletCreationMinBtcBalance
    );

    event WalletCreationMaxBtcBalanceUpdateStarted(
        uint64 newWalletCreationMaxBtcBalance,
        uint256 timestamp
    );
    event WalletCreationMaxBtcBalanceUpdated(
        uint64 walletCreationMaxBtcBalance
    );

    event WalletClosureMinBtcBalanceUpdateStarted(
        uint64 newWalletClosureMinBtcBalance,
        uint256 timestamp
    );
    event WalletClosureMinBtcBalanceUpdated(uint64 walletClosureMinBtcBalance);

    event WalletMaxAgeUpdateStarted(uint32 newWalletMaxAge, uint256 timestamp);
    event WalletMaxAgeUpdated(uint32 walletMaxAge);

    event WalletMaxBtcTransferUpdateStarted(
        uint64 newWalletMaxBtcTransfer,
        uint256 timestamp
    );
    event WalletMaxBtcTransferUpdated(uint64 walletMaxBtcTransfer);

    event WalletClosingPeriodUpdateStarted(
        uint32 newWalletClosingPeriod,
        uint256 timestamp
    );
    event WalletClosingPeriodUpdated(uint32 walletClosingPeriod);

    event FraudChallengeDepositAmountUpdateStarted(
        uint96 newFraudChallengeDepositAmount,
        uint256 timestamp
    );
    event FraudChallengeDepositAmountUpdated(
        uint96 fraudChallengeDepositAmount
    );

    event FraudChallengeDefeatTimeoutUpdateStarted(
        uint32 newFraudChallengeDefeatTimeout,
        uint256 timestamp
    );
    event FraudChallengeDefeatTimeoutUpdated(
        uint32 fraudChallengeDefeatTimeout
    );

    event FraudSlashingAmountUpdateStarted(
        uint96 newFraudSlashingAmount,
        uint256 timestamp
    );
    event FraudSlashingAmountUpdated(uint96 fraudSlashingAmount);

    event FraudNotifierRewardMultiplierUpdateStarted(
        uint32 newFraudNotifierRewardMultiplier,
        uint256 timestamp
    );
    event FraudNotifierRewardMultiplierUpdated(
        uint32 fraudNotifierRewardMultiplier
    );

    event TreasuryUpdateStarted(address newTreasury, uint256 timestamp);
    event TreasuryUpdated(address treasury);

    constructor(Bridge _bridge, uint256 _governanceDelay) {
        bridge = _bridge;
        governanceDelays[0] = _governanceDelay;
    }

    /// @notice Allows the Governance to mark the given vault address as trusted
    ///         or no longer trusted. Vaults are not trusted by default.
    ///         Trusted vault must meet the following criteria:
    ///         - `IVault.receiveBalanceIncrease` must have a known, low gas
    ///           cost,
    ///         - `IVault.receiveBalanceIncrease` must never revert.
    /// @param vault The address of the vault.
    /// @param isTrusted flag indicating whether the vault is trusted or not.
    function setVaultStatus(address vault, bool isTrusted) external onlyOwner {
        bridge.setVaultStatus(vault, isTrusted);
    }

    /// @notice Allows the Governance to mark the given address as trusted
    ///         or no longer trusted SPV maintainer. Addresses are not trusted
    ///         as SPV maintainers by default.
    /// @param spvMaintainer The address of the SPV maintainer.
    /// @param isTrusted flag indicating whether the address is trusted or not.
    function setSpvMaintainerStatus(address spvMaintainer, bool isTrusted)
        external
        onlyOwner
    {
        bridge.setSpvMaintainerStatus(spvMaintainer, isTrusted);
    }

    /// @notice Begins the governance delay update process.
    /// @dev Can be called only by the contract owner. The event that informs about
    ///      the start of the governance delay was skipped on purpose to trim
    ///      the contract size. All the params inside of the `governanceDelays`
    ///      array are public and can be easily fetched.
    /// @param _newGovernanceDelay New governance delay
    function beginGovernanceDelayUpdate(uint256 _newGovernanceDelay)
        external
        onlyOwner
    {
        governanceDelays[1] = _newGovernanceDelay;
        /* solhint-disable not-rely-on-time */
        governanceDelays[2] = block.timestamp;
        /* solhint-enable not-rely-on-time */
    }

    /// @notice Finalizes the governance delay update process.
    /// @dev Can be called only by the contract owner, after the governance
    ///      delay elapses. Updated event was skipped on purpose to trim the
    ///      contract size. All the params inside of the `governanceDelays`
    ///      array are public and can be easily fetched.
    function finalizeGovernanceDelayUpdate() external onlyOwner {
        require(governanceDelays[2] > 0, "Change not initiated");
        /* solhint-disable not-rely-on-time */
        require(
            block.timestamp - governanceDelays[2] > governanceDelay(),
            "Governance delay has not elapsed"
        );
        /* solhint-enable not-rely-on-time */
        governanceDelays[0] = governanceDelays[1];
        governanceDelays[1] = 0;
        governanceDelays[2] = 0;
    }

    /// @notice Begins the Bridge governance transfer process.
    /// @dev Can be called only by the contract owner. It is the governance
    ///      responsibility to validate the correctness of the new Bridge
    ///      Governance contract. The other reason for not adding this check is
    ///      to go down with the contract size and leaving only the essential code.
    function beginBridgeGovernanceTransfer(address _newBridgeGovernance)
        external
        onlyOwner
    {
        // slither-disable-next-line missing-zero-check
        newBridgeGovernance = _newBridgeGovernance;
        /* solhint-disable not-rely-on-time */
        bridgeGovernanceTransferChangeInitiated = block.timestamp;
        emit BridgeGovernanceTransferStarted(
            _newBridgeGovernance,
            bridgeGovernanceTransferChangeInitiated
        );
        /* solhint-enable not-rely-on-time */
    }

    /// @notice Finalizes the bridge governance transfer process.
    /// @dev Can be called only by the contract owner, after the governance
    ///      delay elapses. Bridge governance transferred event can be read
    ///      from the Governable bridge contract 'GovernanceTransferred(old, new)'.
    ///      Event that informs about the transfer in this function is skipped on
    ///      purpose to go down with the contract size.
    function finalizeBridgeGovernanceTransfer() external onlyOwner {
        require(
            bridgeGovernanceTransferChangeInitiated > 0,
            "Change not initiated"
        );
        /* solhint-disable not-rely-on-time */
        require(
            block.timestamp - bridgeGovernanceTransferChangeInitiated >=
                governanceDelay(),
            "Governance delay has not elapsed"
        );
        /* solhint-enable not-rely-on-time */
        // slither-disable-next-line reentrancy-no-eth
        bridge.transferGovernance(newBridgeGovernance);
        bridgeGovernanceTransferChangeInitiated = 0;
        newBridgeGovernance = address(0);
    }

    // --- Deposit

    /// @notice Begins the deposit dust threshold amount update process.
    /// @dev Can be called only by the contract owner.
    /// @param _newDepositDustThreshold New deposit dust threshold amount.
    function beginDepositDustThresholdUpdate(uint64 _newDepositDustThreshold)
        external
        onlyOwner
    {
        depositData.beginDepositDustThresholdUpdate(_newDepositDustThreshold);
    }

    /// @notice Finalizes the deposit dust threshold amount update process.
    /// @dev Can be called only by the contract owner, after the governance
    ///      delay elapses.
    function finalizeDepositDustThresholdUpdate() external onlyOwner {
        (
            ,
            uint64 depositTreasuryFeeDivisor,
            uint64 depositTxMaxFee,
            uint32 depositRevealAheadPeriod
        ) = bridge.depositParameters();
        uint64 newDepositDustThreshold = depositData.newDepositDustThreshold;
        depositData.finalizeDepositDustThresholdUpdate(governanceDelay());
        bridge.updateDepositParameters(
            newDepositDustThreshold,
            depositTreasuryFeeDivisor,
            depositTxMaxFee,
            depositRevealAheadPeriod
        );
    }

    /// @notice Begins the deposit treasury fee divisor amount update process.
    /// @dev Can be called only by the contract owner.
    /// @param _newDepositTreasuryFeeDivisor New deposit treasury fee divisor.
    function beginDepositTreasuryFeeDivisorUpdate(
        uint64 _newDepositTreasuryFeeDivisor
    ) external onlyOwner {
        depositData.beginDepositTreasuryFeeDivisorUpdate(
            _newDepositTreasuryFeeDivisor
        );
    }

    /// @notice Finalizes the deposit treasury fee divisor amount update process.
    /// @dev Can be called only by the contract owner, after the governance
    ///      delay elapses.
    function finalizeDepositTreasuryFeeDivisorUpdate() external onlyOwner {
        (
            uint64 depositDustThreshold,
            ,
            uint64 depositTxMaxFee,
            uint32 depositRevealAheadPeriod
        ) = bridge.depositParameters();
        uint64 newDepositTreasuryFeeDivisor = depositData
            .newDepositTreasuryFeeDivisor;
        depositData.finalizeDepositTreasuryFeeDivisorUpdate(governanceDelay());
        bridge.updateDepositParameters(
            depositDustThreshold,
            newDepositTreasuryFeeDivisor,
            depositTxMaxFee,
            depositRevealAheadPeriod
        );
    }

    /// @notice Begins the deposit tx max fee amount update process.
    /// @dev Can be called only by the contract owner.
    /// @param _newDepositTxMaxFee New deposit tx max fee.
    function beginDepositTxMaxFeeUpdate(uint64 _newDepositTxMaxFee)
        external
        onlyOwner
    {
        depositData.beginDepositTxMaxFeeUpdate(_newDepositTxMaxFee);
    }

    /// @notice Finalizes the deposit tx max fee amount update process.
    /// @dev Can be called only by the contract owner, after the governance
    ///      delay elapses.
    function finalizeDepositTxMaxFeeUpdate() external onlyOwner {
        (
            uint64 depositDustThreshold,
            uint64 depositTreasuryFeeDivisor,
            ,
            uint32 depositRevealAheadPeriod
        ) = bridge.depositParameters();
        uint64 newDepositTxMaxFee = depositData.newDepositTxMaxFee;
        depositData.finalizeDepositTxMaxFeeUpdate(governanceDelay());
        bridge.updateDepositParameters(
            depositDustThreshold,
            depositTreasuryFeeDivisor,
            newDepositTxMaxFee,
            depositRevealAheadPeriod
        );
    }

    /// @notice Begins the deposit reveal ahead period update process.
    /// @dev Can be called only by the contract owner.
    /// @param _newDepositRevealAheadPeriod New deposit reveal ahead period.
    function beginDepositRevealAheadPeriodUpdate(
        uint32 _newDepositRevealAheadPeriod
    ) external onlyOwner {
        depositData.beginDepositRevealAheadPeriodUpdate(
            _newDepositRevealAheadPeriod
        );
    }

    /// @notice Finalizes the deposit reveal ahead period update process.
    /// @dev Can be called only by the contract owner, after the governance
    ///      delay elapses.
    function finalizeDepositRevealAheadPeriodUpdate() external onlyOwner {
        (
            uint64 depositDustThreshold,
            uint64 depositTreasuryFeeDivisor,
            uint64 depositTxMaxFee,

        ) = bridge.depositParameters();
        uint32 newDepositRevealAheadPeriod = depositData
            .newDepositRevealAheadPeriod;
        depositData.finalizeDepositRevealAheadPeriodUpdate(governanceDelay());
        bridge.updateDepositParameters(
            depositDustThreshold,
            depositTreasuryFeeDivisor,
            depositTxMaxFee,
            newDepositRevealAheadPeriod
        );
    }

    // --- Redemption

    /// @notice Begins the redemption dust threshold amount update process.
    /// @dev Can be called only by the contract owner.
    /// @param _newRedemptionDustThreshold New redemption dust threshold.
    function beginRedemptionDustThresholdUpdate(
        uint64 _newRedemptionDustThreshold
    ) external onlyOwner {
        redemptionData.beginRedemptionDustThresholdUpdate(
            _newRedemptionDustThreshold
        );
    }

    /// @notice Finalizes the dust threshold amount update process.
    /// @dev Can be called only by the contract owner, after the governance
    ///      delay elapses.
    function finalizeRedemptionDustThresholdUpdate() external onlyOwner {
        (
            ,
            uint64 redemptionTreasuryFeeDivisor,
            uint64 redemptionTxMaxFee,
            uint64 redemptionTxMaxTotalFee,
            uint32 redemptionTimeout,
            uint96 redemptionTimeoutSlashingAmount,
            uint32 redemptionTimeoutNotifierRewardMultiplier
        ) = bridge.redemptionParameters();
        uint64 newRedemptionDustThreshold = redemptionData
            .newRedemptionDustThreshold;
        redemptionData.finalizeRedemptionDustThresholdUpdate(governanceDelay());
        bridge.updateRedemptionParameters(
            newRedemptionDustThreshold,
            redemptionTreasuryFeeDivisor,
            redemptionTxMaxFee,
            redemptionTxMaxTotalFee,
            redemptionTimeout,
            redemptionTimeoutSlashingAmount,
            redemptionTimeoutNotifierRewardMultiplier
        );
    }

    /// @notice Begins the redemption treasury fee divisor amount update process.
    /// @dev Can be called only by the contract owner.
    /// @param _newRedemptionTreasuryFeeDivisor New redemption treasury fee divisor.
    function beginRedemptionTreasuryFeeDivisorUpdate(
        uint64 _newRedemptionTreasuryFeeDivisor
    ) external onlyOwner {
        redemptionData.beginRedemptionTreasuryFeeDivisorUpdate(
            _newRedemptionTreasuryFeeDivisor
        );
    }

    /// @notice Finalizes the redemption treasury fee divisor amount update process.
    /// @dev Can be called only by the contract owner, after the governance
    ///      delay elapses.
    function finalizeRedemptionTreasuryFeeDivisorUpdate() external onlyOwner {
        (
            uint64 redemptionDustThreshold,
            ,
            uint64 redemptionTxMaxFee,
            uint64 redemptionTxMaxTotalFee,
            uint32 redemptionTimeout,
            uint96 redemptionTimeoutSlashingAmount,
            uint32 redemptionTimeoutNotifierRewardMultiplier
        ) = bridge.redemptionParameters();
        // slither-disable-next-line reentrancy-no-eth
        uint64 newRedemptionTreasuryFeeDivisor = redemptionData
            .newRedemptionTreasuryFeeDivisor;
        redemptionData.finalizeRedemptionTreasuryFeeDivisorUpdate(
            governanceDelay()
        );
        bridge.updateRedemptionParameters(
            redemptionDustThreshold,
            newRedemptionTreasuryFeeDivisor,
            redemptionTxMaxFee,
            redemptionTxMaxTotalFee,
            redemptionTimeout,
            redemptionTimeoutSlashingAmount,
            redemptionTimeoutNotifierRewardMultiplier
        );
    }

    /// @notice Begins the redemption tx max fee amount update process.
    /// @dev Can be called only by the contract owner.
    /// @param _newRedemptionTxMaxFee New redemption tx max fee.
    function beginRedemptionTxMaxFeeUpdate(uint64 _newRedemptionTxMaxFee)
        external
        onlyOwner
    {
        redemptionData.beginRedemptionTxMaxFeeUpdate(_newRedemptionTxMaxFee);
    }

    /// @notice Finalizes the redemption tx max fee amount update process.
    /// @dev Can be called only by the contract owner, after the governance
    ///      delay elapses.
    function finalizeRedemptionTxMaxFeeUpdate() external onlyOwner {
        (
            uint64 redemptionDustThreshold,
            uint64 redemptionTreasuryFeeDivisor,
            ,
            uint64 redemptionTxMaxTotalFee,
            uint32 redemptionTimeout,
            uint96 redemptionTimeoutSlashingAmount,
            uint32 redemptionTimeoutNotifierRewardMultiplier
        ) = bridge.redemptionParameters();
        uint64 newRedemptionTxMaxFee = redemptionData.newRedemptionTxMaxFee;
        redemptionData.finalizeRedemptionTxMaxFeeUpdate(governanceDelay());
        bridge.updateRedemptionParameters(
            redemptionDustThreshold,
            redemptionTreasuryFeeDivisor,
            newRedemptionTxMaxFee,
            redemptionTxMaxTotalFee,
            redemptionTimeout,
            redemptionTimeoutSlashingAmount,
            redemptionTimeoutNotifierRewardMultiplier
        );
    }

    /// @notice Begins the redemption tx max total fee amount update process.
    /// @dev Can be called only by the contract owner.
    /// @param _newRedemptionTxMaxTotalFee New redemption tx max total fee.
    function beginRedemptionTxMaxTotalFeeUpdate(
        uint64 _newRedemptionTxMaxTotalFee
    ) external onlyOwner {
        redemptionData.beginRedemptionTxMaxTotalFeeUpdate(
            _newRedemptionTxMaxTotalFee
        );
    }

    /// @notice Finalizes the redemption tx max total fee amount update process.
    /// @dev Can be called only by the contract owner, after the governance
    ///      delay elapses.
    function finalizeRedemptionTxMaxTotalFeeUpdate() external onlyOwner {
        (
            uint64 redemptionDustThreshold,
            uint64 redemptionTreasuryFeeDivisor,
            uint64 redemptionTxMaxFee,
            ,
            uint32 redemptionTimeout,
            uint96 redemptionTimeoutSlashingAmount,
            uint32 redemptionTimeoutNotifierRewardMultiplier
        ) = bridge.redemptionParameters();
        uint64 newRedemptionTxMaxTotalFee = redemptionData
            .newRedemptionTxMaxTotalFee;
        redemptionData.finalizeRedemptionTxMaxTotalFeeUpdate(governanceDelay());
        bridge.updateRedemptionParameters(
            redemptionDustThreshold,
            redemptionTreasuryFeeDivisor,
            redemptionTxMaxFee,
            newRedemptionTxMaxTotalFee,
            redemptionTimeout,
            redemptionTimeoutSlashingAmount,
            redemptionTimeoutNotifierRewardMultiplier
        );
    }

    /// @notice Begins the redemption timeout amount update process.
    /// @dev Can be called only by the contract owner.
    /// @param _newRedemptionTimeout New redemption timeout.
    function beginRedemptionTimeoutUpdate(uint32 _newRedemptionTimeout)
        external
        onlyOwner
    {
        redemptionData.beginRedemptionTimeoutUpdate(_newRedemptionTimeout);
    }

    /// @notice Finalizes the redemption timeout amount update process.
    /// @dev Can be called only by the contract owner, after the governance
    ///      delay elapses.
    function finalizeRedemptionTimeoutUpdate() external onlyOwner {
        (
            uint64 redemptionDustThreshold,
            uint64 redemptionTreasuryFeeDivisor,
            uint64 redemptionTxMaxFee,
            uint64 redemptionTxMaxTotalFee,
            ,
            uint96 redemptionTimeoutSlashingAmount,
            uint32 redemptionTimeoutNotifierRewardMultiplier
        ) = bridge.redemptionParameters();
        uint32 newRedemptionTimeout = redemptionData.newRedemptionTimeout;
        redemptionData.finalizeRedemptionTimeoutUpdate(governanceDelay());
        bridge.updateRedemptionParameters(
            redemptionDustThreshold,
            redemptionTreasuryFeeDivisor,
            redemptionTxMaxFee,
            redemptionTxMaxTotalFee,
            newRedemptionTimeout,
            redemptionTimeoutSlashingAmount,
            redemptionTimeoutNotifierRewardMultiplier
        );
    }

    /// @notice Begins the redemption timeout slashing amount update process.
    /// @dev Can be called only by the contract owner.
    /// @param _newRedemptionTimeoutSlashingAmount New redemption timeout slashing
    ///         amount.
    function beginRedemptionTimeoutSlashingAmountUpdate(
        uint96 _newRedemptionTimeoutSlashingAmount
    ) external onlyOwner {
        redemptionData.beginRedemptionTimeoutSlashingAmountUpdate(
            _newRedemptionTimeoutSlashingAmount
        );
    }

    /// @notice Finalizes the redemption timeout slashing amount update process.
    /// @dev Can be called only by the contract owner, after the governance
    ///      delay elapses.
    function finalizeRedemptionTimeoutSlashingAmountUpdate()
        external
        onlyOwner
    {
        (
            uint64 redemptionDustThreshold,
            uint64 redemptionTreasuryFeeDivisor,
            uint64 redemptionTxMaxFee,
            uint64 redemptionTxMaxTotalFee,
            uint32 redemptionTimeout,
            ,
            uint32 redemptionTimeoutNotifierRewardMultiplier
        ) = bridge.redemptionParameters();
        uint96 newRedemptionTimeoutSlashingAmount = redemptionData
            .newRedemptionTimeoutSlashingAmount;
        redemptionData.finalizeRedemptionTimeoutSlashingAmountUpdate(
            governanceDelay()
        );
        bridge.updateRedemptionParameters(
            redemptionDustThreshold,
            redemptionTreasuryFeeDivisor,
            redemptionTxMaxFee,
            redemptionTxMaxTotalFee,
            redemptionTimeout,
            newRedemptionTimeoutSlashingAmount,
            redemptionTimeoutNotifierRewardMultiplier
        );
    }

    /// @notice Begins the redemption timeout notifier reward multiplier amount
    ///         update process.
    /// @dev Can be called only by the contract owner.
    /// @param _newRedemptionTimeoutNotifierRewardMultiplier New redemption timeout
    ///         notifier reward multiplier.
    function beginRedemptionTimeoutNotifierRewardMultiplierUpdate(
        uint32 _newRedemptionTimeoutNotifierRewardMultiplier
    ) external onlyOwner {
        redemptionData.beginRedemptionTimeoutNotifierRewardMultiplierUpdate(
            _newRedemptionTimeoutNotifierRewardMultiplier
        );
    }

    /// @notice Finalizes the redemption timeout notifier reward multiplier amount
    ///         update process.
    /// @dev Can be called only by the contract owner, after the governance
    ///      delay elapses.
    function finalizeRedemptionTimeoutNotifierRewardMultiplierUpdate()
        external
        onlyOwner
    {
        (
            uint64 redemptionDustThreshold,
            uint64 redemptionTreasuryFeeDivisor,
            uint64 redemptionTxMaxFee,
            uint64 redemptionTxMaxTotalFee,
            uint32 redemptionTimeout,
            uint96 redemptionTimeoutSlashingAmount,

        ) = bridge.redemptionParameters();
        uint32 newRedemptionTimeoutNotifierRewardMultiplier = redemptionData
            .newRedemptionTimeoutNotifierRewardMultiplier;
        redemptionData.finalizeRedemptionTimeoutNotifierRewardMultiplierUpdate(
            governanceDelay()
        );
        bridge.updateRedemptionParameters(
            redemptionDustThreshold,
            redemptionTreasuryFeeDivisor,
            redemptionTxMaxFee,
            redemptionTxMaxTotalFee,
            redemptionTimeout,
            redemptionTimeoutSlashingAmount,
            newRedemptionTimeoutNotifierRewardMultiplier
        );
    }

    // --- Moving funds

    /// @notice Begins the moving funds tx max total fee update process.
    /// @dev Can be called only by the contract owner.
    /// @param _newMovingFundsTxMaxTotalFee New moving funds tx max total fee.
    function beginMovingFundsTxMaxTotalFeeUpdate(
        uint64 _newMovingFundsTxMaxTotalFee
    ) external onlyOwner {
        movingFundsData.beginMovingFundsTxMaxTotalFeeUpdate(
            _newMovingFundsTxMaxTotalFee
        );
    }

    /// @notice Finalizes the moving funds tx max total fee update process.
    /// @dev Can be called only by the contract owner, after the governance
    ///      delay elapses.
    function finalizeMovingFundsTxMaxTotalFeeUpdate() external onlyOwner {
        (
            ,
            uint64 movingFundsDustThreshold,
            uint32 movingFundsTimeoutResetDelay,
            uint32 movingFundsTimeout,
            uint96 movingFundsTimeoutSlashingAmount,
            uint32 movingFundsTimeoutNotifierRewardMultiplier,
            uint16 movingFundsCommitmentGasOffset,
            uint64 movedFundsSweepTxMaxTotalFee,
            uint32 movedFundsSweepTimeout,
            uint96 movedFundsSweepTimeoutSlashingAmount,
            uint32 movedFundsSweepTimeoutNotifierRewardMultiplier
        ) = bridge.movingFundsParameters();
        uint64 newMovingFundsTxMaxTotalFee = movingFundsData
            .newMovingFundsTxMaxTotalFee;
        movingFundsData.finalizeMovingFundsTxMaxTotalFeeUpdate(
            governanceDelay()
        );
        bridge.updateMovingFundsParameters(
            newMovingFundsTxMaxTotalFee,
            movingFundsDustThreshold,
            movingFundsTimeoutResetDelay,
            movingFundsTimeout,
            movingFundsTimeoutSlashingAmount,
            movingFundsTimeoutNotifierRewardMultiplier,
            movingFundsCommitmentGasOffset,
            movedFundsSweepTxMaxTotalFee,
            movedFundsSweepTimeout,
            movedFundsSweepTimeoutSlashingAmount,
            movedFundsSweepTimeoutNotifierRewardMultiplier
        );
    }

    /// @notice Begins the moving funds dust threshold update process.
    /// @dev Can be called only by the contract owner.
    /// @param _newMovingFundsDustThreshold New moving funds dust threshold.
    function beginMovingFundsDustThresholdUpdate(
        uint64 _newMovingFundsDustThreshold
    ) external onlyOwner {
        movingFundsData.beginMovingFundsDustThresholdUpdate(
            _newMovingFundsDustThreshold
        );
    }

    /// @notice Finalizes the moving funds dust threshold update process.
    /// @dev Can be called only by the contract owner, after the governance
    ///      delay elapses.
    function finalizeMovingFundsDustThresholdUpdate() external onlyOwner {
        (
            uint64 movingFundsTxMaxTotalFee,
            ,
            uint32 movingFundsTimeoutResetDelay,
            uint32 movingFundsTimeout,
            uint96 movingFundsTimeoutSlashingAmount,
            uint32 movingFundsTimeoutNotifierRewardMultiplier,
            uint16 movingFundsCommitmentGasOffset,
            uint64 movedFundsSweepTxMaxTotalFee,
            uint32 movedFundsSweepTimeout,
            uint96 movedFundsSweepTimeoutSlashingAmount,
            uint32 movedFundsSweepTimeoutNotifierRewardMultiplier
        ) = bridge.movingFundsParameters();
        uint64 newMovingFundsDustThreshold = movingFundsData
            .newMovingFundsDustThreshold;
        movingFundsData.finalizeMovingFundsDustThresholdUpdate(
            governanceDelay()
        );
        bridge.updateMovingFundsParameters(
            movingFundsTxMaxTotalFee,
            newMovingFundsDustThreshold,
            movingFundsTimeoutResetDelay,
            movingFundsTimeout,
            movingFundsTimeoutSlashingAmount,
            movingFundsTimeoutNotifierRewardMultiplier,
            movingFundsCommitmentGasOffset,
            movedFundsSweepTxMaxTotalFee,
            movedFundsSweepTimeout,
            movedFundsSweepTimeoutSlashingAmount,
            movedFundsSweepTimeoutNotifierRewardMultiplier
        );
    }

    /// @notice Begins the moving funds timeout reset delay update process.
    /// @dev Can be called only by the contract owner.
    /// @param _newMovingFundsTimeoutResetDelay New moving funds timeout reset
    ///         delay.
    function beginMovingFundsTimeoutResetDelayUpdate(
        uint32 _newMovingFundsTimeoutResetDelay
    ) external onlyOwner {
        movingFundsData.beginMovingFundsTimeoutResetDelayUpdate(
            _newMovingFundsTimeoutResetDelay
        );
    }

    /// @notice Finalizes the moving funds timeout reset delay update process.
    /// @dev Can be called only by the contract owner, after the governance
    ///      delay elapses.
    function finalizeMovingFundsTimeoutResetDelayUpdate() external onlyOwner {
        (
            uint64 movingFundsTxMaxTotalFee,
            uint64 movingFundsDustThreshold,
            ,
            uint32 movingFundsTimeout,
            uint96 movingFundsTimeoutSlashingAmount,
            uint32 movingFundsTimeoutNotifierRewardMultiplier,
            uint16 movingFundsCommitmentGasOffset,
            uint64 movedFundsSweepTxMaxTotalFee,
            uint32 movedFundsSweepTimeout,
            uint96 movedFundsSweepTimeoutSlashingAmount,
            uint32 movedFundsSweepTimeoutNotifierRewardMultiplier
        ) = bridge.movingFundsParameters();
        uint32 newMovingFundsTimeoutResetDelay = movingFundsData
            .newMovingFundsTimeoutResetDelay;
        movingFundsData.finalizeMovingFundsTimeoutResetDelayUpdate(
            governanceDelay()
        );
        bridge.updateMovingFundsParameters(
            movingFundsTxMaxTotalFee,
            movingFundsDustThreshold,
            newMovingFundsTimeoutResetDelay,
            movingFundsTimeout,
            movingFundsTimeoutSlashingAmount,
            movingFundsTimeoutNotifierRewardMultiplier,
            movingFundsCommitmentGasOffset,
            movedFundsSweepTxMaxTotalFee,
            movedFundsSweepTimeout,
            movedFundsSweepTimeoutSlashingAmount,
            movedFundsSweepTimeoutNotifierRewardMultiplier
        );
    }

    /// @notice Begins the moving funds timeout update process.
    /// @dev Can be called only by the contract owner.
    /// @param _newMovingFundsTimeout New moving funds timeout.
    function beginMovingFundsTimeoutUpdate(uint32 _newMovingFundsTimeout)
        external
        onlyOwner
    {
        movingFundsData.beginMovingFundsTimeoutUpdate(_newMovingFundsTimeout);
    }

    /// @notice Finalizes the moving funds timeout update process.
    /// @dev Can be called only by the contract owner, after the governance
    ///      delay elapses.
    function finalizeMovingFundsTimeoutUpdate() external onlyOwner {
        (
            uint64 movingFundsTxMaxTotalFee,
            uint64 movingFundsDustThreshold,
            uint32 movingFundsTimeoutResetDelay,
            ,
            uint96 movingFundsTimeoutSlashingAmount,
            uint32 movingFundsTimeoutNotifierRewardMultiplier,
            uint16 movingFundsCommitmentGasOffset,
            uint64 movedFundsSweepTxMaxTotalFee,
            uint32 movedFundsSweepTimeout,
            uint96 movedFundsSweepTimeoutSlashingAmount,
            uint32 movedFundsSweepTimeoutNotifierRewardMultiplier
        ) = bridge.movingFundsParameters();
        uint32 newMovingFundsTimeout = movingFundsData.newMovingFundsTimeout;
        movingFundsData.finalizeMovingFundsTimeoutUpdate(governanceDelay());
        bridge.updateMovingFundsParameters(
            movingFundsTxMaxTotalFee,
            movingFundsDustThreshold,
            movingFundsTimeoutResetDelay,
            newMovingFundsTimeout,
            movingFundsTimeoutSlashingAmount,
            movingFundsTimeoutNotifierRewardMultiplier,
            movingFundsCommitmentGasOffset,
            movedFundsSweepTxMaxTotalFee,
            movedFundsSweepTimeout,
            movedFundsSweepTimeoutSlashingAmount,
            movedFundsSweepTimeoutNotifierRewardMultiplier
        );
    }

    /// @notice Begins the moving funds timeout slashing amount update process.
    /// @dev Can be called only by the contract owner.
    /// @param _newMovingFundsTimeoutSlashingAmount New moving funds timeout
    ///         slashing amount.
    function beginMovingFundsTimeoutSlashingAmountUpdate(
        uint96 _newMovingFundsTimeoutSlashingAmount
    ) external onlyOwner {
        movingFundsData.beginMovingFundsTimeoutSlashingAmountUpdate(
            _newMovingFundsTimeoutSlashingAmount
        );
    }

    /// @notice Finalizes the moving funds timeout slashing amount update process.
    /// @dev Can be called only by the contract owner, after the governance
    ///      delay elapses.
    function finalizeMovingFundsTimeoutSlashingAmountUpdate()
        external
        onlyOwner
    {
        (
            uint64 movingFundsTxMaxTotalFee,
            uint64 movingFundsDustThreshold,
            uint32 movingFundsTimeoutResetDelay,
            uint32 movingFundsTimeout,
            ,
            uint32 movingFundsTimeoutNotifierRewardMultiplier,
            uint16 movingFundsCommitmentGasOffset,
            uint64 movedFundsSweepTxMaxTotalFee,
            uint32 movedFundsSweepTimeout,
            uint96 movedFundsSweepTimeoutSlashingAmount,
            uint32 movedFundsSweepTimeoutNotifierRewardMultiplier
        ) = bridge.movingFundsParameters();
        uint96 newMovingFundsTimeoutSlashingAmount = movingFundsData
            .newMovingFundsTimeoutSlashingAmount;
        movingFundsData.finalizeMovingFundsTimeoutSlashingAmountUpdate(
            governanceDelay()
        );
        bridge.updateMovingFundsParameters(
            movingFundsTxMaxTotalFee,
            movingFundsDustThreshold,
            movingFundsTimeoutResetDelay,
            movingFundsTimeout,
            newMovingFundsTimeoutSlashingAmount,
            movingFundsTimeoutNotifierRewardMultiplier,
            movingFundsCommitmentGasOffset,
            movedFundsSweepTxMaxTotalFee,
            movedFundsSweepTimeout,
            movedFundsSweepTimeoutSlashingAmount,
            movedFundsSweepTimeoutNotifierRewardMultiplier
        );
    }

    /// @notice Begins the moving funds timeout notifier reward multiplier update
    ///         process.
    /// @dev Can be called only by the contract owner.
    /// @param _newMovingFundsTimeoutNotifierRewardMultiplier New moving funds
    ///         timeout notifier reward multiplier.
    function beginMovingFundsTimeoutNotifierRewardMultiplierUpdate(
        uint32 _newMovingFundsTimeoutNotifierRewardMultiplier
    ) external onlyOwner {
        movingFundsData.beginMovingFundsTimeoutNotifierRewardMultiplierUpdate(
            _newMovingFundsTimeoutNotifierRewardMultiplier
        );
    }

    /// @notice Finalizes the moving funds timeout notifier reward multiplier
    ///         update process.
    /// @dev Can be called only by the contract owner, after the governance
    ///      delay elapses.
    function finalizeMovingFundsTimeoutNotifierRewardMultiplierUpdate()
        external
        onlyOwner
    {
        (
            uint64 movingFundsTxMaxTotalFee,
            uint64 movingFundsDustThreshold,
            uint32 movingFundsTimeoutResetDelay,
            uint32 movingFundsTimeout,
            uint96 movingFundsTimeoutSlashingAmount,
            ,
            uint16 movingFundsCommitmentGasOffset,
            uint64 movedFundsSweepTxMaxTotalFee,
            uint32 movedFundsSweepTimeout,
            uint96 movedFundsSweepTimeoutSlashingAmount,
            uint32 movedFundsSweepTimeoutNotifierRewardMultiplier
        ) = bridge.movingFundsParameters();
        uint32 newMovingFundsTimeoutNotifierRewardMultiplier = movingFundsData
            .newMovingFundsTimeoutNotifierRewardMultiplier;
        movingFundsData
            .finalizeMovingFundsTimeoutNotifierRewardMultiplierUpdate(
                governanceDelay()
            );
        bridge.updateMovingFundsParameters(
            movingFundsTxMaxTotalFee,
            movingFundsDustThreshold,
            movingFundsTimeoutResetDelay,
            movingFundsTimeout,
            movingFundsTimeoutSlashingAmount,
            newMovingFundsTimeoutNotifierRewardMultiplier,
            movingFundsCommitmentGasOffset,
            movedFundsSweepTxMaxTotalFee,
            movedFundsSweepTimeout,
            movedFundsSweepTimeoutSlashingAmount,
            movedFundsSweepTimeoutNotifierRewardMultiplier
        );
    }

    /// @notice Begins the moving funds commitment gas offset update process.
    /// @dev Can be called only by the contract owner.
    /// @param _newMovingFundsCommitmentGasOffset New moving funds commitment
    ///        gas offset.
    function beginMovingFundsCommitmentGasOffsetUpdate(
        uint16 _newMovingFundsCommitmentGasOffset
    ) external onlyOwner {
        movingFundsData.beginMovingFundsCommitmentGasOffsetUpdate(
            _newMovingFundsCommitmentGasOffset
        );
    }

    /// @notice Finalizes the moving funds commitment gas offset update process.
    /// @dev Can be called only by the contract owner, after the governance
    ///      delay elapses.
    function finalizeMovingFundsCommitmentGasOffsetUpdate() external onlyOwner {
        (
            uint64 movingFundsTxMaxTotalFee,
            uint64 movingFundsDustThreshold,
            uint32 movingFundsTimeoutResetDelay,
            uint32 movingFundsTimeout,
            uint96 movingFundsTimeoutSlashingAmount,
            uint32 movingFundsTimeoutNotifierRewardMultiplier,
            ,
            uint64 movedFundsSweepTxMaxTotalFee,
            uint32 movedFundsSweepTimeout,
            uint96 movedFundsSweepTimeoutSlashingAmount,
            uint32 movedFundsSweepTimeoutNotifierRewardMultiplier
        ) = bridge.movingFundsParameters();
        uint16 newMovingFundsCommitmentGasOffset = movingFundsData
            .newMovingFundsCommitmentGasOffset;
        movingFundsData.finalizeMovingFundsCommitmentGasOffsetUpdate(
            governanceDelay()
        );
        bridge.updateMovingFundsParameters(
            movingFundsTxMaxTotalFee,
            movingFundsDustThreshold,
            movingFundsTimeoutResetDelay,
            movingFundsTimeout,
            movingFundsTimeoutSlashingAmount,
            movingFundsTimeoutNotifierRewardMultiplier,
            newMovingFundsCommitmentGasOffset,
            movedFundsSweepTxMaxTotalFee,
            movedFundsSweepTimeout,
            movedFundsSweepTimeoutSlashingAmount,
            movedFundsSweepTimeoutNotifierRewardMultiplier
        );
    }

    /// @notice Begins the moved funds sweep tx max total fee update process.
    /// @dev Can be called only by the contract owner.
    /// @param _newMovedFundsSweepTxMaxTotalFee New moved funds sweep tx max total
    ///         fee.
    function beginMovedFundsSweepTxMaxTotalFeeUpdate(
        uint64 _newMovedFundsSweepTxMaxTotalFee
    ) external onlyOwner {
        movingFundsData.beginMovedFundsSweepTxMaxTotalFeeUpdate(
            _newMovedFundsSweepTxMaxTotalFee
        );
    }

    /// @notice Finalizes the moved funds sweep tx max total fee update process.
    /// @dev Can be called only by the contract owner, after the governance
    ///      delay elapses.
    function finalizeMovedFundsSweepTxMaxTotalFeeUpdate() external onlyOwner {
        (
            uint64 movingFundsTxMaxTotalFee,
            uint64 movingFundsDustThreshold,
            uint32 movingFundsTimeoutResetDelay,
            uint32 movingFundsTimeout,
            uint96 movingFundsTimeoutSlashingAmount,
            uint32 movingFundsTimeoutNotifierRewardMultiplier,
            uint16 movingFundsCommitmentGasOffset,
            ,
            uint32 movedFundsSweepTimeout,
            uint96 movedFundsSweepTimeoutSlashingAmount,
            uint32 movedFundsSweepTimeoutNotifierRewardMultiplier
        ) = bridge.movingFundsParameters();
        uint64 newMovedFundsSweepTxMaxTotalFee = movingFundsData
            .newMovedFundsSweepTxMaxTotalFee;
        movingFundsData.finalizeMovedFundsSweepTxMaxTotalFeeUpdate(
            governanceDelay()
        );
        bridge.updateMovingFundsParameters(
            movingFundsTxMaxTotalFee,
            movingFundsDustThreshold,
            movingFundsTimeoutResetDelay,
            movingFundsTimeout,
            movingFundsTimeoutSlashingAmount,
            movingFundsTimeoutNotifierRewardMultiplier,
            movingFundsCommitmentGasOffset,
            newMovedFundsSweepTxMaxTotalFee,
            movedFundsSweepTimeout,
            movedFundsSweepTimeoutSlashingAmount,
            movedFundsSweepTimeoutNotifierRewardMultiplier
        );
    }

    /// @notice Begins the moved funds sweep timeout update process.
    /// @dev Can be called only by the contract owner.
    /// @param _newMovedFundsSweepTimeout New moved funds sweep timeout.
    function beginMovedFundsSweepTimeoutUpdate(
        uint32 _newMovedFundsSweepTimeout
    ) external onlyOwner {
        movingFundsData.beginMovedFundsSweepTimeoutUpdate(
            _newMovedFundsSweepTimeout
        );
    }

    /// @notice Finalizes the moved funds sweep timeout update process.
    /// @dev Can be called only by the contract owner, after the governance
    ///      delay elapses.
    function finalizeMovedFundsSweepTimeoutUpdate() external onlyOwner {
        (
            uint64 movingFundsTxMaxTotalFee,
            uint64 movingFundsDustThreshold,
            uint32 movingFundsTimeoutResetDelay,
            uint32 movingFundsTimeout,
            uint96 movingFundsTimeoutSlashingAmount,
            uint32 movingFundsTimeoutNotifierRewardMultiplier,
            uint16 movingFundsCommitmentGasOffset,
            uint64 movedFundsSweepTxMaxTotalFee,
            ,
            uint96 movedFundsSweepTimeoutSlashingAmount,
            uint32 movedFundsSweepTimeoutNotifierRewardMultiplier
        ) = bridge.movingFundsParameters();
        uint32 newMovedFundsSweepTimeout = movingFundsData
            .newMovedFundsSweepTimeout;
        movingFundsData.finalizeMovedFundsSweepTimeoutUpdate(governanceDelay());
        bridge.updateMovingFundsParameters(
            movingFundsTxMaxTotalFee,
            movingFundsDustThreshold,
            movingFundsTimeoutResetDelay,
            movingFundsTimeout,
            movingFundsTimeoutSlashingAmount,
            movingFundsTimeoutNotifierRewardMultiplier,
            movingFundsCommitmentGasOffset,
            movedFundsSweepTxMaxTotalFee,
            newMovedFundsSweepTimeout,
            movedFundsSweepTimeoutSlashingAmount,
            movedFundsSweepTimeoutNotifierRewardMultiplier
        );
    }

    /// @notice Begins the moved funds sweep timeout slashing amount update process.
    /// @dev Can be called only by the contract owner.
    /// @param _newMovedFundsSweepTimeoutSlashingAmount New moved funds sweep
    ///         timeout slashing amount.
    function beginMovedFundsSweepTimeoutSlashingAmountUpdate(
        uint96 _newMovedFundsSweepTimeoutSlashingAmount
    ) external onlyOwner {
        movingFundsData.beginMovedFundsSweepTimeoutSlashingAmountUpdate(
            _newMovedFundsSweepTimeoutSlashingAmount
        );
    }

    /// @notice Finalizes the moved funds sweep timeout slashing amount update
    ///         process.
    /// @dev Can be called only by the contract owner, after the governance
    ///      delay elapses.
    function finalizeMovedFundsSweepTimeoutSlashingAmountUpdate()
        external
        onlyOwner
    {
        (
            uint64 movingFundsTxMaxTotalFee,
            uint64 movingFundsDustThreshold,
            uint32 movingFundsTimeoutResetDelay,
            uint32 movingFundsTimeout,
            uint96 movingFundsTimeoutSlashingAmount,
            uint32 movingFundsTimeoutNotifierRewardMultiplier,
            uint16 movingFundsCommitmentGasOffset,
            uint64 movedFundsSweepTxMaxTotalFee,
            uint32 movedFundsSweepTimeout,
            ,
            uint32 movedFundsSweepTimeoutNotifierRewardMultiplier
        ) = bridge.movingFundsParameters();
        uint96 newMovedFundsSweepTimeoutSlashingAmount = movingFundsData
            .newMovedFundsSweepTimeoutSlashingAmount;
        movingFundsData.finalizeMovedFundsSweepTimeoutSlashingAmountUpdate(
            governanceDelay()
        );
        bridge.updateMovingFundsParameters(
            movingFundsTxMaxTotalFee,
            movingFundsDustThreshold,
            movingFundsTimeoutResetDelay,
            movingFundsTimeout,
            movingFundsTimeoutSlashingAmount,
            movingFundsTimeoutNotifierRewardMultiplier,
            movingFundsCommitmentGasOffset,
            movedFundsSweepTxMaxTotalFee,
            movedFundsSweepTimeout,
            newMovedFundsSweepTimeoutSlashingAmount,
            movedFundsSweepTimeoutNotifierRewardMultiplier
        );
    }

    /// @notice Begins the moved funds sweep timeout notifier reward multiplier
    ///         update process.
    /// @dev Can be called only by the contract owner.
    /// @param _newMovedFundsSweepTimeoutNotifierRewardMultiplier New moved funds
    ///         sweep timeout notifier reward multiplier.
    function beginMovedFundsSweepTimeoutNotifierRewardMultiplierUpdate(
        uint32 _newMovedFundsSweepTimeoutNotifierRewardMultiplier
    ) external onlyOwner {
        movingFundsData
            .beginMovedFundsSweepTimeoutNotifierRewardMultiplierUpdate(
                _newMovedFundsSweepTimeoutNotifierRewardMultiplier
            );
    }

    /// @notice Finalizes the moved funds sweep timeout notifier reward multiplier
    ///         update process.
    /// @dev Can be called only by the contract owner, after the governance
    ///      delay elapses.
    function finalizeMovedFundsSweepTimeoutNotifierRewardMultiplierUpdate()
        external
        onlyOwner
    {
        (
            uint64 movingFundsTxMaxTotalFee,
            uint64 movingFundsDustThreshold,
            uint32 movingFundsTimeoutResetDelay,
            uint32 movingFundsTimeout,
            uint96 movingFundsTimeoutSlashingAmount,
            uint32 movingFundsTimeoutNotifierRewardMultiplier,
            uint16 movingFundsCommitmentGasOffset,
            uint64 movedFundsSweepTxMaxTotalFee,
            uint32 movedFundsSweepTimeout,
            uint96 movedFundsSweepTimeoutSlashingAmount,

        ) = bridge.movingFundsParameters();
        uint32 newMovedFundsSweepTimeoutNotifierRewardMultiplier = movingFundsData
                .newMovedFundsSweepTimeoutNotifierRewardMultiplier;
        movingFundsData
            .finalizeMovedFundsSweepTimeoutNotifierRewardMultiplierUpdate(
                governanceDelay()
            );
        bridge.updateMovingFundsParameters(
            movingFundsTxMaxTotalFee,
            movingFundsDustThreshold,
            movingFundsTimeoutResetDelay,
            movingFundsTimeout,
            movingFundsTimeoutSlashingAmount,
            movingFundsTimeoutNotifierRewardMultiplier,
            movingFundsCommitmentGasOffset,
            movedFundsSweepTxMaxTotalFee,
            movedFundsSweepTimeout,
            movedFundsSweepTimeoutSlashingAmount,
            newMovedFundsSweepTimeoutNotifierRewardMultiplier
        );
    }

    // --- Wallet creation

    /// @notice Begins the wallet creation period update process.
    /// @dev Can be called only by the contract owner.
    /// @param _newWalletCreationPeriod New wallet creation period.
    function beginWalletCreationPeriodUpdate(uint32 _newWalletCreationPeriod)
        external
        onlyOwner
    {
        walletData.beginWalletCreationPeriodUpdate(_newWalletCreationPeriod);
    }

    /// @notice Finalizes the wallet creation period update process.
    /// @dev Can be called only by the contract owner, after the governance
    ///      delay elapses.
    function finalizeWalletCreationPeriodUpdate() external onlyOwner {
        (
            ,
            uint64 walletCreationMinBtcBalance,
            uint64 walletCreationMaxBtcBalance,
            uint64 walletClosureMinBtcBalance,
            uint32 walletMaxAge,
            uint64 walletMaxBtcTransfer,
            uint32 walletClosingPeriod
        ) = bridge.walletParameters();
        uint32 newWalletCreationPeriod = walletData.newWalletCreationPeriod;
        walletData.finalizeWalletCreationPeriodUpdate(governanceDelay());
        bridge.updateWalletParameters(
            newWalletCreationPeriod,
            walletCreationMinBtcBalance,
            walletCreationMaxBtcBalance,
            walletClosureMinBtcBalance,
            walletMaxAge,
            walletMaxBtcTransfer,
            walletClosingPeriod
        );
    }

    /// @notice Begins the wallet creation min btc balance update process.
    /// @dev Can be called only by the contract owner.
    /// @param _newWalletCreationMinBtcBalance New wallet creation min btc balance.
    function beginWalletCreationMinBtcBalanceUpdate(
        uint64 _newWalletCreationMinBtcBalance
    ) external onlyOwner {
        walletData.beginWalletCreationMinBtcBalanceUpdate(
            _newWalletCreationMinBtcBalance
        );
    }

    /// @notice Finalizes the wallet creation min btc balance update process.
    /// @dev Can be called only by the contract owner, after the governance
    ///      delay elapses.
    function finalizeWalletCreationMinBtcBalanceUpdate() external onlyOwner {
        (
            uint32 walletCreationPeriod,
            ,
            uint64 walletCreationMaxBtcBalance,
            uint64 walletClosureMinBtcBalance,
            uint32 walletMaxAge,
            uint64 walletMaxBtcTransfer,
            uint32 walletClosingPeriod
        ) = bridge.walletParameters();
        uint64 newWalletCreationMinBtcBalance = walletData
            .newWalletCreationMinBtcBalance;
        walletData.finalizeWalletCreationMinBtcBalanceUpdate(governanceDelay());
        bridge.updateWalletParameters(
            walletCreationPeriod,
            newWalletCreationMinBtcBalance,
            walletCreationMaxBtcBalance,
            walletClosureMinBtcBalance,
            walletMaxAge,
            walletMaxBtcTransfer,
            walletClosingPeriod
        );
    }

    /// @notice Begins the wallet creation max btc balance update process.
    /// @dev Can be called only by the contract owner.
    /// @param _newWalletCreationMaxBtcBalance New wallet creation max btc
    ///         balance.
    function beginWalletCreationMaxBtcBalanceUpdate(
        uint64 _newWalletCreationMaxBtcBalance
    ) external onlyOwner {
        walletData.beginWalletCreationMaxBtcBalanceUpdate(
            _newWalletCreationMaxBtcBalance
        );
    }

    /// @notice Finalizes the wallet creation max btc balance update process.
    /// @dev Can be called only by the contract owner, after the governance
    ///      delay elapses.
    function finalizeWalletCreationMaxBtcBalanceUpdate() external onlyOwner {
        (
            uint32 walletCreationPeriod,
            uint64 walletCreationMinBtcBalance,
            ,
            uint64 walletClosureMinBtcBalance,
            uint32 walletMaxAge,
            uint64 walletMaxBtcTransfer,
            uint32 walletClosingPeriod
        ) = bridge.walletParameters();
        uint64 newWalletCreationMaxBtcBalance = walletData
            .newWalletCreationMaxBtcBalance;
        walletData.finalizeWalletCreationMaxBtcBalanceUpdate(governanceDelay());
        bridge.updateWalletParameters(
            walletCreationPeriod,
            walletCreationMinBtcBalance,
            newWalletCreationMaxBtcBalance,
            walletClosureMinBtcBalance,
            walletMaxAge,
            walletMaxBtcTransfer,
            walletClosingPeriod
        );
    }

    /// @notice Begins the wallet closure min btc balance update process.
    /// @dev Can be called only by the contract owner.
    /// @param _newWalletClosureMinBtcBalance New wallet closure min btc balance.
    function beginWalletClosureMinBtcBalanceUpdate(
        uint64 _newWalletClosureMinBtcBalance
    ) external onlyOwner {
        walletData.beginWalletClosureMinBtcBalanceUpdate(
            _newWalletClosureMinBtcBalance
        );
    }

    /// @notice Finalizes the wallet closure min btc balance update process.
    /// @dev Can be called only by the contract owner, after the governance
    ///      delay elapses.
    function finalizeWalletClosureMinBtcBalanceUpdate() external onlyOwner {
        (
            uint32 walletCreationPeriod,
            uint64 walletCreationMinBtcBalance,
            uint64 walletCreationMaxBtcBalance,
            ,
            uint32 walletMaxAge,
            uint64 walletMaxBtcTransfer,
            uint32 walletClosingPeriod
        ) = bridge.walletParameters();
        uint64 newWalletClosureMinBtcBalance = walletData
            .newWalletClosureMinBtcBalance;
        walletData.finalizeWalletClosureMinBtcBalanceUpdate(governanceDelay());
        bridge.updateWalletParameters(
            walletCreationPeriod,
            walletCreationMinBtcBalance,
            walletCreationMaxBtcBalance,
            newWalletClosureMinBtcBalance,
            walletMaxAge,
            walletMaxBtcTransfer,
            walletClosingPeriod
        );
    }

    /// @notice Begins the wallet max age update process.
    /// @dev Can be called only by the contract owner.
    /// @param _newWalletMaxAge New wallet max age.
    function beginWalletMaxAgeUpdate(uint32 _newWalletMaxAge)
        external
        onlyOwner
    {
        walletData.beginWalletMaxAgeUpdate(_newWalletMaxAge);
    }

    /// @notice Finalizes the wallet max age update process.
    /// @dev Can be called only by the contract owner, after the governance
    ///      delay elapses.
    function finalizeWalletMaxAgeUpdate() external onlyOwner {
        (
            uint32 walletCreationPeriod,
            uint64 walletCreationMinBtcBalance,
            uint64 walletCreationMaxBtcBalance,
            uint64 walletClosureMinBtcBalance,
            ,
            uint64 walletMaxBtcTransfer,
            uint32 walletClosingPeriod
        ) = bridge.walletParameters();
        uint32 newWalletMaxAge = walletData.newWalletMaxAge;
        walletData.finalizeWalletMaxAgeUpdate(governanceDelay());
        bridge.updateWalletParameters(
            walletCreationPeriod,
            walletCreationMinBtcBalance,
            walletCreationMaxBtcBalance,
            walletClosureMinBtcBalance,
            newWalletMaxAge,
            walletMaxBtcTransfer,
            walletClosingPeriod
        );
    }

    /// @notice Begins the wallet max btc transfer amount update process.
    /// @dev Can be called only by the contract owner.
    /// @param _newWalletMaxBtcTransfer New wallet max btc transfer.
    function beginWalletMaxBtcTransferUpdate(uint64 _newWalletMaxBtcTransfer)
        external
        onlyOwner
    {
        walletData.beginWalletMaxBtcTransferUpdate(_newWalletMaxBtcTransfer);
    }

    /// @notice Finalizes the wallet max btc transfer amount update process.
    /// @dev Can be called only by the contract owner, after the governance
    ///      delay elapses.
    function finalizeWalletMaxBtcTransferUpdate() external onlyOwner {
        (
            uint32 walletCreationPeriod,
            uint64 walletCreationMinBtcBalance,
            uint64 walletCreationMaxBtcBalance,
            uint64 walletClosureMinBtcBalance,
            uint32 walletMaxAge,
            ,
            uint32 walletClosingPeriod
        ) = bridge.walletParameters();
        uint64 newWalletMaxBtcTransfer = walletData.newWalletMaxBtcTransfer;
        walletData.finalizeWalletMaxBtcTransferUpdate(governanceDelay());
        bridge.updateWalletParameters(
            walletCreationPeriod,
            walletCreationMinBtcBalance,
            walletCreationMaxBtcBalance,
            walletClosureMinBtcBalance,
            walletMaxAge,
            newWalletMaxBtcTransfer,
            walletClosingPeriod
        );
    }

    /// @notice Begins the wallet closing period update process.
    /// @dev Can be called only by the contract owner.
    /// @param _newWalletClosingPeriod New wallet closing period.
    function beginWalletClosingPeriodUpdate(uint32 _newWalletClosingPeriod)
        external
        onlyOwner
    {
        walletData.beginWalletClosingPeriodUpdate(_newWalletClosingPeriod);
    }

    /// @notice Finalizes the wallet closing period update process.
    /// @dev Can be called only by the contract owner, after the governance
    ///      delay elapses.
    function finalizeWalletClosingPeriodUpdate() external onlyOwner {
        (
            uint32 walletCreationPeriod,
            uint64 walletCreationMinBtcBalance,
            uint64 walletCreationMaxBtcBalance,
            uint64 walletClosureMinBtcBalance,
            uint32 walletMaxAge,
            uint64 walletMaxBtcTransfer,

        ) = bridge.walletParameters();
        uint32 newWalletClosingPeriod = walletData.newWalletClosingPeriod;
        walletData.finalizeWalletClosingPeriodUpdate(governanceDelay());
        bridge.updateWalletParameters(
            walletCreationPeriod,
            walletCreationMinBtcBalance,
            walletCreationMaxBtcBalance,
            walletClosureMinBtcBalance,
            walletMaxAge,
            walletMaxBtcTransfer,
            newWalletClosingPeriod
        );
    }

    // --- Fraud

    /// @notice Begins the fraud challenge deposit amount update process.
    /// @dev Can be called only by the contract owner.
    /// @param _newFraudChallengeDepositAmount New fraud challenge deposit amount.
    function beginFraudChallengeDepositAmountUpdate(
        uint96 _newFraudChallengeDepositAmount
    ) external onlyOwner {
        fraudData.beginFraudChallengeDepositAmountUpdate(
            _newFraudChallengeDepositAmount
        );
    }

    /// @notice Finalizes the fraud challenge deposit amount update process.
    /// @dev Can be called only by the contract owner, after the governance
    ///      delay elapses.
    function finalizeFraudChallengeDepositAmountUpdate() external onlyOwner {
        (
            ,
            uint32 fraudChallengeDefeatTimeout,
            uint96 fraudSlashingAmount,
            uint32 fraudNotifierRewardMultiplier
        ) = bridge.fraudParameters();
        uint96 newFraudChallengeDepositAmount = fraudData
            .newFraudChallengeDepositAmount;
        fraudData.finalizeFraudChallengeDepositAmountUpdate(governanceDelay());
        bridge.updateFraudParameters(
            newFraudChallengeDepositAmount,
            fraudChallengeDefeatTimeout,
            fraudSlashingAmount,
            fraudNotifierRewardMultiplier
        );
    }

    /// @notice Begins the fraud challenge defeat timeout update process.
    /// @dev Can be called only by the contract owner.
    /// @param _newFraudChallengeDefeatTimeout New fraud challenge defeat timeout.
    function beginFraudChallengeDefeatTimeoutUpdate(
        uint32 _newFraudChallengeDefeatTimeout
    ) external onlyOwner {
        fraudData.beginFraudChallengeDefeatTimeoutUpdate(
            _newFraudChallengeDefeatTimeout
        );
    }

    /// @notice Finalizes the fraud challenge defeat timeout update process.
    /// @dev Can be called only by the contract owner, after the governance
    ///      delay elapses.
    function finalizeFraudChallengeDefeatTimeoutUpdate() external onlyOwner {
        (
            uint96 fraudChallengeDepositAmount,
            ,
            uint96 fraudSlashingAmount,
            uint32 fraudNotifierRewardMultiplier
        ) = bridge.fraudParameters();
        uint32 newFraudChallengeDefeatTimeout = fraudData
            .newFraudChallengeDefeatTimeout;
        fraudData.finalizeFraudChallengeDefeatTimeoutUpdate(governanceDelay());
        bridge.updateFraudParameters(
            fraudChallengeDepositAmount,
            newFraudChallengeDefeatTimeout,
            fraudSlashingAmount,
            fraudNotifierRewardMultiplier
        );
    }

    /// @notice Begins the fraud slashing amount update process.
    /// @dev Can be called only by the contract owner.
    /// @param _newFraudSlashingAmount New fraud slashing amount.
    function beginFraudSlashingAmountUpdate(uint96 _newFraudSlashingAmount)
        external
        onlyOwner
    {
        fraudData.beginFraudSlashingAmountUpdate(_newFraudSlashingAmount);
    }

    /// @notice Finalizes the fraud slashing amount update process.
    /// @dev Can be called only by the contract owner, after the governance
    ///      delay elapses.
    function finalizeFraudSlashingAmountUpdate() external onlyOwner {
        (
            uint96 fraudChallengeDepositAmount,
            uint32 fraudChallengeDefeatTimeout,
            ,
            uint32 fraudNotifierRewardMultiplier
        ) = bridge.fraudParameters();
        uint96 newFraudSlashingAmount = fraudData.newFraudSlashingAmount;
        fraudData.finalizeFraudSlashingAmountUpdate(governanceDelay());
        bridge.updateFraudParameters(
            fraudChallengeDepositAmount,
            fraudChallengeDefeatTimeout,
            newFraudSlashingAmount,
            fraudNotifierRewardMultiplier
        );
    }

    /// @notice Begins the fraud notifier reward multiplier update process.
    /// @dev Can be called only by the contract owner.
    /// @param _newFraudNotifierRewardMultiplier New fraud notifier reward
    ///         multiplier.
    function beginFraudNotifierRewardMultiplierUpdate(
        uint32 _newFraudNotifierRewardMultiplier
    ) external onlyOwner {
        fraudData.beginFraudNotifierRewardMultiplierUpdate(
            _newFraudNotifierRewardMultiplier
        );
    }

    /// @notice Finalizes the fraud notifier reward multiplier update process.
    /// @dev Can be called only by the contract owner, after the governance
    ///      delay elapses.
    function finalizeFraudNotifierRewardMultiplierUpdate() external onlyOwner {
        (
            uint96 fraudChallengeDepositAmount,
            uint32 fraudChallengeDefeatTimeout,
            uint96 fraudSlashingAmount,

        ) = bridge.fraudParameters();
        uint32 newFraudNotifierRewardMultiplier = fraudData
            .newFraudNotifierRewardMultiplier;
        fraudData.finalizeFraudNotifierRewardMultiplierUpdate(
            governanceDelay()
        );
        bridge.updateFraudParameters(
            fraudChallengeDepositAmount,
            fraudChallengeDefeatTimeout,
            fraudSlashingAmount,
            newFraudNotifierRewardMultiplier
        );
    }

    /// @notice Begins the treasury address update process.
    /// @dev Can be called only by the contract owner. It does not perform
    ///      any parameter validation.
    /// @param _newTreasury New treasury address.
    function beginTreasuryUpdate(address _newTreasury) external onlyOwner {
        treasuryData.beginTreasuryUpdate(_newTreasury);
    }

    /// @notice Finalizes the treasury address update process.
    /// @dev Can be called only by the contract owner, after the governance
    ///      delay elapses.
    function finalizeTreasuryUpdate() external onlyOwner {
        address newTreasury = treasuryData.newTreasury;
        treasuryData.finalizeTreasuryUpdate(governanceDelay());
        bridge.updateTreasury(newTreasury);
    }

    /// @notice Gets the governance delay parameter.
    function governanceDelay() internal view returns (uint256) {
        return governanceDelays[0];
    }

    // === One-off wiring hooks ===
    //
    // The following functions are one-time configuration hooks used during
    // initialization of auxiliary components. They are intentionally not
    // subject to the standard governance delay and are expected to succeed
    // exactly once for a given Bridge implementation. Changing their
    // configuration afterwards requires a dedicated upgrade path.

    /// @notice Sets the redemption watchtower address. This function does not
    ///         have a governance delay as setting the redemption watchtower is
    ///         a one-off action performed during initialization of the
    ///         redemption veto mechanism.
    /// @param redemptionWatchtower Address of the redemption watchtower.
    /// @dev Requirements:
    ///      - The caller must be the owner,
    ///      - Redemption watchtower address must not be already set,
    ///      - Redemption watchtower address must not be 0x0.
    function setRedemptionWatchtower(address redemptionWatchtower)
        external
        onlyOwner
    {
        bridge.setRedemptionWatchtower(redemptionWatchtower);
    }

<<<<<<< HEAD
    /// @notice Sets the rebate staking address.
    /// @param rebateStaking Address of the rebate staking.
    /// @dev Requirements:
    ///      - Rebate staking address must not be already set,
    ///      - Rebate staking address must not be 0x0.
=======
    /// @notice Sets the rebate staking address. This function does not
    ///         have a governance delay as setting the rebate staking is
    ///         a one-off action performed during initialization of the
    ///         rebate mechanism.
    /// @param rebateStaking Address of the rebate staking contract.
    /// @dev Requirements:
    ///      - The caller must be the owner,
    ///      - The Bridge implementation is expected to enforce that the
    ///        rebate staking address is set exactly once and is not 0x0.
    ///
    /// @notice This function forwards the call to the underlying Bridge
    ///         implementation. If the Bridge implementation does not support
    ///         rebate staking configuration, this call will revert.
>>>>>>> 8171f45e
    function setRebateStaking(address rebateStaking) external onlyOwner {
        bridge.setRebateStaking(rebateStaking);
    }
}<|MERGE_RESOLUTION|>--- conflicted
+++ resolved
@@ -1791,13 +1791,6 @@
         bridge.setRedemptionWatchtower(redemptionWatchtower);
     }
 
-<<<<<<< HEAD
-    /// @notice Sets the rebate staking address.
-    /// @param rebateStaking Address of the rebate staking.
-    /// @dev Requirements:
-    ///      - Rebate staking address must not be already set,
-    ///      - Rebate staking address must not be 0x0.
-=======
     /// @notice Sets the rebate staking address. This function does not
     ///         have a governance delay as setting the rebate staking is
     ///         a one-off action performed during initialization of the
@@ -1811,7 +1804,6 @@
     /// @notice This function forwards the call to the underlying Bridge
     ///         implementation. If the Bridge implementation does not support
     ///         rebate staking configuration, this call will revert.
->>>>>>> 8171f45e
     function setRebateStaking(address rebateStaking) external onlyOwner {
         bridge.setRebateStaking(rebateStaking);
     }
