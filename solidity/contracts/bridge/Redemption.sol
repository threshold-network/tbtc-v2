--- conflicted
+++ resolved
@@ -680,16 +680,8 @@
     ///         requested and reported timed-out redemption.
     ///         This function also marks each pending request as processed by
     ///         removing them from `pendingRedemptions` mapping.
-<<<<<<< HEAD
     /// @param redemptionKey Redemption key of the output being processed
     /// @param outputValue Value of the output being processed
-=======
-    /// @param walletPubKeyHash 20-byte public key hash (computed using Bitcoin
-    //         HASH160 over the compressed ECDSA public key) of the wallet which
-    ///        performed the redemption transaction.
-    /// @param outputScript Non-change output script to be processed.
-    /// @param outputValue Value of the output being processed.
->>>>>>> 47eb6f43
     /// @return burnableValue The value burnable as a result of processing this
     ///         single redemption output. This value needs to be summed up with
     ///         burnable values of all other outputs to evaluate total burnable
